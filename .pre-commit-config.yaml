--- conflicted
+++ resolved
@@ -47,18 +47,8 @@
     -   id: isort
         language_version: python3
         args: ['--profile', 'black']
-<<<<<<< HEAD
-#-   repo: https://github.com/pycqa/pydocstyle
-#    rev: 5.0.2
-#    hooks:
-#    -   id: pydocstyle
-#        args: ["--conventions=numpy"]
--   repo: https://github.com/asottile/pyupgrade
-    rev: v2.7.2
-=======
 -   repo: https://github.com/pycqa/pydocstyle
     rev: 5.0.2
->>>>>>> a62b02db
     hooks:
     -   id: pydocstyle
         args: ['--convention=numpy', '--match="(?!test_).*\.py"']
