--- conflicted
+++ resolved
@@ -29,11 +29,7 @@
     rev: v1.4.4
     hooks:
     -   id: autopep8
-<<<<<<< HEAD
-        args: ['--global-config=setup.cfg']
-=======
         args: ['--global-config=setup.cfg','--in-place']
->>>>>>> 70834b36
 -   repo: https://github.com/asottile/reorder_python_imports
     rev: v1.5.0
     hooks:
