--- conflicted
+++ resolved
@@ -137,7 +137,6 @@
     np.testing.assert_allclose(cza[:4, :], exp_cza, rtol=1e-3)
 
 
-<<<<<<< HEAD
 def _test_function(da, op, dim):
     return getattr(da, op)(dim)
 
@@ -178,7 +177,8 @@
     with assert_lazy:
         out = helpers.resample_map(tas, "time", "MS", lambda da: da.mean("time"))
     assert not uses_dask(out)
-=======
+
+    
 @pytest.mark.parametrize("cftime", [False, True])
 def test_make_hourly_temperature(tasmax_series, tasmin_series, cftime):
     tasmax = tasmax_series(np.array([20]), units="degC", cftime=cftime)
@@ -218,5 +218,4 @@
             0.44132444,
         ]
     )
-    np.testing.assert_allclose(tas_hourly.isel(lat=0).values, expected)
->>>>>>> e7ff218a
+    np.testing.assert_allclose(tas_hourly.isel(lat=0).values, expected)