--- conflicted
+++ resolved
@@ -2,14 +2,7 @@
 import pytest
 import xarray as xr
 
-<<<<<<< HEAD
-from xclim.sdba.base import Grouper
-from xclim.sdba.base import Parametrizable
-=======
-sdba = pytest.importorskip("xclim.sdba")  # noqa
-
 from xclim.sdba.base import Grouper, Parametrizable
->>>>>>> 0dac5fe3
 
 
 def test_param_class():
