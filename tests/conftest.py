# noqa: D104
from __future__ import annotations

import logging
import os
from functools import partial
from pathlib import Path

import numpy as np
import pandas as pd
import pytest
import xarray as xr

from xclim.core import indicator
from xclim.core.calendar import max_doy
from xclim.testing.helpers import (
    add_ensemble_dataset_objects,
    generate_atmos,
    test_timeseries,
)
from xclim.testing.utils import (
    TESTDATA_BRANCH,
    TESTDATA_CACHE_DIR,
    TESTDATA_REPO_URL,
    default_testdata_cache,
    gather_testing_data,
    testing_setup_warnings,
)
from xclim.testing.utils import nimbus as _nimbus
from xclim.testing.utils import open_dataset as _open_dataset


@pytest.fixture
def random() -> np.random.Generator:
    return np.random.default_rng(seed=list(map(ord, "𝕽𝔞𝖓𝔡𝖔𝔪")))


@pytest.fixture
def lat_series():
    def _lat_series(values):
        return xr.DataArray(
            values,
            dims=("lat",),
            coords={"lat": values},
            attrs={"standard_name": "latitude", "units": "degrees_north"},
            name="lat",
        )

    return _lat_series


@pytest.fixture
def timeseries():
    return test_timeseries


@pytest.fixture
def tas_series():
    """Return mean temperature time series."""
    _tas_series = partial(test_timeseries, variable="tas")
    return _tas_series


@pytest.fixture
def tasmax_series():
    """Return maximum temperature time series."""
    _tasmax_series = partial(test_timeseries, variable="tasmax")
    return _tasmax_series


@pytest.fixture
def tasmin_series():
    """Return minimum temperature times series."""
    _tasmin_series = partial(test_timeseries, variable="tasmin")
    return _tasmin_series


@pytest.fixture
def pr_series():
    """Return precipitation time series."""
    _pr_series = partial(test_timeseries, variable="pr")
    return _pr_series


@pytest.fixture
def evspsbl_series():
    """Return precipitation time series."""
    return partial(test_timeseries, variable="evspsbl")


@pytest.fixture
def prc_series():
    """Return convective precipitation time series."""
    _prc_series = partial(test_timeseries, variable="prc")
    return _prc_series


@pytest.fixture
def prsn_series():
    """Return snowfall series time series."""
    _prsn_series = partial(test_timeseries, variable="prsn")
    return _prsn_series


@pytest.fixture
def prsnd_series():
    """Return snowfall rate series time series."""
    _prsnd_series = partial(test_timeseries, variable="prsnd")
    return _prsnd_series


@pytest.fixture
def pr_hr_series():
    """Return precipitation hourly time series."""
    _pr_hr_series = partial(test_timeseries, start="1/1/2000", variable="pr", units="kg m-2 s-1", freq="h")
    return _pr_hr_series


@pytest.fixture
def pr_ndseries():
    def _pr_series(values, start="1/1/2000", units="kg m-2 s-1"):
        nt, nx, ny = np.atleast_3d(values).shape
        time_range = pd.date_range(start, periods=nt, freq="D")
        x = np.arange(nx)
        y = np.arange(ny)
        return xr.DataArray(
            values,
            coords=[time_range, x, y],
            dims=("time", "x", "y"),
            name="pr",
            attrs={
                "standard_name": "precipitation_flux",
                "cell_methods": "time: mean within days",
                "units": units,
            },
        )

    return _pr_series


@pytest.fixture
def q_series():
    def _q_series(values, start="1/1/2000", units="m3 s-1"):
        coords = pd.date_range(start, periods=len(values), freq="D")
        return xr.DataArray(
            values,
            coords=[coords],
            dims="time",
            name="q",
            attrs={
                "standard_name": "water_volume_transport_in_river_channel",
                "units": units,
            },
        )

    return _q_series


@pytest.fixture
def ndq_series(random):
    nx, ny, nt = 2, 3, 5000
    x = np.arange(0, nx)
    y = np.arange(0, ny)

    cx = xr.IndexVariable("x", x)
    cy = xr.IndexVariable("y", y)
    dates = pd.date_range("1900-01-01", periods=nt, freq="D")

    time_range = xr.IndexVariable("time", dates, attrs={"units": "days since 1900-01-01", "calendar": "standard"})

    return xr.DataArray(
        random.lognormal(10, 1, (nt, nx, ny)),
        dims=("time", "x", "y"),
        coords={"time": time_range, "x": cx, "y": cy},
        attrs={
            "units": "m3 s-1",
            "standard_name": "water_volume_transport_in_river_channel",
        },
    )


@pytest.fixture
def evspsblpot_series():
    """Return evapotranspiration time series."""
    _evspsblpot_series = partial(test_timeseries, variable="evspsblpot")
    return _evspsblpot_series

@pytest.fixture
def evspsblpot_hr_series():
    """Return evapotranspiration hourly time series."""
    _evspsblpot_hr_series = partial(test_timeseries, start="1/1/2000", variable="pet", units="kg m-2 s-1", freq="h")
    return _evspsblpot_hr_series

@pytest.fixture
def per_doy():
    def _per_doy(values, calendar="standard", units="kg m-2 s-1"):
        n = max_doy[calendar]
        if len(values) != n:
            raise ValueError("Values must be same length as number of days in calendar.")
        coords = xr.IndexVariable("dayofyear", np.arange(1, n + 1))
        return xr.DataArray(values, coords=[coords], attrs={"calendar": calendar, "units": units})

    return _per_doy


@pytest.fixture
def areacella() -> xr.DataArray:
    """Return a rectangular grid of grid cell area."""
    r = 6100000
    lon_bnds = np.arange(-180, 181, 1)
    lat_bnds = np.arange(-90, 91, 1)
    d_lon = np.diff(lon_bnds)
    d_lat = np.diff(lat_bnds)
    lon = np.convolve(lon_bnds, [0.5, 0.5], "valid")
    lat = np.convolve(lat_bnds, [0.5, 0.5], "valid")
    area = r * np.radians(d_lat)[:, np.newaxis] * r * np.cos(np.radians(lat)[:, np.newaxis]) * np.radians(d_lon)
    return xr.DataArray(
        data=area,
        dims=("lat", "lon"),
        coords={"lon": lon, "lat": lat},
        attrs={"r": r, "units": "m2", "standard_name": "cell_area"},
    )


areacello = areacella


@pytest.fixture
def hurs_series():
    """Return relative humidity time series."""
    _hurs_series = partial(test_timeseries, variable="hurs")
    return _hurs_series


@pytest.fixture
def sfcWind_series():  # noqa
    """Return surface wind speed time series."""
    _sfcWind_series = partial(test_timeseries, variable="sfcWind", units="km h-1")
    return _sfcWind_series


@pytest.fixture
def sfcWindmax_series():  # noqa
    """Return maximum surface wind speed time series."""
    _sfcWindmax_series = partial(test_timeseries, variable="sfcWindmax", units="km h-1")
    return _sfcWindmax_series


@pytest.fixture
def huss_series():
    """Return specific humidity time series."""
    _huss_series = partial(test_timeseries, variable="huss")
    return _huss_series


@pytest.fixture
def snd_series():
    """Return snow depth time series."""
    _snd_series = partial(test_timeseries, variable="snd")
    return _snd_series


@pytest.fixture
def snw_series():
    """Return surface snow amount time series."""
    _snw_series = partial(test_timeseries, variable="snw", units="kg m-2")
    return _snw_series


@pytest.fixture
def ps_series():
    """Return atmospheric pressure time series."""
    _ps_series = partial(test_timeseries, variable="ps")
    return _ps_series


@pytest.fixture
def rsds_series():
    """Return surface downwelling shortwave radiation time series."""
    _rsds_series = partial(test_timeseries, variable="rsds")
    return _rsds_series


@pytest.fixture
def rsus_series():
    """Return surface upwelling shortwave radiation time series."""
    _rsus_series = partial(test_timeseries, variable="rsus")
    return _rsus_series


@pytest.fixture
def rlds_series():
    """Return surface downwelling longwave radiation time series."""
    _rlds_series = partial(test_timeseries, variable="rlds")
    return _rlds_series


@pytest.fixture
def rlus_series():
    """Return surface upwelling longwave radiation time series."""
    _rlus_series = partial(test_timeseries, variable="rlus")
    return _rlus_series


@pytest.fixture
def no_numbagg():
    with xr.set_options(use_numbagg=False):
        yield


@pytest.fixture(scope="session")
def threadsafe_data_dir(tmp_path_factory):
    return Path(tmp_path_factory.getbasetemp().joinpath("data"))


@pytest.fixture(scope="session")
def nimbus(threadsafe_data_dir, worker_id):
    return _nimbus(
        repo=TESTDATA_REPO_URL,
        branch=TESTDATA_BRANCH,
        cache_dir=(TESTDATA_CACHE_DIR if worker_id == "master" else threadsafe_data_dir),
    )


@pytest.fixture(scope="session")
def open_dataset(threadsafe_data_dir, worker_id):
    def _open_session_scoped_file(file: str | os.PathLike, **xr_kwargs):
        nimbus_kwargs = {
            "branch": TESTDATA_BRANCH,
            "repo": TESTDATA_REPO_URL,
            "cache_dir": (TESTDATA_CACHE_DIR if worker_id == "master" else threadsafe_data_dir),
        }
        xr_kwargs.setdefault("cache", True)
        xr_kwargs.setdefault("engine", "h5netcdf")
        return _open_dataset(
            file,
            nimbus_kwargs=nimbus_kwargs,
            **xr_kwargs,
        )

    return _open_session_scoped_file


@pytest.fixture(scope="session")
def official_indicators():
    # Remove unofficial indicators (as those created during the tests, and those from YAML-built modules)
    registry_cp = indicator.registry.copy()
    for cls in indicator.registry.values():
        if cls.identifier.upper() != cls._registry_id:
            registry_cp.pop(cls._registry_id)
    return registry_cp


@pytest.fixture
def lafferty_sriver_ds(nimbus) -> xr.Dataset:
    """
    Get data from Lafferty & Sriver unit test.

    Notes
    -----
    https://github.com/david0811/lafferty-sriver_2023_npjCliAtm/tree/main/unit_test
    """
    fn = nimbus.fetch(
        "uncertainty_partitioning/seattle_avg_tas.csv",
    )

    df = pd.read_csv(fn, parse_dates=["time"]).rename(columns={"ssp": "scenario", "ensemble": "downscaling"})

    # Make xarray dataset
    return xr.Dataset.from_dataframe(df.set_index(["scenario", "model", "downscaling", "time"]))


@pytest.fixture
def atmosds(nimbus) -> xr.Dataset:
    """Get synthetic atmospheric dataset."""
    return xr.open_dataset(
        Path(nimbus.path).joinpath("atmosds.nc"),
        engine="h5netcdf",
    ).load()


@pytest.fixture(scope="session")
def ensemble_dataset_objects() -> dict[str, str]:
    return add_ensemble_dataset_objects()


@pytest.fixture(autouse=True, scope="session")
def gather_session_data(request, nimbus, worker_id):
    """
    Gather testing data on pytest run.

    When running pytest with multiple workers, one worker will copy data remotely to the default cache dir while
    other workers wait using a lockfile. Once the lock is released, all workers will then copy data to their local
    threadsafe_data_dir. As this fixture is scoped to the session, it will only run once per pytest run.

    Due to the lack of UNIX sockets on Windows, the lockfile mechanism is not supported, requiring users on
    Windows to run `$ xclim prefetch_testing_data` before running any tests for the first time to populate the
    default cache dir.

    Additionally, this fixture is also used to generate the `atmosds` synthetic testing dataset.
    """
    testing_setup_warnings()
    gather_testing_data(worker_cache_dir=nimbus.path, worker_id=worker_id)
    generate_atmos(nimbus=nimbus)

    def remove_data_written_flag():
        """Clean up the cache folder once we are finished."""
        flag = default_testdata_cache.joinpath(".data_written")
        if flag.exists():
            try:
                flag.unlink()
            except FileNotFoundError:
                logging.info("Teardown race condition occurred: .data_written flag already removed. Lucky!")
                pass

    request.addfinalizer(remove_data_written_flag)


@pytest.fixture
def swe_series():
    def _swe_series(values, start="1/1/2000", units="mm"):
        coords = pd.date_range(start, periods=len(values), freq="D")
        return xr.DataArray(
            values,
            coords=[coords],
            dims="time",
            name="swe",
            attrs={
                "standard_name": "snow_water_equivalent_in_snow_layer",
                "units": units,
            },
        )
<<<<<<< HEAD
    return _swe_series

@pytest.fixture
def area_series() :
    def _area_series(values, units="km2"):

        return xr.DataArray(
            values,
            name="area",
            attrs={
                "standard_name": "cell_area",
                "units": units,
            },
        )

    return _area_series
=======

    return _swe_series
>>>>>>> df3bf0b0
<|MERGE_RESOLUTION|>--- conflicted
+++ resolved
@@ -302,12 +302,6 @@
     return _rlus_series
 
 
-@pytest.fixture
-def no_numbagg():
-    with xr.set_options(use_numbagg=False):
-        yield
-
-
 @pytest.fixture(scope="session")
 def threadsafe_data_dir(tmp_path_factory):
     return Path(tmp_path_factory.getbasetemp().joinpath("data"))
@@ -415,7 +409,6 @@
 
     request.addfinalizer(remove_data_written_flag)
 
-
 @pytest.fixture
 def swe_series():
     def _swe_series(values, start="1/1/2000", units="mm"):
@@ -430,7 +423,7 @@
                 "units": units,
             },
         )
-<<<<<<< HEAD
+
     return _swe_series
 
 @pytest.fixture
@@ -446,8 +439,4 @@
             },
         )
 
-    return _area_series
-=======
-
-    return _swe_series
->>>>>>> df3bf0b0
+    return _area_series