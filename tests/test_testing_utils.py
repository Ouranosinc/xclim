--- conflicted
+++ resolved
@@ -28,42 +28,9 @@
 
 class TestFileRequests:
 
-<<<<<<< HEAD
-    @pytest.mark.skip(
-        "This test has been rendered obsolete. Will remove when #1889 is merged."
-    )
-    @pytest.mark.requires_internet
-    def test_open_dataset_with_bad_file(self, tmp_path):
-        cmip3_folder = tmp_path.joinpath("main", "cmip3")
-        cmip3_folder.mkdir(parents=True)
-
-        cmip3_file = "tas.sresb1.giss_model_e_r.run1.atm.da.nc"
-        Path(cmip3_folder, cmip3_file).write_text("This file definitely isn't right.")
-
-        cmip3_md5 = f"{cmip3_file}.md5"
-        bad_cmip3_md5 = "bc51206e6462fc8ed08fd4926181274c"
-        Path(cmip3_folder, cmip3_md5).write_text(bad_cmip3_md5)
-
-        # Check for raised warning for local file md5 sum and remote md5 sum
-        with pytest.warns(UserWarning):
-            new_cmip3_file = utilities._get(
-                Path("cmip3", cmip3_file),
-                github_url="https://github.com/Ouranosinc/xclim-testdata",
-                suffix=".nc",
-                branch="main",
-                cache_dir=tmp_path,
-            )
-
-        # Ensure that the new cmip3 file is in the cache directory
-        assert (
-            utilities.file_md5_checksum(Path(cmip3_folder, new_cmip3_file))
-            != bad_cmip3_md5
-        )
-=======
     @staticmethod
     def file_md5_checksum(f_name):
         import hashlib
->>>>>>> ec8e9413
 
         hash_md5 = hashlib.md5()  # noqa: S324
         with open(f_name, "rb") as f:
