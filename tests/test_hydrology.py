--- conflicted
+++ resolved
@@ -192,65 +192,6 @@
             out_manual[idxend - 1] = weighted_sum
         np.testing.assert_allclose(out, out_manual, atol=1e-7)
 
-<<<<<<< HEAD
-class TestTotRR:
-    def test_simple(self, q_series, area_series, pr_series):
-        # 1 years of daily data
-        q = np.ones(365) * 10
-        pr = np.ones(365) * 20
-
-        # 30 days with low flows, ratio should stay the same
-        q[300:330] = 5
-        pr[270:300] = 10
-        a = 1000
-        a = area_series(a)
-
-
-        # Create a daily time index
-        q = q_series(q)
-        pr = pr_series(pr, units = "mm/hr")
-
-        out = xci.total_runoff_ratio(q, a, pr)
-        np.testing.assert_allclose(out, 0.0018, atol=1e-15)
-
-
-class TestAnnualSeasonalRR:
-    def test_simple(self, q_series, area_series, pr_series):
-        # 1 years of daily data
-        q = np.ones(365) * 10
-        pr = np.ones(365) * 20
-
-        # 30 days with low flows, ratio should stay the same
-        q[300:330] = 5
-        pr[270:300] = 10
-        a = 1000
-        a = area_series(a)
-
-
-        # Create a daily time index
-        q = q_series(q)
-        pr = pr_series(pr, units = "mm/hr")
-
-        out = xci.season_annual_runoff_ratio(q, a, pr)
-
-        print("DEBUG out:", out)
-        #verify seasonal RR
-        seasonal = out[0]
-        np.testing.assert_allclose(seasonal.values, 0.0018, atol=1e-15)
-        # verify annual RR
-        annual = out[1]  # second element of tuple
-        np.testing.assert_allclose(annual.values, 0.0018, atol=1e-15)
-
-class TestElastIndex:
-    def test_simple(self, q_series, pr_series):
-        q = np.arange(1, 1826) #5 years of increasing data with slope of 1
-        pr = np.arange(1, 1826) #5 years of increasing data with slope of 1
-        q = q_series(q)
-        pr = pr_series(pr, units="mm/hr")
-        out = xci.elasticity_index(q, pr)
-        np.testing.assert_allclose(out, 1.000672, rtol=1e-6, atol=0) #not exactly 1 due to epsilon
-=======
->>>>>>> df3bf0b0
 
 class TestDaysWithSnowpack:
     def test_simple(self, swe_series):
