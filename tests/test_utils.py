#!/usr/bin/env python
# -*- coding: utf-8 -*-


# Tests for `xclim` package.
#
# We want to tests multiple things here:
#  - that data results are correct
#  - that metadata is correct and complete
#  - that missing data are handled appropriately
#  - that various calendar formats and supported
#  - that non-valid input frequencies or holes in the time series are detected
#
#
# For correctness, I think it would be useful to use a small dataset and run the original ICCLIM indicators on it,
# saving the results in a reference netcdf dataset. We could then compare the hailstorm output to this reference as
# a first line of defense.


import os
import cftime
import numpy as np
import pandas as pd
import pytest
import xarray as xr

<<<<<<< HEAD

=======
>>>>>>> 8f63539e
from xclim.utils import daily_downsampler, Indicator, format_kwargs, parse_doc, walk_map, adjust_doy_calendar
from xclim.testing.common import tas_series, pr_series
from xclim import indices as ind

TAS_SERIES = tas_series()
PR_SERIES = pr_series()
TESTS_HOME = os.path.abspath(os.path.dirname(__file__))
TESTS_DATA = os.path.join(TESTS_HOME, 'testdata')


class TestDailyDownsampler:

    def test_std_calendar(self):

        # standard calendar
        # generate test DataArray
        time_std = pd.date_range('2000-01-01', '2000-12-31', freq='D')
        da_std = xr.DataArray(np.arange(time_std.size), coords=[time_std], dims='time')

        for freq in 'YS MS QS-DEC'.split():
            resampler = da_std.resample(time=freq)
            grouper = daily_downsampler(da_std, freq=freq)

            x1 = resampler.mean()
            x2 = grouper.mean()

            # add time coords to x2 and change dimension tags to time
            time1 = daily_downsampler(da_std.time, freq=freq).first()
            x2.coords['time'] = ('tags', time1.values)
            x2 = x2.swap_dims({'tags': 'time'})
            x2 = x2.sortby('time')

            # assert the values of resampler and grouper are the same
            assert (np.allclose(x1.values, x2.values))

    @pytest.mark.skip
    def test_365_day(self):

        # 365_day calendar
        # generate test DataArray
        units = 'days since 2000-01-01 00:00'
        time_365 = cftime.num2date(np.arange(0, 1 * 365), units, '365_day')
        da_365 = xr.DataArray(np.arange(time_365.size), coords=[time_365], dims='time', name='data')
        units = 'days since 2001-01-01 00:00'
        time_std = cftime.num2date(np.arange(0, 1 * 365), units, 'standard')
        da_std = xr.DataArray(np.arange(time_std.size), coords=[time_std], dims='time', name='data')

        for freq in 'YS MS QS-DEC'.split():
            resampler = da_std.resample(time=freq)
            grouper = daily_downsampler(da_365, freq=freq)

            x1 = resampler.mean()
            x2 = grouper.mean()

            # add time coords to x2 and change dimension tags to time
            time1 = daily_downsampler(da_365.time, freq=freq).first()
            x2.coords['time'] = ('tags', time1.values)
            x2 = x2.swap_dims({'tags': 'time'})
            x2 = x2.sortby('time')

            # assert the values of resampler of non leap year with standard calendar
            # is identical to grouper
            assert (np.allclose(x1.values, x2.values))

    def test_360_days(self):
        #
        # 360_day calendar
        #
        units = 'days since 2000-01-01 00:00'
        time_360 = cftime.num2date(np.arange(0, 360), units, '360_day')
        da_360 = xr.DataArray(np.arange(1, time_360.size + 1), coords=[time_360], dims='time', name='data')

        for freq in 'YS MS QS-DEC'.split():
            grouper = daily_downsampler(da_360, freq=freq)

            x2 = grouper.mean()

            # add time coords to x2 and change dimension tags to time
            time1 = daily_downsampler(da_360.time, freq=freq).first()
            x2.coords['time'] = ('tags', time1.values)
            x2 = x2.swap_dims({'tags': 'time'})
            x2 = x2.sortby('time')

            # assert grouper values == expected values
            target_year = 180.5
            target_month = [n * 30 + 15.5 for n in range(0, 12)]
            target_season = [30.5] + [(n - 1) * 30 + 15.5 for n in [4, 7, 10, 12]]
            target = {'YS': target_year, 'MS': target_month, 'QS-DEC': target_season}[freq]
            assert (np.allclose(x2.values, target))


class UniIndTemp(Indicator):
    identifier = 'tmin'
    units = 'K'
    required_units = 'K'
    long_name = '{freq} mean surface temperature'
    standard_name = '{freq} mean temperature'
    cell_methods = 'time: mean within {freq}'

    @staticmethod
    def compute(da, freq):
        return da.resample(time=freq).mean()


class UniIndPr(Indicator):
    identifier = 'prmax'
    units = 'kg m-2 s-1'
    required_units = 'kg m-2 s-1'
    context = 'hydro'

    @staticmethod
    def compute(da, freq):
        return da.resample(time=freq).mean()


class TestUnivariateIndicator:

    def test_attrs(self, tas_series):
        a = tas_series(np.arange(360))
        ind = UniIndTemp()
        txm = ind(a, freq='YS')
        assert txm.cell_methods == 'time: mean within years'

    def test_temp_unit_conversion(self, tas_series):
        a = tas_series(np.arange(360))
        ind = UniIndTemp()
        txk = ind(a, freq='YS')

        ind.required_units = ('degC',)
        ind.units = 'degC'
        txc = ind(a, freq='YS')

        np.testing.assert_array_almost_equal(txk, txc+273.15)

    def test_pr_unit_conversion(self, pr_series):
        a = pr_series(np.arange(360))
        ind = UniIndPr()
        txk = ind(a, freq='YS')

        ind.required_units = ('mm/day',)
        ind.units = 'mm'
        txm = ind(a, freq='YS')

        np.testing.assert_array_almost_equal(txk, txm/86400)

    def test_json(self, pr_series):
        ind = UniIndPr()
        meta = ind.json

        expected = {'identifier', 'units', 'long_name', 'standard_name', 'cell_methods', 'keywords', 'abstract',
                    'parameters', 'description'}

        assert set(meta.keys()).issubset(expected)

    def test_factory(self, pr_series):
        attrs = dict(identifier='test', units='days', required_units='mm/day', long_name='long name',
                     standard_name='standard name', context='hydro'
                     )
        cls = Indicator.factory(attrs)

        assert issubclass(cls, Indicator)
        da = pr_series(np.arange(365))
        cls(compute=ind.wet_days)(da)


class TestKwargs:

    def test_format_kwargs(self):
        attrs = dict(standard_name='tx_min', long_name='Minimum of daily maximum temperature',
                     cell_methods='time: minimum within {freq}')

        format_kwargs(attrs, {'freq': 'YS'})
        assert attrs['cell_methods'] == 'time: minimum within years'


class TestParseDoc:

    def test_simple(self):
        parse_doc(ind.tg_mean)


class TestAdjustDoyCalendar:

    def test_360_to_366(self):
        source = xr.DataArray(np.arange(360), coords=[np.arange(1, 361), ], dims='dayofyear')
        time = pd.date_range('2000-01-01', '2001-12-31', freq='D')
        target = xr.DataArray(np.arange(len(time)), coords=[time, ], dims='time')
        out = adjust_doy_calendar(source, target)

        assert out.sel(dayofyear=1) == source.sel(dayofyear=1)
        assert out.sel(dayofyear=366) == source.sel(dayofyear=360)


class TestWalkMap:

    def test_simple(self):
        d = {'a': -1, 'b': {'c': -2}}
        o = walk_map(d, lambda x: 0)
        assert o['a'] == 0
        assert o['b']['c'] == 0<|MERGE_RESOLUTION|>--- conflicted
+++ resolved
@@ -24,10 +24,6 @@
 import pytest
 import xarray as xr
 
-<<<<<<< HEAD
-
-=======
->>>>>>> 8f63539e
 from xclim.utils import daily_downsampler, Indicator, format_kwargs, parse_doc, walk_map, adjust_doy_calendar
 from xclim.testing.common import tas_series, pr_series
 from xclim import indices as ind
