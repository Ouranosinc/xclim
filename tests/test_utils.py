--- conflicted
+++ resolved
@@ -476,25 +476,16 @@
 
 class TestCheckUnits:
     def test_basic(self):
-<<<<<<< HEAD
-        utils._check_units('%', '[]')
-        utils._check_units('pct', '[]')
-        utils._check_units('mm/day', '[precipitation]')
-        utils._check_units('mm/s', '[precipitation]')
-        utils._check_units('kg/m2/s', '[precipitation]')
-        utils._check_units('kg/m2', '[length]')
-        utils._check_units('cms', '[discharge]')
-        utils._check_units('m3/s', '[discharge]')
-        utils._check_units('m/s', '[speed]')
-        utils._check_units('km/h', '[speed]')
-=======
+        utils._check_units("%", "[]")
+        utils._check_units("pct", "[]")
         utils._check_units("mm/day", "[precipitation]")
         utils._check_units("mm/s", "[precipitation]")
         utils._check_units("kg/m2/s", "[precipitation]")
         utils._check_units("kg/m2", "[length]")
         utils._check_units("cms", "[discharge]")
         utils._check_units("m3/s", "[discharge]")
->>>>>>> 42f7033f
+        utils._check_units("m/s", "[speed]")
+        utils._check_units("km/h", "[speed]")
 
         with pytest.raises(AttributeError):
             utils._check_units("mm", "[precipitation]")
