--- conflicted
+++ resolved
@@ -7,284 +7,9 @@
 K2C = 273.16
 
 
-<<<<<<< HEAD
-def test_wind_speed_from_vectors():
-    uas = xr.DataArray(np.array([3.0, -3.0]), dims=["x"])
-    uas.attrs["units"] = "m s-1"
-    vas = xr.DataArray(np.array([4.0, -4.0]), dims=["x"])
-    vas.attrs["units"] = "m s-1"
-
-    wind, winddir = atmos.wind_speed_from_vector(uas=uas, vas=vas)
-    np.testing.assert_allclose(wind, [5.0, 5.0])
-    np.testing.assert_allclose(winddir, [216.86989764584402, 36.86989764584402])
-
-    # missing values
-    uas[0] = np.nan
-    wind, winddir = atmos.wind_speed_from_vector(uas=uas, vas=vas)
-    np.testing.assert_array_equal(wind.isnull(), [True, False])
-    np.testing.assert_array_equal(winddir.isnull(), [True, False])
-
-    # Calm thresh and northerly
-    uas[:] = 0
-    vas[0] = 0.9
-    vas[1] = -1.1
-    wind, winddir = atmos.wind_speed_from_vector(uas=uas, vas=vas, calm_wind_thresh="1 m/s")
-    np.testing.assert_array_equal(wind, [0.9, 1.1])
-    np.testing.assert_allclose(winddir, [0.0, 360.0])
-
-
-def test_wind_vector_from_speed():
-    sfcWind = xr.DataArray(np.array([3.0, 5.0, 0.2]), dims=["x"])
-    sfcWind.attrs["units"] = "m s-1"
-    sfcWindfromdir = xr.DataArray(np.array([360.0, 36.86989764584402, 0.0]), dims=["x"])
-    sfcWindfromdir.attrs["units"] = "degree"
-
-    uas, vas = atmos.wind_vector_from_speed(sfcWind=sfcWind, sfcWindfromdir=sfcWindfromdir)
-    np.testing.assert_allclose(uas, [0.0, -3.0, 0.0], atol=1e-14)
-    np.testing.assert_allclose(vas, [-3.0, -4.0, -0.2], atol=1e-14)
-
-    # missing values
-    sfcWind[0] = np.nan
-    sfcWindfromdir[1] = np.nan
-    uas, vas = atmos.wind_vector_from_speed(sfcWind=sfcWind, sfcWindfromdir=sfcWindfromdir)
-    np.testing.assert_array_equal(uas.isnull(), [True, True, False])
-    np.testing.assert_array_equal(vas.isnull(), [True, True, False])
-
-
-def test_relative_humidity_dewpoint(timeseries):
-    np.testing.assert_allclose(
-        atmos.relative_humidity_from_dewpoint(
-            tas=timeseries(np.array([-20, -10, -1, 10, 20, 25, 30, 40, 60]) + K2C, "tas"),
-            tdps=timeseries(np.array([-15, -10, -2, 5, 10, 20, 29, 20, 30]) + K2C, "tdps"),
-        ),
-        timeseries([np.nan, 100, 93, 71, 52, 73, 94, 31, 20], "hurs"),
-        rtol=0.02,
-        atol=1,
-    )
-
-
-def test_relative_humidity_dewpoint_clip(timeseries):
-    np.testing.assert_allclose(
-        atmos.relative_humidity_from_dewpoint(
-            tas=timeseries(np.array([-20, -10, -1, 10, 20, 25, 30, 40, 60]) + K2C, "tas"),
-            tdps=timeseries(np.array([-15, -10, -2, 5, 10, 20, 29, 20, 30]) + K2C, "tdps"),
-            invalid_values="clip",
-        ),
-        timeseries([100, 100, 93, 71, 52, 73, 94, 31, 20], "hurs"),
-        rtol=0.02,
-        atol=1,
-    )
-
-
-def test_humidex(tas_series):
-    tas = tas_series([15, 25, 35, 40])
-    tas.attrs["units"] = "C"
-
-    dtas = tas_series([10, 15, 25, 25])
-    dtas.attrs["units"] = "C"
-
-    # expected values from https://en.wikipedia.org/wiki/Humidex
-    h = atmos.humidex(tas, dtas)
-    np.testing.assert_array_almost_equal(h, [16, 29, 47, 52], 0)
-    assert h.name == "humidex"
-
-    # Test with dataset (#1432)
-    ds = xr.Dataset({"tas": tas, "dewpoint": dtas})
-    h2 = atmos.humidex(ds=ds, tdps="dewpoint")
-    np.testing.assert_array_almost_equal(h, h2)
-
-
-def test_heat_index(atmosds):
-    # Keep just Montreal values for summer as we need tas > 20 degC
-    tas = atmosds.tasmax[1][150:170]
-    hurs = atmosds.hurs[1][150:170]
-
-    expected = np.array(
-        [
-            25.0,
-            27.0,
-            29.0,
-            27.0,
-            24.0,
-            np.nan,
-            np.nan,
-            23.0,
-            24.0,
-            np.nan,
-            np.nan,
-            24.0,
-            28.0,
-            25.0,
-            30.0,
-            26.0,
-            31.0,
-            33.0,
-            34.0,
-            28.0,
-        ]
-    )
-
-    with set_options(cf_compliance="raise"):
-        hi = atmos.heat_index(tas, hurs)
-    np.testing.assert_array_almost_equal(hi, expected, 0)
-    assert hi.name == "heat_index"
-
-
-def test_saturation_vapor_pressure(tas_series):
-    tas = tas_series(np.array([-20, -10, -1, 10, 20, 25, 30, 40, 60]) + K2C)
-    e_sat_exp = [103, 260, 563, 1228, 2339, 3169, 4247, 7385, 19947]
-    e_sat = atmos.saturation_vapor_pressure(
-        tas=tas,
-        method="sonntag90",
-        ice_thresh="0 degC",
-    )
-    np.testing.assert_allclose(e_sat, e_sat_exp, atol=0.5, rtol=0.005)
-    assert e_sat.name == "e_sat"
-
-
-def test_relative_humidity(tas_series, hurs_series, huss_series, ps_series):
-    tas = tas_series(np.array([-10, -10, 10, 20, 35, 50, 75, 95]) + K2C)
-    hurs_exp = hurs_series([np.nan, 63.0, 66.0, 34.0, 14.0, 6.0, 1.0, 0.0])
-    ps = ps_series([101325] * 8)
-    huss = huss_series([0.003, 0.001] + [0.005] * 7)
-
-    hurs = atmos.relative_humidity(
-        tas=tas,
-        huss=huss,
-        ps=ps,
-        method="sonntag90",
-        ice_thresh="0 degC",
-    )
-    np.testing.assert_allclose(hurs, hurs_exp, atol=0.5, rtol=0.005)
-    assert hurs.name == "hurs"
-
-
-def test_specific_humidity(tas_series, hurs_series, huss_series, ps_series):
-    tas = tas_series(np.array([20, -10, 10, 20, 35, 50, 75, 95]) + K2C)
-    hurs = hurs_series([150, 10, 90, 20, 80, 50, 70, 40, 30])
-    ps = ps_series(1000 * np.array([100] * 4 + [101] * 4))
-    huss_exp = huss_series([np.nan, 1.6e-4, 6.9e-3, 3.0e-3, 2.9e-2, 4.1e-2, 2.1e-1, 5.7e-1])
-
-    huss = atmos.specific_humidity(
-        tas=tas,
-        hurs=hurs,
-        ps=ps,
-        method="sonntag90",
-        ice_thresh="0 degC",
-    )
-    np.testing.assert_allclose(huss, huss_exp, atol=1e-4, rtol=0.05)
-    assert huss.name == "huss"
-
-
-def test_specific_humidity_from_dewpoint(tas_series, ps_series, huss_series):
-    tdps = tas_series([272, 283, 293])
-    ps = ps_series([100000, 105000, 110000])
-    # Computed from MetPy
-    # >>> from metpy.units import units as u
-    # >>> from metpy.calc import specific_humidity_from_dewpoint as sh
-    # >>> sh([100000, 105000, 110000] * u.Pa, [272, 283, 293] * u.degK)
-    # array([0.0035031, 0.00722795, 0.01319614]) < Unit('dimensionless') >
-    huss_exp = huss_series([0.0035031, 0.00722795, 0.01319614])
-
-    huss = atmos.specific_humidity_from_dewpoint(
-        tdps=tdps,
-        ps=ps,
-        method="sonntag90",
-    )
-    np.testing.assert_allclose(huss, huss_exp, atol=1e-4, rtol=0.05)
-    assert huss.name == "huss"
-
-
-@pytest.mark.parametrize("method", ["tetens30", "wmo08", "aerk96", "buck81"])
-def test_dewpoint_from_specific_humidity(atmosds, method):
-    tdps = atmos.dewpoint_from_specific_humidity(huss=atmosds.huss, ps=atmosds.ps)
-    # atmosds.huss was computed with Sonntag90, so we can't expect a perfect match
-    xr.testing.assert_allclose(tdps, atmosds.tdps, atol=0.2, rtol=0.001)
-
-
-def test_snowfall_approximation(pr_series, tas_series, prsn_series):
-    # Data from CanDCS-M6 : lon=-73, lat=45.5, time=('2001-01-01', '2001-01-20')
-    pr = pr_series(
-        [
-            4.83717,
-            1.89218,
-            3.21972,
-            10.75767,
-            2.25840,
-            10.29990,
-            13.13808,
-            17.63949,
-            16.11359,
-            0.00006,
-            27.93933,
-            8.95711,
-            9.33858,
-            2.25840,
-            1.19027,
-            0.00006,
-            0.00006,
-            0.00006,
-            9.32332,
-            22.98015,
-        ],
-    )
-    tas = tas_series(
-        [
-            -5.08431,
-            -6.09445,
-            -6.73533,
-            -3.04570,
-            -7.70428,
-            -7.64477,
-            3.10979,
-            3.02281,
-            -5.82589,
-            -11.81048,
-            -7.29076,
-            0.62867,
-            -7.70428,
-            -18.71214,
-            -7.58678,
-            -1.72427,
-            -0.09003,
-            0.24414,
-            -0.40894,
-            3.72473,
-        ],
-        units="°C",
-    )
-    exp = prsn_series(
-        [
-            4.83717,
-            1.89218,
-            3.21972,
-            10.72715,
-            2.25840,
-            10.29990,
-            0.74775,
-            1.12923,
-            16.11359,
-            0.00006,
-            27.93933,
-            6.13419,
-            9.33858,
-            2.25840,
-            1.19027,
-            0.00006,
-            0.00006,
-            0.00006,
-            8.45356,
-            0.56465,
-        ]
-    )
-    prsn = atmos.snowfall_approximation(pr, tas=tas, method="dai_annual", clip_temp="20 °C")
-    np.testing.assert_allclose(prsn, exp, atol=1e-4, rtol=1e-2)
-
-=======
 class TestLateFrostDays:
     def test_late_frost_days(self, atmosds):
         tasmin = atmosds.tasmin
->>>>>>> 97dbab52
 
         # Expected values
         exp = [2, 9, 72, 24, 0]
