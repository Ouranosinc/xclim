#!/usr/bin/env python
# -*- coding: utf-8 -*-


# Tests for `xclim` package.
#
# We want to tests multiple things here:
#  - that data results are correct
#  - that metadata is correct and complete
#  - that missing data are handled appropriately
#  - that various calendar formats and supported
#  - that non-valid input frequencies or holes in the time series are detected
#
#
# For correctness, I think it would be useful to use a small dataset and run the original ICCLIM indicators on it,
# saving the results in a reference netcdf dataset. We could then compare the hailstorm output to this reference as
# a first line of defense.


# import cftime
import calendar
import os

import numpy as np
import pandas as pd
import pytest
import xarray as xr

import xclim.indices as xci
from xclim.testing.common import tas_series, tasmax_series, tasmin_series, pr_series
from xclim.utils import percentile_doy

xr.set_options(enable_cftimeindex=True)

TAS_SERIES = tas_series
TASMAX_SERIES = tasmax_series
TASMIN_SERIES = tasmin_series
PR_SERIES = pr_series
TESTS_HOME = os.path.abspath(os.path.dirname(__file__))
TESTS_DATA = os.path.join(TESTS_HOME, 'testdata')
K2C = 273.15


# PLEASE MAINTAIN ALPHABETICAL ORDER

class TestMaxNDayPrecipitationAmount:

    @staticmethod
    def time_series(values):
        coords = pd.date_range('7/1/2000', periods=len(values), freq=pd.DateOffset(days=1))
        return xr.DataArray(values, coords=[coords, ], dims='time',
                            attrs={'standard_name': 'precipitation_flux',
                                   'cell_methods': 'time: sum (interval: 1 day)',
                                   'units': 'mm'})

    # test 2 day max precip
    def test_single_max(self):
        a = self.time_series(np.array([3, 4, 20, 20, 0, 6, 9, 25, 0, 0]))
        rxnday = xci.max_n_day_precipitation_amount(a, 2)
        assert rxnday == 40
        assert rxnday.time.dt.year == 2000

    # test whether sum over entire length is resolved
    def test_sumlength_max(self):
        a = self.time_series(np.array([3, 4, 20, 20, 0, 6, 9, 25, 0, 0]))
        rxnday = xci.max_n_day_precipitation_amount(a, len(a))
        assert rxnday == a.sum('time')
        assert rxnday.time.dt.year == 2000

    # test whether non-unique maxes are resolved
    def test_multi_max(self):
        a = self.time_series(np.array([3, 4, 20, 20, 0, 6, 15, 25, 0, 0]))
        rxnday = xci.max_n_day_precipitation_amount(a, 2)
        assert rxnday == 40
        assert len(rxnday) == 1
        assert rxnday.time.dt.year == 2000


class TestMax1DayPrecipitationAmount:

    @staticmethod
    def time_series(values):
        coords = pd.date_range('7/1/2000', periods=len(values), freq=pd.DateOffset(days=1))
        return xr.DataArray(values, coords=[coords, ], dims='time',
                            attrs={'standard_name': 'precipitation_flux',
                                   'cell_methods': 'time: sum (interval: 1 day)',
                                   'units': 'mm/day'})

    # test max precip
    def test_single_max(self):
        a = self.time_series(np.array([3, 4, 20, 0, 0]))
        rx1day = xci.max_1day_precipitation_amount(a)
        assert rx1day == 20
        assert rx1day.time.dt.year == 2000

    # test whether repeated maxes are resolved
    def test_multi_max(self):
        a = self.time_series(np.array([20, 4, 20, 20, 0]))
        rx1day = xci.max_1day_precipitation_amount(a)
        assert rx1day == 20
        assert rx1day.time.dt.year == 2000
        assert len(rx1day) == 1

    # test whether uniform maxes are resolved
    def test_uniform_max(self):
        a = self.time_series(np.array([20, 20, 20, 20, 20]))
        rx1day = xci.max_1day_precipitation_amount(a)
        assert rx1day == 20
        assert rx1day.time.dt.year == 2000
        assert len(rx1day) == 1

    # test nan behavior
    def test_nan_max(self):
        from xclim.precip import r1max

        a = self.time_series(np.array([20, np.nan, 20, 20, 0]))
        rx1day = r1max(a)
        assert np.isnan(rx1day)


class TestColdSpellDurationIndex:

    def test_simple(self, tasmin_series):
        i = 3650
        A = 10.
        tn = np.zeros(i) + K2C + A * np.sin(np.arange(i) / 365. * 2 * np.pi) + .1 * np.random.rand(i)
        tn[10:20] -= 2
        tn = tasmin_series(tn)
        tn10 = percentile_doy(tn, per=.1)

        out = xci.cold_spell_duration_index(tn, tn10, freq='YS')
        assert out[0] == 10


<<<<<<< HEAD
class TestColdSpellDays:
=======
class TestColdSpellIndex:

>>>>>>> e66c630c
    def test_simple(self, tas_series):
        a = np.zeros(365) + K2C
        a[10:20] -= 15  # 10 days
        a[40:43] -= 50  # too short -> 0
        a[80:100] -= 30  # at the end and beginning
        da = tas_series(a)

        out = xci.cold_spell_days(da, thresh=-10., freq='M')
        np.testing.assert_array_equal(out, [10, 0, 12, 8, 0, 0, 0, 0, 0, 0, 0, 0])


class TestConsecutiveFrostDays:

    @staticmethod
    def time_series(values):
        coords = pd.date_range('7/1/2000', periods=len(values), freq=pd.DateOffset(days=1))
        return xr.DataArray(values, coords=[coords, ], dims='time',
                            attrs={'standard_name': 'air_temperature',
                                   'cell_methods': 'time: minimum within days',
                                   'units': 'K'})

    def test_one_freeze_day(self):
        a = self.time_series(np.array([3, 4, 5, -1, 3]) + K2C)
        cfd = xci.consecutive_frost_days(a)
        assert cfd == 1
        assert cfd.time.dt.year == 2000

    def test_no_freeze(self):
        a = self.time_series(np.array([3, 4, 5, 1, 3]) + K2C)
        cfd = xci.consecutive_frost_days(a)
        assert cfd == 0

    def test_all_year_freeze(self):
        a = self.time_series(np.zeros(365) + K2C - 10)
        cfd = xci.consecutive_frost_days(a)
        assert cfd == 365


class TestCoolingDegreeDays:

    @staticmethod
    def time_series(values):
        coords = pd.date_range('7/1/2000', periods=len(values), freq=pd.DateOffset(days=1))
        return xr.DataArray(values, coords=[coords, ], dims='time',
                            attrs={'standard_name': 'air_temperature',
                                   'cell_methods': 'time: mean within days',
                                   'units': 'K'})

    def test_no_cdd(self):
        a = self.time_series(np.array([10, 15, -5, 18]) + K2C)
        cdd = xci.cooling_degree_days(a)
        assert cdd == 0

    def test_cdd(self):
        a = self.time_series(np.array([20, 25, -15, 19]) + K2C)
        cdd = xci.cooling_degree_days(a)
        assert cdd == 10


class TestDailyFreezeThawCycles:

    def test_simple(self, tasmin_series, tasmax_series):
        mn = np.zeros(365) + K2C
        mx = np.zeros(365) + K2C

        # 5 days in 1st month
        mn[10:20] -= 1
        mx[10:15] += 1

        # 1 day in 2nd month
        mn[40:44] += [1, 1, -1, -1]
        mx[40:44] += [1, -1, 1, -1]

        mn = tasmin_series(mn)
        mx = tasmax_series(mx)
        out = xci.daily_freezethaw_cycles(mx, mn, 'M')
        np.testing.assert_array_equal(out[:2], [5, 1])
        np.testing.assert_array_equal(out[2:], 0)


class TestFreshetStart:

    def test_simple(self, tas_series):
        tg = np.zeros(365) + K2C - 1
        w = 5

        i = 10
        tg[i:i + w - 1] += 6  # too short

        i = 20
        tg[i:i + w] += 6  # ok

        i = 30
        tg[i:i + w + 1] += 6  # Second valid condition, should be ignored.

        tg = tas_series(tg, start='1/1/2000')
        out = xci.freshet_start(tg, window=w)
        assert out[0] == tg.indexes['time'][20].dayofyear

    def test_no_start(self, tas_series):
        tg = np.zeros(365) + K2C - 1
        tg = tas_series(tg, start='1/1/2000')
        out = xci.freshet_start(tg)
        np.testing.assert_equal(out, [np.nan, ])


class TestGrowingDegreeDays:

    def test_simple(self, tas_series):
        a = np.zeros(365)
        a[0] = K2C + 5  # default thresh at 4
        da = tas_series(a)
        assert xci.growing_degree_days(da)[0] == 1


class TestHeatingDegreeDays:

    def test_simple(self, tas_series):
        a = np.zeros(365) + K2C + 17
        a[:7] += [-3, -2, -1, 0, 1, 2, 3]
        da = tas_series(a)
        out = xci.heating_degree_days(da)
        np.testing.assert_array_equal(out[:1], 6)
        np.testing.assert_array_equal(out[1:], 0)


class TestHeatWaveIndex:

    def test_simple(self, tasmax_series):
        a = np.zeros(365) + K2C
        a[10:20] += 30  # 10 days
        a[40:43] += 50  # too short -> 0
        a[80:100] += 30  # at the end and beginning
        da = tasmax_series(a)

        out = xci.heat_wave_index(da, thresh=25., freq='M')
        np.testing.assert_array_equal(out, [10, 0, 12, 8, 0, 0, 0, 0, 0, 0, 0, 0])


class TestHeatWaveFrequency:

    def test_1d(self, tasmax_series, tasmin_series):
        tn = tasmin_series([20, 23, 23, 23, 23, 22, 23, 23, 23, 23]) + K2C
        tx = tasmax_series([29, 31, 31, 31, 29, 31, 31, 31, 31, 31]) + K2C

        # some hw
        hwf = xci.heat_wave_frequency(tn, tx, thresh_tasmin=22,
                                      thresh_tasmax=30)
        np.testing.assert_allclose(hwf.values, 2)
        hwf = xci.heat_wave_frequency(tn, tx, thresh_tasmin=22,
                                      thresh_tasmax=30, window=4)
        np.testing.assert_allclose(hwf.values, 1)
        # one long hw
        hwf = xci.heat_wave_frequency(tn, tx, thresh_tasmin=10,
                                      thresh_tasmax=10)
        np.testing.assert_allclose(hwf.values, 1)
        # no hw
        hwf = xci.heat_wave_frequency(tn, tx, thresh_tasmin=40,
                                      thresh_tasmax=40)
        np.testing.assert_allclose(hwf.values, 0)


class TestHotDays:

    def test_simple(self, tasmax_series):
        a = np.zeros(365) + K2C
        a[:6] += [27, 28, 29, 30, 31, 32]  # 2 above 30
        mx = tasmax_series(a)

        out = xci.hot_days(mx, thresh=30.)
        np.testing.assert_array_equal(out[:1], [2])
        np.testing.assert_array_equal(out[1:], [0])


class TestLiquidPrecipitationRatio:

    def test_simple(self, pr_series, tas_series):
        pr = np.zeros(100)
        pr[10:20] = 1
        pr = pr_series(pr)

        tas = np.zeros(100) + K2C
        tas[:14] -= 20
        tas[14:] += 10
        tas = tas_series(tas)

        out = xci.liquid_precip_ratio(pr, tas=tas, freq='M')
        np.testing.assert_almost_equal(out[:1], [.6, ])


class TestMaximumConsecutiveDryDays:

    def test_simple(self, pr_series):
        a = np.zeros(365) + 10
        a[5:15] = 0
        pr = pr_series(a)
        out = xci.maximum_consecutive_dry_days(pr, freq='M')
        assert out[0] == 10

    def test_run_start_at_0(self, pr_series):
        a = np.zeros(365) + 10
        a[:10] = 0
        pr = pr_series(a)
        out = xci.maximum_consecutive_dry_days(pr, freq='M')
        assert out[0] == 10


class TestPrecipAccumulation:

    # build test data for different calendar
    time_std = pd.date_range('2000-01-01', '2010-12-31', freq='D')
    da_std = xr.DataArray(time_std.year, coords=[time_std], dims='time')

    # calendar 365_day and 360_day not tested for now since xarray.resample
    # does not support other calendars than standard
    #
    # units = 'days since 2000-01-01 00:00'
    # time_365 = cftime.num2date(np.arange(0, 10 * 365), units, '365_day')
    # time_360 = cftime.num2date(np.arange(0, 10 * 360), units, '360_day')
    # da_365 = xr.DataArray(np.arange(time_365.size), coords=[time_365], dims='time')
    # da_360 = xr.DataArray(np.arange(time_360.size), coords=[time_360], dims='time')

    def test_simple(self, pr_series):
        pr = np.zeros(100)
        pr[5:10] = 1
        pr = pr_series(pr)

        out = xci.precip_accumulation(pr, freq='M')
        np.testing.assert_equal(out[:1], [5, ])

    def test_yearly(self):
        da_std = self.da_std
        out_std = xci.precip_accumulation(da_std)
        target = [(365 + calendar.isleap(y)) * y for y in np.unique(da_std.time.dt.year)]
        np.testing.assert_allclose(target, out_std.values)


class TestRainOnFrozenGround:

    def test_simple(self, tas_series, pr_series):
        tas = np.zeros(30) + K2C - 1
        pr = np.zeros(30)

        tas[10] += 5
        pr[10] += 2

        tas = tas_series(tas)
        pr = pr_series(pr)

        out = xci.rain_on_frozen_ground(pr, tas, freq='MS')
        assert out[0] == 1

    def test_small_rain(self, tas_series, pr_series):
        tas = np.zeros(30) + K2C - 1
        pr = np.zeros(30)

        tas[10] += 5
        pr[10] += .5

        tas = tas_series(tas)
        pr = pr_series(pr)

        out = xci.rain_on_frozen_ground(pr, tas, freq='MS')
        assert out[0] == 0

    def test_consecutive_rain(self, tas_series, pr_series):
        tas = np.zeros(30) + K2C - 1
        pr = np.zeros(30)

        tas[10:16] += 5
        pr[10:16] += 5

        tas = tas_series(tas)
        pr = pr_series(pr)

        out = xci.rain_on_frozen_ground(pr, tas, freq='MS')
        assert out[0] == 1


class TestTGXN10p:

    def test_tg10p_simple(self, tas_series):
        i = 366
        tas = np.array(range(i))
        tas = tas_series(tas, start='1/1/2000')
        t10 = percentile_doy(tas, per=.1)

        # create cold spell in june
        tas[175:180] = 1

        out = xci.tg10p(tas, t10, freq='MS')
        assert out[0] == 1
        assert out[5] == 5

    def test_tx10p_simple(self, tasmax_series):
        i = 366
        tas = np.array(range(i))
        tas = tasmax_series(tas, start='1/1/2000')
        t10 = percentile_doy(tas, per=.1)

        # create cold spell in june
        tas[175:180] = 1

        out = xci.tx10p(tas, t10, freq='MS')
        assert out[0] == 1
        assert out[5] == 5

    def test_tn10p_simple(self, tas_series):
        i = 366
        tas = np.array(range(i))
        tas = tas_series(tas, start='1/1/2000')
        t10 = percentile_doy(tas, per=.1)

        # create cold spell in june
        tas[175:180] = 1

        out = xci.tn10p(tas, t10, freq='MS')
        assert out[0] == 1
        assert out[5] == 5


class TestTGXN90p:

    def test_tg90p_simple(self, tas_series):
        i = 366
        tas = np.array(range(i))
        tas = tas_series(tas, start='1/1/2000')
        t90 = percentile_doy(tas, per=.1)

        # create cold spell in june
        tas[175:180] = 1

        out = xci.tg90p(tas, t90, freq='MS')
        assert out[0] == 30
        assert out[1] == 29
        assert out[5] == 25

    def test_tx90p_simple(self, tasmax_series):
        i = 366
        tas = np.array(range(i))
        tas = tasmax_series(tas, start='1/1/2000')
        t90 = percentile_doy(tas, per=.1)

        # create cold spell in june
        tas[175:180] = 1

        out = xci.tx90p(tas, t90, freq='MS')
        assert out[0] == 30
        assert out[1] == 29
        assert out[5] == 25

    def test_tn90p_simple(self, tasmin_series):
        i = 366
        tas = np.array(range(i))
        tas = tasmin_series(tas, start='1/1/2000')
        t90 = percentile_doy(tas, per=.1)

        # create cold spell in june
        tas[175:180] = 1

        out = xci.tn90p(tas, t90, freq='MS')
        assert out[0] == 30
        assert out[1] == 29
        assert out[5] == 25


class TestTxMin:

    @staticmethod
    def time_series(values):
        coords = pd.date_range('7/1/2000', periods=len(values), freq=pd.DateOffset(days=1))
        return xr.DataArray(values, coords=[coords, ], dims='time',
                            attrs={'standard_name': 'air_temperature',
                                   'cell_methods': 'time: maximum within days',
                                   'units': 'K'})


class TestTxMean:

    @staticmethod
    def time_series(values):
        coords = pd.date_range('7/1/2000', periods=len(values), freq=pd.DateOffset(days=1))
        return xr.DataArray(values, coords=[coords, ], dims='time',
                            attrs={'standard_name': 'air_temperature',
                                   'cell_methods': 'time: maximum within days',
                                   'units': 'K'})

    def test_attrs(self):
        a = self.time_series(np.array([20, 21, 22, 23, 24]) + K2C)
        txm = xci.tx_mean(a, freq='YS')
        assert txm == 22 + K2C


class TestTxMax:

    @staticmethod
    def time_series(values):
        coords = pd.date_range('7/1/2000', periods=len(values), freq=pd.DateOffset(days=1))
        return xr.DataArray(values, coords=[coords, ], dims='time',
                            attrs={'standard_name': 'air_temperature',
                                   'cell_methods': 'time: maximum within days',
                                   'units': 'K'})

    def test_simple(self):
        a = self.time_series(np.array([20, 25, -15, 19]) + K2C)
        txm = xci.tx_max(a, freq='YS')
        assert txm == 25 + K2C


class TestTgMaxTgMinIndices:

    @staticmethod
    def random_tmax_tmin_setup(length, tasmax_series, tasmin_series):
        max_values = np.random.uniform(-20, 40, length)
        min_values = []
        for i in range(length):
            min_values.append(np.random.uniform(-40, max_values[i]))
        tasmax = tasmax_series(np.add(max_values, K2C))
        tasmin = tasmin_series(np.add(min_values, K2C))
        return tasmax, tasmin

    @staticmethod
    def static_tmax_tmin_setup(tasmax_series, tasmin_series):
        max_values = np.add([22, 10, 35.2, 25.1, 18.9, 12, 16], K2C)
        min_values = np.add([17, 3.5, 22.7, 16, 12.4, 7, 12], K2C)
        tasmax = tasmax_series(max_values)
        tasmin = tasmin_series(min_values)
        return tasmax, tasmin

    # def test_random_daily_temperature_range(self, tasmax_series, tasmin_series):
    #     days = 365
    #     tasmax, tasmin = self.random_tmax_tmin_setup(days, tasmax_series, tasmin_series)
    #     dtr = xci.daily_temperature_range(tasmax, tasmin, freq="YS")
    #
    #     np.testing.assert_array_less(-dtr, [0, 0])
    #     np.testing.assert_allclose([dtr.mean()], [20], atol=10)

    def test_static_daily_temperature_range(self, tasmax_series, tasmin_series):
        tasmax, tasmin = self.static_tmax_tmin_setup(tasmax_series, tasmin_series)
        dtr = xci.daily_temperature_range(tasmax, tasmin, freq="YS")
        output = np.mean(tasmax - tasmin)

        np.testing.assert_equal(dtr, output)

    # def test_random_variable_daily_temperature_range(self, tasmax_series, tasmin_series):
    #     days = 1095
    #     tasmax, tasmin = self.random_tmax_tmin_setup(days, tasmax_series, tasmin_series)
    #     vdtr = xci.daily_temperature_range_variability(tasmax, tasmin, freq="YS")
    #
    #     np.testing.assert_allclose(vdtr.mean(), 20, atol=10)
    #     np.testing.assert_array_less(-vdtr, [0, 0, 0, 0])

    def test_static_variable_daily_temperature_range(self, tasmax_series, tasmin_series):
        tasmax, tasmin = self.static_tmax_tmin_setup(tasmax_series, tasmin_series)
        dtr = xci.daily_temperature_range_variability(tasmax, tasmin, freq="YS")

        np.testing.assert_almost_equal(dtr, 2.667, decimal=3)

    def test_static_extreme_temperature_range(self, tasmax_series, tasmin_series):
        tasmax, tasmin = self.static_tmax_tmin_setup(tasmax_series, tasmin_series)
        etr = xci.extreme_temperature_range(tasmax, tasmin)

        np.testing.assert_array_almost_equal(etr, 31.7)

    def test_uniform_freeze_thaw_cycles(self, tasmax_series, tasmin_series):
        temp_values = np.zeros(365)
        tasmax, tasmin = tasmax_series(temp_values + 5 + K2C), tasmin_series(temp_values - 5 + K2C)
        ft = xci.daily_freezethaw_cycles(tasmax, tasmin, freq="YS")

        np.testing.assert_array_equal([np.sum(ft)], [365])

    def test_static_freeze_thaw_cycles(self, tasmax_series, tasmin_series):
        tasmax, tasmin = self.static_tmax_tmin_setup(tasmax_series, tasmin_series)
        tasmin = np.subtract(tasmin, 15)
        ft = xci.daily_freezethaw_cycles(tasmax, tasmin, freq="YS")

        np.testing.assert_array_equal([np.sum(ft)], [4])

    # TODO: Write a better random_freezethaw_cycles test
    # def test_random_freeze_thaw_cycles(self):
    #     runs = np.array([])
    #     for i in range(10):
    #         temp_values = np.random.uniform(-30, 30, 365)
    #         tasmax, tasmin = self.tmax_tmin_time_series(temp_values + K2C)
    #         ft = xci.daily_freezethaw_cycles(tasmax, tasmin, freq="YS")
    #         runs = np.append(runs, ft)
    #
    #     np.testing.assert_allclose(np.mean(runs), 120, atol=20)


class TestWarmDayFrequency:

    def test_1d(self, tasmax_series):
        a = np.zeros(35)
        a[25:] = 31
        da = tasmax_series(a)
        wdf = xci.warm_day_frequency(da, freq='MS')
        np.testing.assert_allclose(wdf.values, [6, 4])
        wdf = xci.warm_day_frequency(da, freq='YS')
        np.testing.assert_allclose(wdf.values, [10])
        wdf = xci.warm_day_frequency(da, thresh=-1)
        np.testing.assert_allclose(wdf.values, [35])
        wdf = xci.warm_day_frequency(da, thresh=50)
        np.testing.assert_allclose(wdf.values, [0])


class TestWarmNightFrequency:

    def test_1d(self, tasmin_series):
        a = np.zeros(35)
        a[25:] = 23
        da = tasmin_series(a)
        wnf = xci.warm_night_frequency(da, freq='MS')
        np.testing.assert_allclose(wnf.values, [6, 4])
        wnf = xci.warm_night_frequency(da, freq='YS')
        np.testing.assert_allclose(wnf.values, [10])
        wnf = xci.warm_night_frequency(da, thresh=-1)
        np.testing.assert_allclose(wnf.values, [35])
        wnf = xci.warm_night_frequency(da, thresh=50)
        np.testing.assert_allclose(wnf.values, [0])


class TestWarmMinimumAndMaximumTemperatureFrequency:

    def test_1d(self, tasmax_series, tasmin_series):
        tn = tasmin_series([20, 23, 23, 23, 23, 22, 23, 23, 23, 23])
        tx = tasmax_series([29, 31, 31, 31, 29, 31, 31, 31, 31, 31])

        wmmtf = xci.warm_minimum_and_maximum_temperature_frequency(tn, tx)
        np.testing.assert_allclose(wmmtf.values, [7])
        wmmtf = xci.warm_minimum_and_maximum_temperature_frequency(tn, tx, thresh_tasmax=50)
        np.testing.assert_allclose(wmmtf.values, [0])
        wmmtf = xci.warm_minimum_and_maximum_temperature_frequency(tn, tx, thresh_tasmax=0,
                                                                   thresh_tasmin=0)
        np.testing.assert_allclose(wmmtf.values, [10])


class TestWarmSpellDurationIndex:

    def test_simple(self, tasmax_series):
        i = 3650
        A = 10.
        tx = np.zeros(i) + K2C + A * np.sin(np.arange(i) / 365. * 2 * np.pi) + .1 * np.random.rand(i)
        tx[10:20] += 2
        tx = tasmax_series(tx)
        tx90 = percentile_doy(tx, per=.9)

        out = xci.warm_spell_duration_index(tx, tx90, freq='YS')
        assert out[0] == 10


class TestWinterRainRatio:

    def test_simple(self, pr_series, tas_series):
        pr = np.ones(450)
        pr = pr_series(pr, start='12/1/2000')

        tas = np.zeros(450) + K2C - 1
        tas[10:20] += 10
        tas = tas_series(tas, start='12/1/2000')

        out = xci.winter_rain_ratio(pr, tas=tas)
        np.testing.assert_almost_equal(out, [10. / (31 + 31 + 28), 0])


# I'd like to parametrize some of these tests so we don't have to write individual tests for each indicator.
@pytest.mark.skip
class TestTG:

    def test_cmip3(self, cmip3_day_tas):  # This fails, xarray chokes on the time dimension. Unclear why.
        # rd = xci.TG(cmip3_day_tas)
        pass

    def compare_against_icclim(self, cmip3_day_tas):
        pass


@pytest.fixture(scope="session")
def cmip3_day_tas():
    # xr.set_options(enable_cftimeindex=False)
    ds = xr.open_dataset(os.path.join(TESTS_DATA, 'cmip3', 'tas.sresb1.giss_model_e_r.run1.atm.da.nc'))
    yield ds.tas
    ds.close()


@pytest.fixture
def response():
    """Sample pytest fixture.

    See more at: http://doc.pytest.org/en/latest/fixture.html
    """
    # import requests
    # return requests.get('https://github.com/audreyr/cookiecutter-pypackage')


@pytest.mark.skip
def test_content(response):
    """Sample pytest test function with the pytest fixture as an argument."""
    # from bs4 import BeautifulSoup
    # assert 'GitHub' in BeautifulSoup(response.content).title.string

# x = Test_frost_days()
# print('done')<|MERGE_RESOLUTION|>--- conflicted
+++ resolved
@@ -132,12 +132,8 @@
         assert out[0] == 10
 
 
-<<<<<<< HEAD
 class TestColdSpellDays:
-=======
-class TestColdSpellIndex:
-
->>>>>>> e66c630c
+
     def test_simple(self, tas_series):
         a = np.zeros(365) + K2C
         a[10:20] -= 15  # 10 days
