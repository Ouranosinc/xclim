--- conflicted
+++ resolved
@@ -1092,7 +1092,6 @@
         )
 
 
-<<<<<<< HEAD
 @pytest.fixture(scope="session")
 def cmip3_day_tas():
     # xr.set_options(enable_cftimeindex=False)
@@ -1101,7 +1100,8 @@
     )
     yield ds.tas
     ds.close()
-=======
+
+    
 class TestWindConversion:
     da_uas = xr.DataArray(
         np.array([[3.6, -3.6], [-1, 0]]),
@@ -1146,5 +1146,4 @@
         assert np.all(
             np.around(vas.values, decimals=10)
             == np.around(np.array([[1, 1], [-(np.hypot(1, 1)) / 3.6, -5]]), decimals=10)
-        )
->>>>>>> 9b03ee6c
+        )