--- conflicted
+++ resolved
@@ -1092,7 +1092,6 @@
         )
 
 
-<<<<<<< HEAD
 @pytest.fixture(scope="session")
 def cmip3_day_tas():
     # xr.set_options(enable_cftimeindex=False)
@@ -1100,51 +1099,4 @@
         os.path.join(TESTS_DATA, "cmip3", "tas.sresb1.giss_model_e_r.run1.atm.da.nc")
     )
     yield ds.tas
-    ds.close()
-=======
-class TestWindConversion:
-    da_uas = xr.DataArray(
-        np.array([[3.6, -3.6], [-1, 0]]),
-        coords={"lon": [-72, -72], "lat": [55, 55]},
-        dims=["lon", "lat"],
-    )
-    da_uas.attrs["units"] = "km/h"
-    da_vas = xr.DataArray(
-        np.array([[3.6, 3.6], [-1, -18]]),
-        coords={"lon": [-72, -72], "lat": [55, 55]},
-        dims=["lon", "lat"],
-    )
-    da_vas.attrs["units"] = "km/h"
-    da_wind = xr.DataArray(
-        np.array([[np.hypot(3.6, 3.6), np.hypot(3.6, 3.6)], [np.hypot(1, 1), 18]]),
-        coords={"lon": [-72, -72], "lat": [55, 55]},
-        dims=["lon", "lat"],
-    )
-    da_wind.attrs["units"] = "km/h"
-    da_windfromdir = xr.DataArray(
-        np.array([[225, 135], [0, 360]]),
-        coords={"lon": [-72, -72], "lat": [55, 55]},
-        dims=["lon", "lat"],
-    )
-
-    def test_uas_vas_2_sfcwind(self):
-        wind, windfromdir = uas_vas_2_sfcwind(self.da_uas, self.da_vas)
-
-        assert np.all(
-            np.around(wind.values, decimals=10)
-            == np.around(self.da_wind.values / 3.6, decimals=10)
-        )
-        assert np.all(
-            np.around(windfromdir.values, decimals=10)
-            == np.around(self.da_windfromdir.values, decimals=10)
-        )
-
-    def test_sfcwind_2_uas_vas(self):
-        uas, vas = sfcwind_2_uas_vas(self.da_wind, self.da_windfromdir)
-
-        assert np.all(np.around(uas.values, decimals=10) == np.array([[1, -1], [0, 0]]))
-        assert np.all(
-            np.around(vas.values, decimals=10)
-            == np.around(np.array([[1, 1], [-(np.hypot(1, 1)) / 3.6, -5]]), decimals=10)
-        )
->>>>>>> 673fe11a
+    ds.close()