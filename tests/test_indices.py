#!/usr/bin/env python
# -*- coding: utf-8 -*-


# Tests for `xclim` package.
#
# We want to tests multiple things here:
#  - that data results are correct
#  - that metadata is correct and complete
#  - that missing data are handled appropriately
#  - that various calendar formats and supported
#  - that non-valid input frequencies or holes in the time series are detected
#
#
# For correctness, I think it would be useful to use a small dataset and run the original ICCLIM indicators on it,
# saving the results in a reference netcdf dataset. We could then compare the hailstorm output to this reference as
# a first line of defense.


# import cftime
import calendar
import os

import numpy as np
import pandas as pd
import pytest
import xarray as xr

import xclim.indices as xci
<<<<<<< HEAD
from xclim.testing.common import pr_series
=======
from xclim.testing.common import tas_series, tasmax_series, tasmin_series
>>>>>>> 2e20d190

xr.set_options(enable_cftimeindex=True)

TAS_SERIES = tas_series
TASMAX_SERIES = tasmax_series
TASMIN_SERIES = tasmin_series
TESTS_HOME = os.path.abspath(os.path.dirname(__file__))
TESTS_DATA = os.path.join(TESTS_HOME, 'testdata')
K2C = 273.15


class TestMaxNDayPrecipitationAmount:

    def time_series(self, values):
        coords = pd.date_range('7/1/2000', periods=len(values), freq=pd.DateOffset(days=1))
        return xr.DataArray(values, coords=[coords, ], dims='time',
                            attrs={'standard_name': 'precipitation_flux',
                                   'cell_methods': 'time: sum (interval: 1 day)',
                                   'units': 'mm'})

    # test 2 day max precip
    def test_single_max(self):
        a = self.time_series(np.array([3, 4, 20, 20, 0, 6, 9, 25, 0, 0]))
        rxnday = xci.max_n_day_precipitation_amount(a, 2)
        assert rxnday == 40
        assert rxnday.time.dt.year == 2000

    # test whether sum over entire length is resolved
    def test_sumlength_max(self):
        a = self.time_series(np.array([3, 4, 20, 20, 0, 6, 9, 25, 0, 0]))
        rxnday = xci.max_n_day_precipitation_amount(a, len(a))
        assert rxnday == a.sum('time')
        assert rxnday.time.dt.year == 2000

    # test whether non-unique maxes are resolved
    def test_multi_max(self):
        a = self.time_series(np.array([3, 4, 20, 20, 0, 6, 15, 25, 0, 0]))
        rxnday = xci.max_n_day_precipitation_amount(a, 2)
        assert rxnday == 40
        assert len(rxnday) == 1
        assert rxnday.time.dt.year == 2000


class TestMax1DayPrecipitationAmount:

    def time_series(self, values):
        coords = pd.date_range('7/1/2000', periods=len(values), freq=pd.DateOffset(days=1))
        return xr.DataArray(values, coords=[coords, ], dims='time',
                            attrs={'standard_name': 'precipitation_flux',
                                   'cell_methods': 'time: sum (interval: 1 day)',
                                   'units': 'mm'})

    # test max precip
    def test_single_max(self):
        a = self.time_series(np.array([3, 4, 20, 0, 0]))
        rx1day = xci.max_1day_precipitation_amount(a)
        assert rx1day == 20
        assert rx1day.time.dt.year == 2000

    # test whether repeated maxes are resolved
    def test_multi_max(self):
        a = self.time_series(np.array([20, 4, 20, 20, 0]))
        rx1day = xci.max_1day_precipitation_amount(a)
        assert rx1day == 20
        assert rx1day.time.dt.year == 2000
        assert len(rx1day) == 1

    # test whether uniform maxes are resolved
    def test_uniform_max(self):
        a = self.time_series(np.array([20, 20, 20, 20, 20]))
        rx1day = xci.max_1day_precipitation_amount(a)
        assert rx1day == 20
        assert rx1day.time.dt.year == 2000
        assert len(rx1day) == 1

    # test nan behavior
    def test_nan_max(self):
        from xclim.precip import R1Max

        a = self.time_series(np.array([20, np.nan, 20, 20, 0]))
        r1max = R1Max()
        rx1day = r1max(a)
        assert np.isnan(rx1day)


class TestConsecutiveFrostDays:

    def time_series(self, values):
        coords = pd.date_range('7/1/2000', periods=len(values), freq=pd.DateOffset(days=1))
        return xr.DataArray(values, coords=[coords, ], dims='time',
                            attrs={'standard_name': 'air_temperature',
                                   'cell_methods': 'time: minimum within days',
                                   'units': 'K'})

    def test_one_freeze_day(self):
        a = self.time_series(np.array([3, 4, 5, -1, 3]) + K2C)
        cfd = xci.consecutive_frost_days(a)
        assert cfd == 1
        assert cfd.time.dt.year == 2000

    def test_no_freeze(self):
        a = self.time_series(np.array([3, 4, 5, 1, 3]) + K2C)
        cfd = xci.consecutive_frost_days(a)
        assert cfd == 0

    @pytest.mark.skip("This is probably badly defined anyway...")
    def test_all_year_freeze(self):
        a = self.time_series(np.zeros(365) + K2C - 10)
        cfd = xci.consecutive_frost_days(a)
        assert cfd == 365


class TestCoolingDegreeDays:

    def time_series(self, values):
        coords = pd.date_range('7/1/2000', periods=len(values), freq=pd.DateOffset(days=1))
        return xr.DataArray(values, coords=[coords, ], dims='time',
                            attrs={'standard_name': 'air_temperature',
                                   'cell_methods': 'time: mean within days',
                                   'units': 'K'})

    def test_no_cdd(self):
        a = self.time_series(np.array([10, 15, -5, 18]) + K2C)
        cdd = xci.cooling_degree_days(a)
        assert cdd == 0

    def test_cdd(self):
        a = self.time_series(np.array([20, 25, -15, 19]) + K2C)
        cdd = xci.cooling_degree_days(a)
        assert cdd == 10


class TestGrowingDegreeDays:
    def test_simple(self, tas_series):
        a = np.zeros(365)
        a[0] = K2C + 5  # default thresh at 4
        da = tas_series(a)
        assert xci.growing_degree_days(da)[0] == 1


class TestMaximumConsecutiveDryDays:

    def test_simple(self, pr_series):
        a = np.zeros(365) + 10
        a[5:15] = 0
        pr = pr_series(a)
        out = xci.maximum_consecutive_dry_days(pr, freq='M')
        assert out[0] == 10

    def test_run_start_at_0(self, pr_series):
        a = np.zeros(365) + 10
        a[:10] = 0
        pr = pr_series(a)
        out = xci.maximum_consecutive_dry_days(pr, freq='M')
        assert out[0] == 10


class TestPrcpTotal:

    # build test data for different calendar
    time_std = pd.date_range('2000-01-01', '2010-12-31', freq='D')
    da_std = xr.DataArray(time_std.year, coords=[time_std], dims='time')

    # calendar 365_day and 360_day not tested for now since xarray.resample
    # does not support other calendars than standard
    #
    # units = 'days since 2000-01-01 00:00'
    # time_365 = cftime.num2date(np.arange(0, 10 * 365), units, '365_day')
    # time_360 = cftime.num2date(np.arange(0, 10 * 360), units, '360_day')
    # da_365 = xr.DataArray(np.arange(time_365.size), coords=[time_365], dims='time')
    # da_360 = xr.DataArray(np.arange(time_360.size), coords=[time_360], dims='time')

    def test_yearly(self):
        da_std = self.da_std
        out_std = xci.prcp_tot(da_std, units='mm')
        # l_years = np.unique(da_std.time.dt.year) TODO: Unused local variables are a PEP8 violation
        target = [(365 + calendar.isleap(y)) * y for y in np.unique(da_std.time.dt.year)]
        assert (np.allclose(target, out_std.values))


class TestTxMin:

    def time_series(self, values):
        coords = pd.date_range('7/1/2000', periods=len(values), freq=pd.DateOffset(days=1))
        return xr.DataArray(values, coords=[coords, ], dims='time',
                            attrs={'standard_name': 'air_temperature',
                                   'cell_methods': 'time: maximum within days',
                                   'units': 'K'})


class TestTxMean:

    def time_series(self, values):
        coords = pd.date_range('7/1/2000', periods=len(values), freq=pd.DateOffset(days=1))
        return xr.DataArray(values, coords=[coords, ], dims='time',
                            attrs={'standard_name': 'air_temperature',
                                   'cell_methods': 'time: maximum within days',
                                   'units': 'K'})

    def test_attrs(self):
        a = self.time_series(np.array([20, 21, 22, 23, 24]) + K2C)
        txm = xci.tx_mean(a, freq='YS')
        assert txm == 22 + K2C


class TestTxMax:

    def time_series(self, values):
        coords = pd.date_range('7/1/2000', periods=len(values), freq=pd.DateOffset(days=1))
        return xr.DataArray(values, coords=[coords, ], dims='time',
                            attrs={'standard_name': 'air_temperature',
                                   'cell_methods': 'time: maximum within days',
                                   'units': 'K'})

    def test_simple(self):
        a = self.time_series(np.array([20, 25, -15, 19]) + K2C)
        txm = xci.tx_max(a, freq='YS')
        assert txm == 25 + K2C


class TestTxMaxTxMinIndices:

    def tmax_tmin_time_series(self, values):
        coords = pd.date_range('1/1/2000', periods=len(values), freq=pd.DateOffset(days=1))
        tas_plus10 = xr.DataArray(values + 10, coords=[coords, ], dims='time',
                                  attrs={'standard_name': 'air_temperature',
                                         'cell_methods': 'time: maximum within days',
                                         'units': 'K'})
        tas_minus10 = xr.DataArray(values - 10, coords=[coords, ], dims='time',
                                   attrs={'standard_name': 'air_temperature',
                                          'cell_methods': 'time: minimum within days',
                                          'units': 'K'})
        return tas_plus10, tas_minus10

    def test_static_daily_temperature_range(self):
        temp_values = np.random.uniform(-30, 30, size=1095)
        tasmax, tasmin = self.tmax_tmin_time_series(temp_values + K2C)
        dtr = xci.daily_temperature_range(tasmax, tasmin, freq="YS")
        np.testing.assert_array_equal([dtr.mean()], [20])

    def test_all_freeze_thaw_cycles(self):
        temp_values = np.zeros(365)
        tasmax, tasmin = self.tmax_tmin_time_series(temp_values + K2C)
        ft = xci.daily_freezethaw_cycles(tasmax, tasmin, freq="YS")
        np.testing.assert_array_equal([np.sum(ft)], [365])

    def test_random_freeze_thaw_cycles(self):
        runs = np.array([])
        for i in range(10):
            temp_values = np.random.uniform(-30, 30, 365)
            tasmax, tasmin = self.tmax_tmin_time_series(temp_values + K2C)
            ft = xci.daily_freezethaw_cycles(tasmax, tasmin, freq="YS")
            runs = np.append(runs, ft)
        np.testing.assert_allclose(np.mean(runs), 120, atol=20)


# I'd like to parametrize some of these tests so we don't have to write individual tests for each indicator.
@pytest.mark.skip
class TestTG:
    def test_cmip3(self, cmip3_day_tas):  # This fails, xarray chokes on the time dimension. Unclear why.
        # rd = xci.TG(cmip3_day_tas)
        pass

    def compare_against_icclim(self, cmip3_day_tas):
        pass


@pytest.fixture(scope="session")
def cmip3_day_tas():
    # xr.set_options(enable_cftimeindex=False)
    ds = xr.open_dataset(os.path.join(TESTS_DATA, 'cmip3', 'tas.sresb1.giss_model_e_r.run1.atm.da.nc'))
    yield ds.tas
    ds.close()


@pytest.fixture
def response():
    """Sample pytest fixture.

    See more at: http://doc.pytest.org/en/latest/fixture.html
    """
    # import requests
    # return requests.get('https://github.com/audreyr/cookiecutter-pypackage')


def test_content(response):
    """Sample pytest test function with the pytest fixture as an argument."""
    # from bs4 import BeautifulSoup
    # assert 'GitHub' in BeautifulSoup(response.content).title.string

# x = Test_frost_days()
# print('done')<|MERGE_RESOLUTION|>--- conflicted
+++ resolved
@@ -27,17 +27,15 @@
 import xarray as xr
 
 import xclim.indices as xci
-<<<<<<< HEAD
-from xclim.testing.common import pr_series
-=======
-from xclim.testing.common import tas_series, tasmax_series, tasmin_series
->>>>>>> 2e20d190
+from xclim.testing.common import tas_series, tasmax_series, tasmin_series, pr_series
+
 
 xr.set_options(enable_cftimeindex=True)
 
 TAS_SERIES = tas_series
 TASMAX_SERIES = tasmax_series
 TASMIN_SERIES = tasmin_series
+PR_SERIES = pr_series
 TESTS_HOME = os.path.abspath(os.path.dirname(__file__))
 TESTS_DATA = os.path.join(TESTS_HOME, 'testdata')
 K2C = 273.15
@@ -137,7 +135,6 @@
         cfd = xci.consecutive_frost_days(a)
         assert cfd == 0
 
-    @pytest.mark.skip("This is probably badly defined anyway...")
     def test_all_year_freeze(self):
         a = self.time_series(np.zeros(365) + K2C - 10)
         cfd = xci.consecutive_frost_days(a)
