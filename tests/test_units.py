from __future__ import annotations

import numpy as np
import pandas as pd
import pint
import pint.errors
import pytest
import xarray as xr
from dask import array as dsk
from packaging.version import Version
from pint import __version__ as __pint_version__

from xclim import indices, set_options
from xclim.core.units import (
    amount2lwethickness,
    amount2rate,
    check_units,
    convert_units_to,
    declare_relative_units,
    declare_units,
    infer_context,
    lwethickness2amount,
    pint2cfattrs,
    pint2cfunits,
    pint_multiply,
    rate2amount,
    str2pint,
    to_agg_units,
    units,
    units2pint,
)
from xclim.core.utils import Quantified, ValidationError


class TestUnits:
    def test_temperature(self):
        assert 4 * units.d == 4 * units.day
        Q_ = units.Quantity  # noqa
        assert Q_(1, units.C) == Q_(1, units.degC)

    def test_hydro(self):
        with pytest.raises(pint.errors.DimensionalityError):
            convert_units_to("1 kg m-2", "m")

        with units.context("hydro"):
            q = 1 * units.kg / units.m**2 / units.s
            assert q.to("mm/day") == q.to("mm/d")
            assert q.to("mmday").magnitude == 24 * 60**2

    def test_lat_lon(self):
        assert 100 * units.degreeN == 100 * units.degree

    def test_pcic(self):
        with units.context("hydro"):
            fu = units.parse_units("kilogram / d / meter ** 2")
            tu = units.parse_units("mm/day")
            np.isclose(1 * fu, 1 * tu)

    def test_dimensionality(self):
        with units.context("hydro"):
            fu = 1 * units.parse_units("kg / m**2 / s")
            tu = 1 * units.parse_units("mm / d")
            fu.to("mmday")
            tu.to("mmday")

    def test_fraction(self):
        q = 5 * units.percent
        assert q.to("dimensionless") == 0.05

        q = 5 * units.parse_units("pct")
        assert q.to("dimensionless") == 0.05


class TestConvertUnitsTo:
    def test_deprecation(self, tas_series):
        with pytest.raises(TypeError):
            convert_units_to(0, units.K)

        with pytest.raises(TypeError):
            convert_units_to(10.0, units.mm / units.day, context="hydro")

        with pytest.raises(TypeError):
            tas = tas_series(np.arange(365), start="1/1/2001")
            out = indices.tx_days_above(tas, 30)  # noqa

    def test_fraction(self):
        out = convert_units_to(xr.DataArray([10], attrs={"units": "%"}), "")
        assert out == 0.1

    def test_lazy(self, pr_series):
        pr = pr_series(np.arange(365), start="1/1/2001").chunk({"time": 100})
        out = convert_units_to(pr, "mm/day", context="hydro")
        assert isinstance(out.data, dsk.Array)

    @pytest.mark.parametrize(
        "alias", [units("Celsius"), units("degC"), units("C"), units("deg_C")]
    )
    def test_temperature_aliases(self, alias):
        assert alias == units("celsius")

    def test_offset_confusion(self):
        out = convert_units_to("10 degC days", "K days")
        assert out == 10

    def test_cf_conversion_amount2lwethickness_error(self):
        # It is not thickness data because the standard name is wrong (absent)
        not_thickness_data = xr.DataArray([1, 2, 3], attrs={"units": "mm"})
        with pytest.raises(pint.errors.DimensionalityError):
            convert_units_to(not_thickness_data, "kg/m**2/day")

    def test_cf_conversion_amount2lwethickness_amount2rate(self):
        thickness_data = xr.DataArray(
            [1, 2, 3],
            coords={"time": pd.date_range("1990-01-01", periods=3, freq="D")},
            dims=["time"],
            attrs={"units": "mm", "standard_name": "thickness_of_rainfall_amount"},
        )
        out = convert_units_to(thickness_data, "kg/m**2/day")
        np.testing.assert_array_almost_equal(out, thickness_data)
        assert out.attrs["units"] == "kg d-1 m-2"  # CF equivalent unit
        assert out.attrs["standard_name"] == "rainfall_flux"

    def test_temperature_difference(self):
        delta = xr.DataArray(
            [2], attrs={"units": "K", "units_metadata": "temperature: difference"}
        )
        out = convert_units_to(source=delta, target="delta_degC")
        assert out == 2
        assert out.attrs["units"] == "degC"


class TestUnitConversion:
    def test_pint2cfunits(self):
        u = units("mm/d")
        assert pint2cfunits(u.units) == "mm d-1"

        u = units("percent")
        assert pint2cfunits(u.units) == "%"

        u = units("pct")
        assert pint2cfunits(u.units) == "%"

    def test_units2pint(self, pr_series):
        u = units2pint(pr_series([1, 2]))
        assert pint2cfunits(u) == "kg m-2 s-1"

        u = units2pint("m^3 s-1")
        assert pint2cfunits(u) == "m3 s-1"

        u = units2pint("%")
        assert pint2cfunits(u) == "%"

        u = units2pint("1")
        assert pint2cfunits(u) == "1"

    def test_pint_multiply(self, pr_series):
        a = pr_series([1, 2, 3])
        out = pint_multiply(a, 1 * units.days)
        assert out[0] == 1 * 60 * 60 * 24
        assert out.units == "kg m-2"

    def test_str2pint(self):
        Q_ = units.Quantity  # noqa
        assert str2pint("-0.78 m") == Q_(-0.78, units="meter")
        assert str2pint("m kg/s") == Q_(1, units="meter kilogram/second")
        assert str2pint("11.8 degC days") == Q_(11.8, units="delta_degree_Celsius days")
        assert str2pint("nan m^2 K^-3").units == Q_(1, units="m²/K³").units


class TestCheckUnits:
    def test_basic(self):
        check_units("%", "[]")
        check_units("pct", "[]")
        check_units("mm/day", "[precipitation]")
        check_units("mm/s", "[precipitation]")
        check_units("kg/m2/s", "[precipitation]")
        check_units("cms", "[discharge]")
        check_units("m3/s", "[discharge]")
        check_units("m/s", "[speed]")
        check_units("km/h", "[speed]")
        check_units("degC", "[temperature]")

        with units.context("hydro"):
            check_units("kg/m2", "[length]")

        with set_options(data_validation="raise"):
            with pytest.raises(ValidationError):
                check_units("mm", "[precipitation]")

            with pytest.raises(ValidationError):
                check_units("m3", "[discharge]")

    def test_comparison(self):
        """Check that both units have the same dimensions."""
        check_units("mm/day", "m/hour")

        with pytest.raises(ValidationError):
            check_units("mm/day", "m")

        check_units(
            xr.DataArray([1], attrs={"units": "degC"}),
            xr.DataArray([1], attrs={"units": "degK"}),
        )

        with pytest.raises(ValidationError):
            check_units(xr.DataArray([1], attrs={"units": "degC"}), "2 mm")

        with pytest.raises(ValidationError):
            """There is no context information to know that mm/day is a precipitation unit."""
            check_units("kg/m2/s", "mm/day")

    def test_user_error(self):
        with pytest.raises(ValidationError):
            check_units("deg C", "[temperature]")


def test_rate2amount(pr_series):
    pr = pr_series(np.ones(365 + 366 + 365), start="2019-01-01")

    am_d = rate2amount(pr)
    np.testing.assert_array_equal(am_d, 86400)

    with xr.set_options(keep_attrs=True):
        pr_ms = pr.resample(time="MS").mean()
        pr_m = pr.resample(time="ME").mean()

        am_ms = rate2amount(pr_ms)
        np.testing.assert_array_equal(am_ms[:4], 86400 * np.array([31, 28, 31, 30]))
        am_m = rate2amount(pr_m)
        np.testing.assert_array_equal(am_m[:4], 86400 * np.array([31, 28, 31, 30]))
        np.testing.assert_array_equal(am_ms, am_m)

        pr_ys = pr.resample(time="YS").mean()
        am_ys = rate2amount(pr_ys)

        np.testing.assert_array_equal(am_ys, 86400 * np.array([365, 366, 365]))


def test_amount2rate(pr_series):
    pr = pr_series(np.ones(365 + 366 + 365), start="2019-01-01")
    am = rate2amount(pr)
    assert am.attrs["standard_name"] == "precipitation_amount"

    np.testing.assert_allclose(amount2rate(am), pr)

    with xr.set_options(keep_attrs=True):
        am_ms = am.resample(time="MS").sum()
        am_m = am.resample(time="ME").sum()

        pr_ms = amount2rate(am_ms)
        np.testing.assert_allclose(pr_ms, 1)
        pr_m = amount2rate(am_m)
        np.testing.assert_allclose(pr_m, 1)

        am_ys = am.resample(time="YS").sum()
        pr_ys = amount2rate(am_ys)
        np.testing.assert_allclose(pr_ys, 1)


def test_amount2lwethickness(snw_series):
    snw = snw_series(np.ones(365), start="2019-01-01")

    swe = amount2lwethickness(snw, out_units="mm")
    # FIXME: Asserting these statements shows that they are not equal
    swe.attrs["standard_name"] == "lwe_thickness_of_snowfall_amount"
    np.testing.assert_allclose(swe, 1)

    snw = lwethickness2amount(swe)
    # FIXME: Asserting these statements shows that they are not equal
    snw.attrs["standard_name"] == "snowfall_amount"


@pytest.mark.parametrize(
    "std_name,dim,exp",
    [
        ("precipitation_flux", None, "hydro"),
        ("snowfall_flux", None, "none"),
        ("air_temperature", "[precipitation]", "hydro"),
        (None, None, "none"),
    ],
)
def test_infer_context(std_name, dim, exp):
    assert infer_context(std_name, dim) == exp


def test_declare_units():
    """Test that an error is raised when parameters with type Quantified do not declare their dimensions.

    In this example, `wo` is a Quantified parameter, but does not declare its dimension as [length].
    """
    with pytest.raises(ValueError):

        @declare_units(pr="[precipitation]", evspsblpot="[precipitation]")
        def dryness_index(
            pr: xr.DataArray,
            evspsblpot: xr.DataArray,
            lat: xr.DataArray | str | None = None,
            wo: Quantified = "200 mm",
            freq: str = "YS",
        ) -> xr.DataArray:
            pass


def test_declare_relative_units():
    def index(
        data: xr.DataArray, thresh: Quantified, dthreshdt: Quantified  # noqa: F841
    ):
        return xr.DataArray(1, attrs={"units": "rad"})

    index_relative = declare_relative_units(thresh="<data>", dthreshdt="<data>/[time]")(
        index
    )
    assert hasattr(index_relative, "relative_units")

    index_full_mm = declare_units(data="mm")(index_relative)
    assert index_full_mm.in_units == {
        "data": "mm",
        "thresh": "(mm)",
        "dthreshdt": "(mm)/[time]",
    }

    index_full_area = declare_units(data="[area]")(index_relative)
    assert index_full_area.in_units == {
        "data": "[area]",
        "thresh": "([area])",
        "dthreshdt": "([area])/[time]",
    }

    # No failures
    index_full_mm("1 mm", "2 km", "3 mm/s")

    with pytest.raises(ValidationError):
        index_full_mm("1 mm", "2 Pa", "3 mm/s")


@pytest.mark.parametrize(
    "in_u,opfunc,op,exp,exp_u",
    [
        ("m/h", "sum", "integral", 8760, "m"),
        ("m/h", "sum", "sum", 365, "m/h"),
        ("K", "mean", "mean", 1, "K"),
        ("", "sum", "count", 365, "d"),
        ("", "sum", "count", 365, "d"),
        ("kg m-2", "var", "var", 0, "kg2 m-4"),
        (
            "°C",
            "argmax",
            "doymax",
            0,
            "1",
        ),
        (
            "°C",
            "sum",
            "integral",
            365,
            ("K d", "d K"),
        ),  # dependent on numpy/pint version
        ("°F", "sum", "integral", 365, "d °R"),  # not sure why the order is different
    ],
)
def test_to_agg_units(in_u, opfunc, op, exp, exp_u):
    da = xr.DataArray(
        np.ones((365,)),
        dims=("time",),
        coords={"time": xr.cftime_range("1993-01-01", periods=365, freq="D")},
        attrs={"units": in_u},
    )

    out = to_agg_units(getattr(da, opfunc)(), da, op)
    np.testing.assert_allclose(out, exp)
<<<<<<< HEAD
    assert out.attrs["units"] == exp_u


def test_pint2cfattrs():
    attrs = pint2cfattrs(units.degK, is_difference=True)
    assert attrs == {"units": "K", "units_metadata": "temperature: difference"}

    attrs = pint2cfattrs(units.meter, is_difference=True)
    assert "units_metadata" not in attrs

    attrs = pint2cfattrs(units.delta_degC)
    assert attrs == {"units": "degC", "units_metadata": "temperature: difference"}


def test_temp_difference_rountrip():
    """Test roundtrip of temperature difference units."""
    attrs = {"units": "degC", "units_metadata": "temperature: difference"}
    da = xr.DataArray([1], attrs=attrs)
    pu = units2pint(da)
    # Confirm that we get delta pint units
    assert pu == units.delta_degC

    # and that converting those back to cf attrs gives the same result
    attrs = pint2cfattrs(pu)
    assert attrs == {"units": "degC", "units_metadata": "temperature: difference"}
=======

    if isinstance(exp_u, tuple):
        if Version(__pint_version__) < Version("0.24.1"):
            assert out.attrs["units"] == exp_u[0]
        else:
            assert out.attrs["units"] == exp_u[1]
    else:
        assert out.attrs["units"] == exp_u
>>>>>>> ec8e9413
<|MERGE_RESOLUTION|>--- conflicted
+++ resolved
@@ -369,8 +369,13 @@
 
     out = to_agg_units(getattr(da, opfunc)(), da, op)
     np.testing.assert_allclose(out, exp)
-<<<<<<< HEAD
-    assert out.attrs["units"] == exp_u
+    if isinstance(exp_u, tuple):
+        if Version(__pint_version__) < Version("0.24.1"):
+            assert out.attrs["units"] == exp_u[0]
+        else:
+            assert out.attrs["units"] == exp_u[1]
+    else:
+        assert out.attrs["units"] == exp_u
 
 
 def test_pint2cfattrs():
@@ -394,14 +399,4 @@
 
     # and that converting those back to cf attrs gives the same result
     attrs = pint2cfattrs(pu)
-    assert attrs == {"units": "degC", "units_metadata": "temperature: difference"}
-=======
-
-    if isinstance(exp_u, tuple):
-        if Version(__pint_version__) < Version("0.24.1"):
-            assert out.attrs["units"] == exp_u[0]
-        else:
-            assert out.attrs["units"] == exp_u[1]
-    else:
-        assert out.attrs["units"] == exp_u
->>>>>>> ec8e9413
+    assert attrs == {"units": "degC", "units_metadata": "temperature: difference"}