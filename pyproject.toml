--- conflicted
+++ resolved
@@ -183,15 +183,9 @@
 "POT" = "ot"
 
 [tool.deptry.per_rule_ignores]
-<<<<<<< HEAD
 DEP001 = ["SBCK", "flox"]
-DEP002 = ["bottleneck", "pyarrow"]
-DEP004 = ["matplotlib", "pytest_socket"]
-=======
-DEP001 = ["SBCK"]
 DEP002 = ["bottleneck", "h5netcdf", "pyarrow"]
 DEP004 = ["matplotlib", "pytest", "pytest_socket"]
->>>>>>> 86f078e4
 
 [tool.flit.sdist]
 include = [
