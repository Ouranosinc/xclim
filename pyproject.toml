--- conflicted
+++ resolved
@@ -41,12 +41,8 @@
   "filelock",
   "jsonpickle",
   "numba",
-<<<<<<< HEAD
   "numpy>=1.20.0",
-=======
-  "numpy>=1.20.0,<2.0.0",
   "packaging",
->>>>>>> 1148771b
   "pandas>=2.2",
   "pint>=0.18",
   "platformdirs >=3.2",
@@ -184,13 +180,8 @@
 
 [tool.deptry.per_rule_ignores]
 DEP001 = ["SBCK"]
-<<<<<<< HEAD
 DEP002 = ["bottleneck", "h5netcdf", "pyarrow"]
-DEP004 = ["matplotlib", "pytest_socket"]
-=======
-DEP002 = ["bottleneck", "pyarrow"]
 DEP004 = ["matplotlib", "pytest", "pytest_socket"]
->>>>>>> 1148771b
 
 [tool.flit.sdist]
 include = [
