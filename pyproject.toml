--- conflicted
+++ resolved
@@ -108,11 +108,8 @@
   "sphinxcontrib-bibtex",
   "sphinxcontrib-svg2pdfconverter[Cairosvg]"
 ]
-<<<<<<< HEAD
-extras = ["flox >=0.9", "xsdba >=0.4.0", "numbagg >= 0.8", "pymannkendall >=1.4.0"]
-=======
-extras = ["flox >=0.9", "lmoments3 >=1.0.7", "numbagg >=0.8", "xsdba >=0.4.0"]
->>>>>>> ee2e34ed
+extras = ["flox >=0.9", "lmoments3 >=1.0.7", "numbagg >=0.8", "xsdba >=0.4.0", "pymannkendall >=1.4.0"]
+
 all = ["xclim[dev]", "xclim[docs]", "xclim[extras]"]
 
 [project.scripts]
@@ -174,12 +171,9 @@
 "pyyaml" = "yaml"
 
 [tool.deptry.per_rule_ignores]
-<<<<<<< HEAD
+
 DEP001 = ["pymannkendall"]
-DEP002 = ["bottleneck", "h5netcdf", "numbagg", "pyarrow"]
-=======
 DEP002 = ["bottleneck", "h5netcdf", "lmoments3", "numbagg", "pyarrow"]
->>>>>>> ee2e34ed
 DEP004 = ["matplotlib", "pooch", "pytest", "pytest_socket"]
 
 [tool.flit.sdist]
