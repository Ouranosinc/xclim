#!/usr/bin/env python
# -*- coding: utf-8 -*-
"""The setup script."""
import os

from setuptools import find_packages
from setuptools import setup

NAME = "xclim"
DESCRIPTION = "Derived climate variables built with xarray."
URL = "https://github.com/Ouranosinc/xclim"
AUTHOR = "Travis Logan"
AUTHOR_EMAIL = "logan.travis@ouranos.ca"
REQUIRES_PYTHON = ">=3.6.0"
VERSION = "0.12.3"
LICENSE = "Apache Software License 2.0"

with open("README.rst") as readme_file:
    readme = readme_file.read()

with open("HISTORY.rst") as history_file:
    history = history_file.read()

requirements = [
    "numpy>=1.16",
    "xarray>=0.14.1",
    "scipy>=1.2",
    "pandas>=0.23",
    "cftime",
    "netCDF4",
    "fiona>=1.8",
    "geojson>=2.5.0",
    "shapely>=1.6",
    "geopandas>=0.4",
    "dask[complete]",
    "pyproj",
<<<<<<< HEAD
    "pint>=0.9",
    "bottleneck>=1.2",
=======
    "pint==0.9",
    "bottleneck~=1.3.1",
>>>>>>> 94ff4ec0
    "boltons>=19.0",
    "scikit-learn>=0.21.3",
]

if not os.getenv("READTHEDOCS"):
    requirements.append("rtree>=0.9")

setup_requirements = ["pytest-runner"]

test_requirements = ["pytest", "tox"]

docs_requirements = ["sphinx", "guzzle-sphinx-theme", "nbsphinx", "pandoc", "ipython"]

dev_requirements = []
with open("requirements_dev.txt") as dev:
    for dependency in dev.readlines():
        dev_requirements.append(dependency)

KEYWORDS = "xclim climate climatology netcdf gridded analysis"

setup(
    author=AUTHOR,
    author_email=AUTHOR_EMAIL,
    classifiers=[
        "Development Status :: 4 - Beta",
        "Intended Audience :: Developers",
        "Intended Audience :: Science/Research",
        "License :: OSI Approved :: Apache Software License",
        "Natural Language :: English",
        "Operating System :: OS Independent",
        "Programming Language :: Python :: 3",
        "Programming Language :: Python :: 3.6",
        "Programming Language :: Python :: 3.7",
        "Programming Language :: Python :: 3.8",
        "Topic :: Scientific/Engineering :: Atmospheric Science",
    ],
    description=DESCRIPTION,
    python_requires=REQUIRES_PYTHON,
    install_requires=requirements,
    license=LICENSE,
    long_description=readme + "\n\n" + history,
    long_description_content_type="text/markdown",
    include_package_data=True,
    keywords=KEYWORDS,
    name=NAME,
    packages=find_packages(),
    setup_requires=setup_requirements,
    test_suite="tests",
    tests_require=test_requirements,
    extras_require={"docs": docs_requirements, "dev": dev_requirements},
    url=URL,
    version=VERSION,
    zip_safe=False,
)<|MERGE_RESOLUTION|>--- conflicted
+++ resolved
@@ -34,13 +34,8 @@
     "geopandas>=0.4",
     "dask[complete]",
     "pyproj",
-<<<<<<< HEAD
-    "pint>=0.9",
-    "bottleneck>=1.2",
-=======
     "pint==0.9",
     "bottleneck~=1.3.1",
->>>>>>> 94ff4ec0
     "boltons>=19.0",
     "scikit-learn>=0.21.3",
 ]
