#!/usr/bin/env python
# -*- coding: utf-8 -*-
"""The setup script."""
from setuptools import find_packages
from setuptools import setup

<<<<<<< HEAD
from setuptools import setup, find_packages

=======
>>>>>>> 42f7033f
with open("README.rst") as readme_file:
    readme = readme_file.read()

with open("HISTORY.rst") as history_file:
    history = history_file.read()

requirements = [
    "scipy>=1.2",
    "numpy>=1.15",
    "pandas>=0.23",
    "cftime>=1.0.3",
    "netCDF4>=1.4",
    "dask[complete]",
    "bottleneck>=1.2.1",
    "xarray>=0.12.0",
    "pyproj>=1.9.5.1",
    "pint>=0.8",
    "boltons>=18.0",
]

setup_requirements = ["pytest-runner"]

test_requirements = ["pytest", "tox"]

<<<<<<< HEAD
docs_requirements = ["sphinx", "guzzle-sphinx-theme", "nbsphinx", "pandoc"]
=======
docs_requirements = ["Sphinx", "guzzle-sphinx-theme"]
>>>>>>> 42f7033f

KEYWORDS = "xclim climate climatology netcdf gridded analysis"

setup(
    author="Travis Logan",
    author_email="logan.travis@ouranos.ca",
    classifiers=[
        "Development Status :: 4 - Beta",
        "Intended Audience :: Developers",
        "Intended Audience :: Science/Research",
        "License :: OSI Approved :: Apache Software License",
        "Natural Language :: English",
<<<<<<< HEAD
=======
        "Programming Language :: Python :: 2",
        "Programming Language :: Python :: 2.7",
>>>>>>> 42f7033f
        "Programming Language :: Python :: 3",
        "Programming Language :: Python :: 3.5",
        "Programming Language :: Python :: 3.6",
        "Programming Language :: Python :: 3.7",
        "Topic :: Scientific/Engineering :: Atmospheric Science",
    ],
    description="Derived climate variables built with xarray.",
    install_requires=requirements,
    license="Apache Software License 2.0",
    long_description=readme + "\n\n" + history,
    long_description_content_type="text/markdown",
    include_package_data=True,
    keywords=KEYWORDS,
    name="xclim",
    packages=find_packages(),
    setup_requires=setup_requirements,
    test_suite="tests",
    tests_require=test_requirements,
    extras_require={"docs": docs_requirements},
    url="https://github.com/Ouranosinc/xclim",
<<<<<<< HEAD
    version="0.10.2-beta",
=======
    version="0.10.3-beta",
>>>>>>> 42f7033f
    zip_safe=False,
)<|MERGE_RESOLUTION|>--- conflicted
+++ resolved
@@ -4,11 +4,7 @@
 from setuptools import find_packages
 from setuptools import setup
 
-<<<<<<< HEAD
-from setuptools import setup, find_packages
 
-=======
->>>>>>> 42f7033f
 with open("README.rst") as readme_file:
     readme = readme_file.read()
 
@@ -33,11 +29,7 @@
 
 test_requirements = ["pytest", "tox"]
 
-<<<<<<< HEAD
 docs_requirements = ["sphinx", "guzzle-sphinx-theme", "nbsphinx", "pandoc"]
-=======
-docs_requirements = ["Sphinx", "guzzle-sphinx-theme"]
->>>>>>> 42f7033f
 
 KEYWORDS = "xclim climate climatology netcdf gridded analysis"
 
@@ -50,11 +42,6 @@
         "Intended Audience :: Science/Research",
         "License :: OSI Approved :: Apache Software License",
         "Natural Language :: English",
-<<<<<<< HEAD
-=======
-        "Programming Language :: Python :: 2",
-        "Programming Language :: Python :: 2.7",
->>>>>>> 42f7033f
         "Programming Language :: Python :: 3",
         "Programming Language :: Python :: 3.5",
         "Programming Language :: Python :: 3.6",
@@ -75,10 +62,6 @@
     tests_require=test_requirements,
     extras_require={"docs": docs_requirements},
     url="https://github.com/Ouranosinc/xclim",
-<<<<<<< HEAD
-    version="0.10.2-beta",
-=======
     version="0.10.3-beta",
->>>>>>> 42f7033f
     zip_safe=False,
 )