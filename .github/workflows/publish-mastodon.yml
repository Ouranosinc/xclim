--- conflicted
+++ resolved
@@ -58,10 +58,6 @@
           echo "${{ steps.render_template.outputs.result }}${{ env.contributors }}"
 
       - name: Send toot to Mastodon
-<<<<<<< HEAD
-        if: ${{ github.event.inputs.dry-run != 'true' || github.event_name == 'release' }}
-=======
->>>>>>> 4198e8bc
         uses: cbrgm/mastodon-github-action@b26d62619432b20c2129edd86f07f7ede9797fc9 # v2.1.9
         with:
           url: ${{ secrets.MASTODON_URL }}
