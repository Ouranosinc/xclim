--- conflicted
+++ resolved
@@ -690,11 +690,7 @@
    "name": "python",
    "nbconvert_exporter": "python",
    "pygments_lexer": "ipython3",
-<<<<<<< HEAD
-   "version": "3.8.12"
-=======
    "version": "3.9.7"
->>>>>>> 4267286f
   },
   "toc": {
    "base_numbering": 1,
