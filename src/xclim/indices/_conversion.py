--- conflicted
+++ resolved
@@ -589,15 +589,11 @@
     --------
     saturation_vapor_pressure : Vapour pressure at saturation.
     """
-<<<<<<< HEAD
     svp = saturation_vapor_pressure(
         tas, ice_thresh=ice_thresh, method=method, interp_power=interp_power, water_thresh=water_thresh
     )
 
-=======
-    svp = saturation_vapor_pressure(tas, ice_thresh=ice_thresh, method=method)
     hurs = convert_units_to(hurs, "%")
->>>>>>> dc961016
     vpd = cast(xr.DataArray, (1 - (hurs / 100)) * svp)
 
     vpd = vpd.assign_attrs(units=svp.attrs["units"])
