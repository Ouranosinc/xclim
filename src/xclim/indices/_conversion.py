"""Conversion and approximation functions."""

import warnings

from xclim.indices.converters import *

warnings.warn(
    "The `xclim.indices._conversion` submodule is deprecated and will be removed in a future release. "
    "Functions available here have been migrated to `xclim.indices.converters`.",
    DeprecationWarning,
    stacklevel=2,
)

__all__ = [
    "clausius_clapeyron_scaled_precipitation",
    "clearness_index",
    "dewpoint_from_specific_humidity",
    "fao_allen98",
    "heat_index",
    "humidex",
    "longwave_upwelling_radiation_from_net_downwelling",
    "mean_radiant_temperature",
    "potential_evapotranspiration",
    "prsn_to_prsnd",
    "prsnd_to_prsn",
    "rain_approximation",
    "relative_humidity",
    "saturation_vapor_pressure",
    "sfcwind_to_uas_vas",
    "shortwave_downwelling_radiation_from_clearness_index",
    "shortwave_upwelling_radiation_from_net_downwelling",
    "snd_to_snw",
    "snowfall_approximation",
    "snw_to_snd",
    "specific_humidity",
    "specific_humidity_from_dewpoint",
    "tas",
    "uas_vas_to_sfcwind",
    "universal_thermal_climate_index",
    "vapor_pressure",
    "vapor_pressure_deficit",
    "wind_chill_index",
    "wind_power_potential",
    "wind_profile",
<<<<<<< HEAD
]


@declare_units(tas="[temperature]", tdps="[temperature]", hurs="[]")
def humidex(
    tas: xr.DataArray,
    tdps: xr.DataArray | None = None,
    hurs: xr.DataArray | None = None,
) -> xr.DataArray:
    r"""
    Humidex Index.

    The Humidex indicates how hot the air feels to an average person, accounting for the effect of humidity.
    It can be loosely interpreted as the equivalent perceived temperature when the air is dry.

    Parameters
    ----------
    tas : xarray.DataArray
        Mean Temperature.
    tdps : xarray.DataArray, optional
        Dewpoint Temperature, used to compute the vapour pressure.
    hurs : xarray.DataArray, optional
        Relative Humidity, used as an alternative way to compute the vapour pressure if the dewpoint
        temperature is not available.

    Returns
    -------
    xarray.DataArray, [temperature]
      The Humidex Index.

    Notes
    -----
    The humidex is usually computed using hourly observations of dry bulb and dewpoint temperatures. It is computed
    using the formula based on :cite:t:`masterton_humidex_1979`:

    .. math::

       T + {\frac {5}{9}}\left[e - 10\right]

    where :math:`T` is the dry bulb air temperature (°C). The term :math:`e` can be computed from the dewpoint
    temperature :math:`T_{dewpoint}` in °K:

    .. math::

       e = 6.112 \times \exp(5417.7530\left({\frac {1}{273.16}}-{\frac {1}{T_{\text{dewpoint}}}}\right)

    where the constant 5417.753 reflects the molecular weight of water, latent heat of vaporization,
    and the universal gas constant :cite:p:`mekis_observed_2015`.
    Alternatively, the term :math:`e` can also be computed from the relative humidity `h` expressed
    in percent using :cite:t:`sirangelo_combining_2020`:

    .. math::

       e = \frac{h}{100} \times 6.112 * 10^{7.5 T/(T + 237.7)}.

    The humidex *comfort scale* :cite:p:`canada_glossary_2011` can be interpreted as follows:

    - 20 to 29 : no discomfort;
    - 30 to 39 : some discomfort;
    - 40 to 45 : great discomfort, avoid exertion;
    - 46 and over : dangerous, possible heat stroke;

    Please note that while both the humidex and the heat index are calculated using dew point, the humidex uses
    a dew point of 7 °C (45 °F) as a base, whereas the heat index uses a dew point base of 14 °C (57 °F). Further,
    the heat index uses heat balance equations which account for many variables other than vapour pressure,
    which is used exclusively in the humidex calculation.

    References
    ----------
    :cite:cts:`canada_glossary_2011,masterton_humidex_1979,mekis_observed_2015,sirangelo_combining_2020`
    """
    if (tdps is None) and (hurs is None):
        raise ValueError("At least one of `tdps` or `hurs` must be given.")

    # Vapour pressure in hPa
    if tdps is not None:
        # Convert dewpoint temperature to Kelvins
        tdps = convert_units_to(tdps, "kelvin")
        e = 6.112 * np.exp(5417.7530 * (1 / 273.16 - 1.0 / tdps))

    elif hurs is not None:
        # Convert dry bulb temperature to Celsius
        tasC = convert_units_to(tas, "celsius")
        hurs = convert_units_to(hurs, "%")
        e = hurs / 100 * 6.112 * 10 ** (7.5 * tasC / (tasC + 237.7))

    else:
        raise ValueError("Either `tdps` or `hurs` must be provided.")

    # Temperature delta due to humidity in delta_degC
    h: xr.DataArray = 5 / 9 * (e - 10)
    h = h.assign_attrs(units="delta_degree_Celsius")

    # Get delta_units for output
    du = (1 * units2pint(tas) - 0 * units2pint(tas)).units
    h = convert_units_to(h, du)

    # Add the delta to the input temperature
    out = h + tas
    out = out.assign_attrs(units=tas.units)
    return out


@declare_units(tas="[temperature]", hurs="[]")
def heat_index(tas: xr.DataArray, hurs: xr.DataArray) -> xr.DataArray:
    r"""
    Heat index.

    Perceived temperature after relative humidity is taken into account :cite:p:`blazejczyk_comparison_2012`.
    The index is only valid for temperatures above 20°C.

    Parameters
    ----------
    tas : xr.DataArray
        Mean Temperature. The equation assumes an instantaneous value.
    hurs : xr.DataArray
        Relative Humidity. The equation assumes an instantaneous value.

    Returns
    -------
    xr.DataArray, [temperature]
        Heat index for moments with temperature above 20°C.

    Notes
    -----
    While both the Humidex and the heat index are calculated using dew point the Humidex uses a dew point of 7 °C
    (45 °F) as a base, whereas the heat index uses a dew point base of 14 °C (57 °F). Further, the heat index uses
    heat balance equations which account for many variables other than vapour pressure, which is used exclusively in the
    Humidex calculation.

    References
    ----------
    :cite:cts:`blazejczyk_comparison_2012`
    """
    thresh = 20  # degC
    t = convert_units_to(tas, "degC")
    t = t.where(t > thresh)
    r = convert_units_to(hurs, "%")

    out = (
        -8.78469475556
        + 1.61139411 * t
        + 2.33854883889 * r
        - 0.14611605 * t * r
        - 0.012308094 * t * t
        - 0.0164248277778 * r * r
        + 0.002211732 * t * t * r
        + 0.00072546 * t * r * r
        - 0.000003582 * t * t * r * r
    )
    out = out.assign_attrs(units="degC")
    return convert_units_to(out, tas.units)


@declare_units(tasmin="[temperature]", tasmax="[temperature]")
def tas(tasmin: xr.DataArray, tasmax: xr.DataArray) -> xr.DataArray:
    """
    Average temperature from minimum and maximum temperatures.

    We assume a symmetrical distribution for the temperature and retrieve the average value as Tg = (Tx + Tn) / 2.

    Parameters
    ----------
    tasmin : xarray.DataArray
        Minimum (daily) Temperature.
    tasmax : xarray.DataArray
        Maximum (daily) Temperature.

    Returns
    -------
    xarray.DataArray
        Mean (daily) Temperature [same units as tasmin].

    Examples
    --------
    >>> from xclim.indices import tas
    >>> tas = tas(tasmin_dataset, tasmax_dataset)
    """
    tasmax = convert_units_to(tasmax, tasmin)
    tas = (tasmax + tasmin) / 2
    tas.attrs["units"] = tasmin.attrs["units"]
    return tas


@declare_units(uas="[speed]", vas="[speed]", calm_wind_thresh="[speed]")
def uas_vas_to_sfcwind(
    uas: xr.DataArray, vas: xr.DataArray, calm_wind_thresh: Quantified = "0.5 m/s"
) -> tuple[xr.DataArray, xr.DataArray]:
    """
    Wind speed and direction from the eastward and northward wind components.

    Computes the magnitude and angle of the wind vector from its northward and eastward components,
    following the meteorological convention that sets calm wind to a direction of 0° and northerly wind to 360°.

    Parameters
    ----------
    uas : xr.DataArray
        Eastward Wind Velocity.
    vas : xr.DataArray
        Northward Wind Velocity.
    calm_wind_thresh : Quantified
        The threshold under which winds are considered "calm" and for which the direction is set to 0.
        On the Beaufort scale, calm winds are defined as < 0.5 m/s.

    Returns
    -------
    wind : xr.DataArray, [m s-1]
        Wind Velocity.
    wind_from_dir : xr.DataArray, [°]
        Direction from which the wind blows, following the meteorological convention where 360 stands
        for North and 0 for calm winds.

    Notes
    -----
    Winds with a velocity less than `calm_wind_thresh` are given a wind direction of 0°,
    while stronger northerly winds are set to 360°.

    Examples
    --------
    >>> from xclim.indices import uas_vas_to_sfcwind
    >>> sfcWind = uas_vas_to_sfcwind(uas=uas_dataset, vas=vas_dataset, calm_wind_thresh="0.5 m/s")
    """
    # Converts the wind speed to m s-1
    uas = convert_units_to(uas, "m/s")
    vas = convert_units_to(vas, "m/s")
    wind_thresh = convert_units_to(calm_wind_thresh, "m/s")

    # Wind speed is the hypotenuse of "uas" and "vas"
    wind = cast(xr.DataArray, np.hypot(uas, vas))
    wind = wind.assign_attrs(units="m s-1")

    # Calculate the angle
    wind_from_dir_math = np.degrees(np.arctan2(vas, uas))

    # Convert the angle from the mathematical standard to the meteorological standard
    wind_from_dir = (270 - wind_from_dir_math) % 360.0

    # According to the meteorological standard, calm winds must have a direction of 0°
    # while northerly winds have a direction of 360°
    # On the Beaufort scale, calm winds are defined as < 0.5 m/s
    wind_from_dir = xr.where(wind_from_dir.round() == 0, 360, wind_from_dir)
    wind_from_dir = xr.where(wind < wind_thresh, 0, wind_from_dir)
    wind_from_dir.attrs["units"] = "degree"
    return wind, wind_from_dir


@declare_units(sfcWind="[speed]", sfcWindfromdir="[]")
def sfcwind_to_uas_vas(
    sfcWind: xr.DataArray,
    sfcWindfromdir: xr.DataArray,  # noqa
) -> tuple[xr.DataArray, xr.DataArray]:
    """
    Eastward and northward wind components from the wind speed and direction.

    Compute the eastward and northward wind components from the wind speed and direction.

    Parameters
    ----------
    sfcWind : xr.DataArray
        Wind Velocity.
    sfcWindfromdir : xr.DataArray
        Direction from which the wind blows, following the meteorological convention, where "360" denotes "North".

    Returns
    -------
    uas : xr.DataArray, [m s-1]
        Eastward Wind Velocity.
    vas : xr.DataArray, [m s-1]
        Northward Wind Velocity.

    Examples
    --------
    >>> from xclim.indices import sfcwind_to_uas_vas
    >>> uas, vas = sfcwind_to_uas_vas(sfcWind=sfcWind_dataset, sfcWindfromdir=sfcWindfromdir_dataset)
    """
    # Converts the wind speed to m s-1
    sfcWind = convert_units_to(sfcWind, "m/s")  # noqa

    # Converts the wind direction from the meteorological standard to the mathematical standard
    wind_from_dir_math = (-sfcWindfromdir + 270) % 360.0

    # TODO: This commented part should allow us to resample subdaily wind, but needs to be cleaned up and put elsewhere.
    # if resample is not None:
    #     wind = wind.resample(time=resample).mean(dim='time', keep_attrs=True)
    #
    #     # nb_per_day is the number of values each day. This should be calculated
    #     wind_from_dir_math_per_day = wind_from_dir_math.reshape((len(wind.time), nb_per_day))
    #     # Averages the subdaily angles around a circle, i.e. mean([0, 360]) = 0, not 180
    #     wind_from_dir_math = np.concatenate([[degrees(phase(sum(rect(1, radians(d)) for d in angles) / len(angles)))]
    #                                       for angles in wind_from_dir_math_per_day])

    uas = sfcWind * np.cos(np.radians(wind_from_dir_math))
    vas = sfcWind * np.sin(np.radians(wind_from_dir_math))
    uas.attrs["units"] = "m s-1"
    vas.attrs["units"] = "m s-1"
    return uas, vas


ESAT_FORMULAS_COEFFICIENTS = {
    "tetens30": {"water": [610.78, 17.269388, -35.86], "ice": [610.78, 21.8745584, -7.66]},
    "wmo08": {"water": [611.2, 17.62, -30.04], "ice": [611.2, 22.46, -0.54]},
    "buck81": {"water": [611.21, 17.502, -32.19], "ice": [611.15, 22.542, 0.32]},
    "aerk96": {"water": [610.94, 17.625, -30.12], "ice": [611.21, 22.587, 0.7]},
}
r"""Coefficients for the saturation vapor pressure formulas of the Auguste-Roche-Magnus form.

Keys are method names, values are dictionaries with entries for the "water" and "ice" variants of the
coefficients which are given as list of 3 elements :math:`A`, :math:`B` and :math:`C` for the following
saturation vapor pressure equation:

.. math::

   e_{sat} = A e^{B\frac{T - T_0}{T + C}}

Where :math:`T` is the air temperature in K and :math:`T_0` is the freezing temperature, 273.16 K.
"""


def _saturation_vapor_pressure_over_water(tas: xr.DataArray, method: str):
    """Saturation vapor pressure with reference to water."""
    e_sat: xr.DataArray
    if method == "ecmwf":
        method = "buck81"
    if method == "sonntag90":
        e_sat = 100 * np.exp(
            -6096.9385 / tas  # type: ignore
            + 16.635794
            + -2.711193e-2 * tas  # type: ignore
            + 1.673952e-5 * tas**2
            + 2.433502 * np.log(tas)  # numpy's log is ln
        )
    elif method == "goffgratch46":
        Tb = 373.16  # Water boiling temp [K]
        eb = 101325  # e_sat at Tb [Pa]
        e_sat = eb * 10 ** (
            -7.90298 * ((Tb / tas) - 1)  # type: ignore
            + 5.02808 * np.log10(Tb / tas)  # type: ignore
            + -1.3817e-7 * (10 ** (11.344 * (1 - tas / Tb)) - 1)
            + 8.1328e-3 * (10 ** (-3.49149 * ((Tb / tas) - 1)) - 1)  # type: ignore
        )
    elif method == "its90":
        e_sat = np.exp(
            -2836.5744 / tas**2
            + -6028.076559 / tas
            + 19.54263612
            + -2.737830188e-2 * tas
            + 1.6261698e-5 * tas**2
            + 7.0229056e-10 * tas**3
            + -1.8680009e-13 * tas**4
            + 2.7150305 * np.log(tas)
        )
    elif method in ESAT_FORMULAS_COEFFICIENTS:
        A, B, C = ESAT_FORMULAS_COEFFICIENTS[method]["water"]
        e_sat = A * np.exp(B * (tas - 273.16) / (tas + C))
    else:
        valid = ["sonntag90", "goffgratch46", "its90", "ecmwf"] + list(ESAT_FORMULAS_COEFFICIENTS.keys())
        raise ValueError(f"Method {method} is not in {valid}")
    return e_sat


def _saturation_vapor_pressure_over_ice(tas: xr.DataArray, method: str):
    """Saturation vapor pressure with reference to ice."""
    e_sat: xr.DataArray
    if method == "ecmwf":
        method = "aerk96"
    if method in "sonntag90":
        e_sat = 100 * np.exp(
            -6024.5282 / tas  # type: ignore
            + 24.7219
            + 1.0613868e-2 * tas  # type: ignore
            + -1.3198825e-5 * tas**2
            + -0.49382577 * np.log(tas)
        )
    elif method in "goffgratch46":
        Tp = 273.16  # Triple-point temperature [K]
        ep = 611.73  # e_sat at Tp [Pa]
        e_sat = ep * 10 ** (
            -9.09718 * ((Tp / tas) - 1)  # type: ignore
            + -3.56654 * np.log10(Tp / tas)  # type: ignore
            + 0.876793 * (1 - tas / Tp)
        )
    elif method in "its90":
        e_sat = np.exp(
            -5866.6426 / tas
            + 22.32870244
            + 1.39387003e-2 * tas
            + -3.4262402e-5 * tas**2
            + 2.7040955e-8 * tas**3
            + 6.7063522e-1 * np.log(tas)
        )
    elif method in ESAT_FORMULAS_COEFFICIENTS:
        A, B, C = ESAT_FORMULAS_COEFFICIENTS[method]["ice"]
        e_sat = A * np.exp(B * (tas - 273.16) / (tas + C))
    else:
        valid = ["sonntag90", "goffgratch46", "its90", "ecmwf"] + list(ESAT_FORMULAS_COEFFICIENTS.keys())
        raise ValueError(f"Method {method} is not in {valid}")
    return e_sat


@declare_units(tas="[temperature]", ice_thresh="[temperature]", water_thresh="[temperature]")
def saturation_vapor_pressure(
    tas: xr.DataArray,
    ice_thresh: Quantified | None = None,
    method: str = "sonntag90",
    interp_power: float | None = None,
    water_thresh: Quantified = "0 °C",
) -> xr.DataArray:  # noqa: E501
    r"""
    Saturation vapour pressure from temperature.

    Parameters
    ----------
    tas : xr.DataArray
        Mean Temperature.
    ice_thresh : Quantified, optional
        Threshold temperature under which to switch to equations in reference to ice instead of water.
        If None (default) everything is computed with reference to water.
        If given, see `interp_power` for more options.
    method : {"goffgratch46", "sonntag90", "tetens30", "wmo08", "its90", "buck81", "aerk96", "ecmwf"}
        Which saturation vapour pressure formula to use, see notes.
    interp_power : int or None
        Interpolation options for mixing saturation over water and over ice. See notes.
    water_thresh :  Quantified
        When ``interp_power`` is given, this is the threshold temperature above which the formulas
        with reference to water are used.

    Returns
    -------
    xarray.DataArray, [Pa]
        Saturation Vapour Pressure.

    See Also
    --------
    ESAT_FORMULAS_COEFFICIENTS : Coefficients for methods "tetens30", "wmo08", "aerk96" and "buck81".

    Notes
    -----
    In all cases implemented here :math:`log(e_{sat})` is an empirically fitted function (usually a polynomial)
    where coefficients can be different when ice is taken as reference instead of water. Available methods are:

    - "goffgratch46", based on :cite:t:`goff_low-pressure_1946`,
      values and equation taken from :cite:t:`vomel_saturation_2016`.
    - "sonntag90"", taken from :cite:t:`sonntag_important_1990`.
    - "tetens30", based on :cite:t:`tetens_uber_1930`, values and equation taken from :cite:t:`vomel_saturation_2016`.
    - "wmo08", taken from :cite:t:`world_meteorological_organization_guide_2008`.
    - "its90", taken from :cite:t:`hardy_its-90_1998`.
    - "buck81", taken from :cite:t:`buck_new_1981`.
    - "aerk96", corresponds to formulas AERK and AERKi of :cite:t:`alduchov_improved_1996`
    - "ecmwf", taken from :cite:t:`ecwmf_physical_2016`. This uses "buck91" for saturation over water
      and "aerk96" for saturation over ice.

    **Water vs ice**

    This function implements 3 cases:

    - **All water**. When ``interp_power`` is None (default) and ``ice_thresh`` is None (default).
      Formulas use water as a reference. This might lead to relative humidities above 100 % for cold temperatures.
      This is usually what observational products use (:cite:t:`world_meteorological_organization_guide_2008`), and also
      how the dew point of ERA5 is computed.
    - **Binary water-ice transition**. When ``interp_power is None (default) and ``ice_thresh`` is given.
      The formulas with reference to water are used for temperatures above ``ice_thresh`` and the ones with reference
      to ice are used for temperatures equal to or under ``ice_thresh``. Often used in models, this is what MetPy does.
    - **Interpolation between water and ice**. When ``interp_power``, ``ice_thresh`` and ``water_thresh`` are all given,
      formulas with reference to water are used for temperatures above ``water_thresh``, the formulas with reference
      to ice are used for temperatures below ``ice_thresh`` and an interpolation is used in between.

    .. math::

       e_{sat} = \alpha e_{sat(water)}(T) + (1 - \alpha) e_{sat(ice)}(T)

       \alpha = \left(\frac{T - T_i}{T_w - T_i}\right)^{\beta}

    Where :math:`T_{ice}` is ``ice_thresh``, :math:`T_{w}` is ``water_thresh`` and :math:`\beta` is ``interp_power``.

    As a note, a computation resembling what ECMWF's IFS does to compute relative humidity would use:
    ``method = 'ecmwf'``, ``ice_thresh = 250.16 K``, ``water_thresh = 273.16 K`` (default) and ``interp_power = 2``
    (:cite:t:`ecwmf_physical_2016`). Take note, however, that the 2m dew point temperature given by the IFS
    (ERA5, ERA5-Land) is computed with reference to water only.

    References
    ----------
    :cite:cts:`ecwmf_physical_2016,goff_low-pressure_1946,hardy_its-90_1998,sonntag_important_1990,tetens_uber_1930,vomel_saturation_2016,world_meteorological_organization_guide_2008,buck_new_1981,alduchov_improved_1996`

    Examples
    --------
    >>> from xclim.indices import saturation_vapor_pressure
    >>> rh = saturation_vapor_pressure(tas=tas_dataset, ice_thresh="0 degC", method="wmo08")
    """
    # Dropped explicit support of 4 letter codes, but don't want a breaking change
    method = {"TE30": "tetens30", "GG46": "goffgratch46", "SO90": "sonntag90"}.get(method, method)
    method = method.casefold()

    tas = convert_units_to(tas, "K")
    if ice_thresh is None and interp_power is None:
        # all water
        e_sat = _saturation_vapor_pressure_over_water(tas, method)
    elif ice_thresh is not None and interp_power is None:
        # binary case
        thresh = convert_units_to(ice_thresh, "K")
        e_sat_w = _saturation_vapor_pressure_over_water(tas, method)
        e_sat_i = _saturation_vapor_pressure_over_ice(tas, method)
        e_sat = xr.where(tas > thresh, e_sat_w, e_sat_i)
    else:  # ice_thresh is not None and interp_power is not None
        T_w = convert_units_to(water_thresh, "K")
        T_i = convert_units_to(ice_thresh, "K")
        e_sat_w = _saturation_vapor_pressure_over_water(tas, method)
        e_sat_i = _saturation_vapor_pressure_over_ice(tas, method)
        alpha = ((tas - T_i) / (T_w - T_i)) ** interp_power
        e_sat = xr.where(tas < T_i, e_sat_i, xr.where(tas > T_w, e_sat_w, alpha * e_sat_w + (1 - alpha) * e_sat_i))

    e_sat = e_sat.assign_attrs(units="Pa")
    return e_sat


@declare_units(huss="[]", ps="[pressure]")
def vapor_pressure(huss: xr.DataArray, ps: xr.DataArray):
    r"""
    Vapour pressure.

    Computes the water vapour partial pressure in Pa from the specific humidity and the total pressure.

    Parameters
    ----------
    huss : xr.DataArray
        Specific humidity [kg/kg].
    ps : xr.DataArray
        Pressure.

    Returns
    -------
    xr.DataArray, [pressure]
      Water vapour partial pressure.

    Notes
    -----
    The vapour pressure :math:`\epsilon` is computed with:

    .. math::

        e = \frac{pq}{\epsilon\left(1 + q\left(\frac{1}{\epsilon} - 1\right)\right)}

    Where :math:`p` is the pressure, :math:`q` is the specific humidity and :math:`\epsilon` us the ratio of the dry air
    gas constant to the water vapor gas constant : :math:`\frac{R_{dry}}{R_{vapor}} = 0.621981`.
    """
    eps = 0.621981
    e = ps * huss / (eps * (1 + huss * (1 / eps - 1)))
    return e.assign_attrs(units=ps.attrs["units"])


@declare_units(tas="[temperature]", hurs="[]", ice_thresh="[temperature]", water_thresh="[temperature]")
def vapor_pressure_deficit(
    tas: xr.DataArray,
    hurs: xr.DataArray,
    ice_thresh: Quantified | None = None,
    method: str = "sonntag90",
    interp_power: float | None = None,
    water_thresh: Quantified = "0 °C",
) -> xr.DataArray:
    """
    Vapour pressure deficit.

    The measure of the moisture deficit of the air, computed from temperature and relative

    Parameters
    ----------
    tas : xarray.DataArray
        Mean daily temperature.
    hurs : xarray.DataArray
        Relative humidity.
    ice_thresh : Quantified, optional
        Threshold temperature under which to switch to equations in reference to ice instead of water.
        If None (default) everything is computed with reference to water.
    method : {"goffgratch46", "sonntag90", "tetens30", "wmo08", "its90", "ecmwf"}
        Method used to calculate saturation vapour pressure, see notes of :py:func:`saturation_vapor_pressure`.
        Default is "sonntag90".
    interp_power : int or None
        Optional interpolation for mixing saturation vapour pressures computed over water and ice.
        See :py:func:`saturation_vapor_pressure`.
    water_thresh :  Quantified
        When ``interp_power`` is given, this is the threshold temperature above which the formulas with reference
        to water are used.

    Returns
    -------
    xarray.DataArray, [Pa]
        Vapour pressure deficit.

    See Also
    --------
    saturation_vapor_pressure : Vapour pressure at saturation.
    """
    svp = saturation_vapor_pressure(
        tas, ice_thresh=ice_thresh, method=method, interp_power=interp_power, water_thresh=water_thresh
    )

    hurs = convert_units_to(hurs, "%")
    vpd = cast(xr.DataArray, (1 - (hurs / 100)) * svp)

    vpd = vpd.assign_attrs(units=svp.attrs["units"])
    return vpd


@declare_units(
    tas="[temperature]",
    tdps="[temperature]",
    huss="[]",
    ps="[pressure]",
    ice_thresh="[temperature]",
    water_thresh="[temperature]",
)
def relative_humidity(
    tas: xr.DataArray,
    tdps: xr.DataArray | None = None,
    huss: xr.DataArray | None = None,
    ps: xr.DataArray | None = None,
    ice_thresh: Quantified | None = None,
    method: str = "sonntag90",
    interp_power: float | None = None,
    water_thresh: Quantified = "0 °C",
    invalid_values: str = "clip",
) -> xr.DataArray:
    r"""
    Relative humidity.

    Compute relative humidity from temperature and either dewpoint temperature or specific humidity
    and pressure through the saturation vapour pressure.

    Parameters
    ----------
    tas : xr.DataArray
        Mean Temperature.
    tdps : xr.DataArray, optional
        Dewpoint Temperature.
        If specified, overrides `huss` and `ps`.
    huss : xr.DataArray, optional
        Specific Humidity. Must be given if `tdps` is not given.
    ps : xr.DataArray, optional
        Air Pressure. Must be given if `tdps` is not given.
    ice_thresh : Quantified, optional
        Threshold temperature under which to switch to equations in reference to ice instead of water.
        If None (default) everything is computed with reference to water. Does nothing if 'method' is "bohren98".
    method : {"bohren98", "goffgratch46", "sonntag90", "tetens30", "wmo08", "ecmwf"}
        Which method to use, see notes of this function and of :py:func:`saturation_vapor_pressure`.
    interp_power : int or None
        Optional interpolation for mixing saturation vapour pressures computed over water and ice.
        See :py:func:`saturation_vapor_pressure`.
    water_thresh :  Quantified
        When ``interp_power`` is given, this is the threshold temperature above which the formulas with reference
        to water are used.
    invalid_values : {"clip", "mask", None}
        What to do with values outside the 0-100 range. If "clip" (default), clips everything to 0 - 100,
        if "mask", replaces values outside the range by np.nan, and if `None`, does nothing.

    Returns
    -------
    xr.DataArray, [%]
        Relative Humidity.

    Notes
    -----
    In the following, let :math:`T`, :math:`T_d`, :math:`q` and :math:`p` be the temperature,
    the dew point temperature, the specific humidity and the air pressure.

    **For the "bohren98" method** : This method does not use the saturation vapour pressure directly,
    but rather uses an approximation of the ratio of :math:`\frac{e_{sat}(T_d)}{e_{sat}(T)}`.
    With :math:`L` the enthalpy of vaporization of water and :math:`R_w` the gas constant for water vapour,
    the relative humidity is computed as:

    .. math::

       RH = e^{\frac{-L (T - T_d)}{R_wTT_d}}

    From :cite:t:`bohren_atmospheric_1998`, formula taken from :cite:t:`lawrence_relationship_2005`.
    :math:`L = 2.5\times 10^{-6}` J kg-1, exact for :math:`T = 273.15` K, is used.

    **Other methods**: With :math:`w`, :math:`w_{sat}`, :math:`e_{sat}` the mixing ratio,
    the saturation mixing ratio and the saturation vapour pressure.
    If the dewpoint temperature is given, relative humidity is computed as:

    .. math::

       RH = 100\frac{e_{sat}(T_d)}{e_{sat}(T)}

    Otherwise, the specific humidity and the air pressure must be given so relative humidity can be computed as:

    .. math::

       RH = 100\frac{w}{w_{sat}}
       w = \frac{q}{1-q}
       w_{sat} = 0.622\frac{e_{sat}}{P - e_{sat}}

    The methods differ by how :math:`e_{sat}` is computed.
    See the doc of :py:func:`xclim.core.utils.saturation_vapor_pressure`.

    References
    ----------
    :cite:cts:`bohren_atmospheric_1998,lawrence_relationship_2005`

    Examples
    --------
    >>> from xclim.indices import relative_humidity
    >>> rh = relative_humidity(
    ...     tas=tas_dataset,
    ...     tdps=tdps_dataset,
    ...     huss=huss_dataset,
    ...     ps=ps_dataset,
    ...     ice_thresh="0 degC",
    ...     method="wmo08",
    ...     invalid_values="clip",
    ... )
    """
    hurs: xr.DataArray
    if method in ("bohren98", "BA90"):
        if tdps is None:
            raise ValueError("To use method 'bohren98' (BA98), dewpoint must be given.")
        tdps = convert_units_to(tdps, "K")
        tas = convert_units_to(tas, "K")
        L = 2.501e6
        Rw = (461.5,)
        hurs = 100 * np.exp(-L * (tas - tdps) / (Rw * tas * tdps))  # type: ignore
    elif tdps is not None:
        e_sat_dt = saturation_vapor_pressure(
            tas=tdps, ice_thresh=ice_thresh, method=method, interp_power=interp_power, water_thresh=water_thresh
        )
        e_sat_t = saturation_vapor_pressure(
            tas=tas, ice_thresh=ice_thresh, method=method, interp_power=interp_power, water_thresh=water_thresh
        )
        hurs = 100 * e_sat_dt / e_sat_t  # type: ignore
    elif huss is not None and ps is not None:
        ps = convert_units_to(ps, "Pa")
        huss = convert_units_to(huss, "")
        tas = convert_units_to(tas, "K")

        e_sat = saturation_vapor_pressure(
            tas=tas, ice_thresh=ice_thresh, method=method, interp_power=interp_power, water_thresh=water_thresh
        )

        w = huss / (1 - huss)
        w_sat = 0.62198 * e_sat / (ps - e_sat)  # type: ignore
        hurs = 100 * w / w_sat
    else:
        raise ValueError("`huss` and `ps` must be provided if `tdps` is not given.")

    if invalid_values == "clip":
        hurs = hurs.clip(0, 100)
    elif invalid_values == "mask":
        hurs = hurs.where((hurs <= 100) & (hurs >= 0))
    hurs = hurs.assign_attrs(units="%")
    return hurs


@declare_units(
    tas="[temperature]", hurs="[]", ps="[pressure]", ice_thresh="[temperature]", water_thresh="[temperature]"
)
def specific_humidity(
    tas: xr.DataArray,
    hurs: xr.DataArray,
    ps: xr.DataArray,
    ice_thresh: Quantified | None = None,
    method: str = "sonntag90",
    interp_power: float | None = None,
    water_thresh: Quantified = "0 °C",
    invalid_values: str | None = None,
) -> xr.DataArray:
    r"""
    Specific humidity from temperature, relative humidity, and pressure.

    Specific humidity is the ratio between the mass of water vapour
    and the mass of moist air :cite:p:`world_meteorological_organization_guide_2008`.

    Parameters
    ----------
    tas : xr.DataArray
        Mean Temperature.
    hurs : xr.DataArray
        Relative Humidity.
    ps : xr.DataArray
        Air Pressure.
    ice_thresh : Quantified, optional
        Threshold temperature under which to switch to equations in reference to ice instead of water.
        If None (default) everything is computed with reference to water.
    method : {"goffgratch46", "sonntag90", "tetens30", "wmo08", "ecmwf"}
        Which method to use, see notes of this function and of :py:func:`saturation_vapor_pressure`.
    interp_power : int or None
        Optional interpolation for mixing saturation vapour pressures computed over water and ice.
        See :py:func:`saturation_vapor_pressure`.
    water_thresh :  Quantified
        When ``interp_power`` is given, this is the threshold temperature above which the formulas with reference
        to water are used.
    invalid_values : {"clip", "mask", None}
        What to do with values larger than the saturation specific humidity and lower than 0.
        If "clip" (default), clips everything to 0 - q_sat
        if "mask", replaces values outside the range by np.nan,
        if None, does nothing.

    Returns
    -------
    xarray.DataArray, [dimensionless]
        Specific Humidity.

    Notes
    -----
    In the following, let :math:`T`, :math:`hurs` (in %) and :math:`p` be the temperature,
    the relative humidity and the air pressure. With :math:`w`, :math:`w_{sat}`, :math:`e_{sat}` the mixing ratio,
    the saturation mixing ratio and the saturation vapour pressure, specific humidity :math:`q` is computed as:

    .. math::

       w_{sat} = 0.622\frac{e_{sat}}{P - e_{sat}}
       w = w_{sat} * hurs / 100
       q = w / (1 + w)

    The methods differ by how :math:`e_{sat}` is computed. See :py:func:`xclim.core.utils.saturation_vapor_pressure`.

    If `invalid_values` is not `None`, the saturation specific humidity :math:`q_{sat}` is computed as:

    .. math::

       q_{sat} = w_{sat} / (1 + w_{sat})

    References
    ----------
    :cite:cts:`world_meteorological_organization_guide_2008`

    Examples
    --------
    >>> from xclim.indices import specific_humidity
    >>> rh = specific_humidity(
    ...     tas=tas_dataset,
    ...     hurs=hurs_dataset,
    ...     ps=ps_dataset,
    ...     ice_thresh="0 degC",
    ...     method="wmo08",
    ...     invalid_values="mask",
    ... )
    """
    ps = convert_units_to(ps, "Pa")
    hurs = convert_units_to(hurs, "")
    tas = convert_units_to(tas, "K")

    e_sat = saturation_vapor_pressure(
        tas=tas, ice_thresh=ice_thresh, method=method, interp_power=interp_power, water_thresh=water_thresh
    )

    w_sat = 0.621981 * e_sat / (ps - e_sat)  # type: ignore
    w = w_sat * hurs
    q: xr.DataArray = w / (1 + w)

    if invalid_values is not None:
        q_sat = w_sat / (1 + w_sat)
        if invalid_values == "clip":
            q = q.clip(0, q_sat)
        elif invalid_values == "mask":
            q = q.where((q <= q_sat) & (q >= 0))
    q = q.assign_attrs(units="")
    return q


@declare_units(tdps="[temperature]", ps="[pressure]", ice_thresh="[temperature]", water_thresh="[temperature]")
def specific_humidity_from_dewpoint(
    tdps: xr.DataArray,
    ps: xr.DataArray,
    ice_thresh: Quantified | None = None,
    method: str = "sonntag90",
    interp_power: float | None = None,
    water_thresh: Quantified = "0 °C",
) -> xr.DataArray:
    r"""
    Specific humidity from dewpoint temperature and air pressure.

    Specific humidity is the ratio between the mass of water vapour
    and the mass of moist air :cite:p:`world_meteorological_organization_guide_2008`.

    Parameters
    ----------
    tdps : xr.DataArray
        Dewpoint Temperature.
    ps : xr.DataArray
        Air Pressure.
    ice_thresh : Quantified, optional
        Threshold temperature under which to switch to saturated vapour pressure equations
        in reference to ice instead of water. See :py:func:`saturation_vapor_pressure`.
    method : {"goffgratch46", "sonntag90", "tetens30", "wmo08", "buck81", "aerk96", "ecmwf"}
        Method to compute the saturation vapour pressure.
    interp_power : int or None
        Optional interpolation for mixing saturation vapour pressures computed over water and ice.
        See :py:func:`saturation_vapor_pressure`.
    water_thresh :  Quantified
        When ``interp_power`` is given, this is the threshold temperature above which the formulas with reference
        to water are used.

    Returns
    -------
    xarray.DataArray, [dimensionless]
        Specific Humidity.

    Notes
    -----
    If :math:`e` is the water vapour pressure, and :math:`p` the total air pressure, then specific humidity is given by

    .. math::

       q = m_w e / ( m_a (p - e) + m_w e )

    where :math:`m_w` and :math:`m_a` are the molecular weights of water and dry air respectively. This formula is often
    written with :math:`ε = m_w / m_a`, which simplifies to :math:`q = ε e / (p - e (1 - ε))`.

    References
    ----------
    :cite:cts:`world_meteorological_organization_guide_2008`

    Examples
    --------
    >>> from xclim.indices import specific_humidity_from_dewpoint
    >>> rh = specific_humidity_from_dewpoint(
    ...     tdps=tas_dataset,
    ...     ps=ps_dataset,
    ...     method="wmo08",
    ... )
    """
    EPSILON = 0.621981  # molar weight of water vs dry air []
    e = saturation_vapor_pressure(
        tas=tdps, method=method, ice_thresh=ice_thresh, interp_power=interp_power, water_thresh=water_thresh
    )  # vapour pressure [Pa]
    ps = convert_units_to(ps, "Pa")  # total air pressure

    q: xr.DataArray = EPSILON * e / (ps - e * (1 - EPSILON))
    q = q.assign_attrs(units="")
    return q


@declare_units(huss="[]", ps="[pressure]")
def dewpoint_from_specific_humidity(
    huss: xr.DataArray, ps: xr.DataArray, method: str = "buck81", variant: str = "water"
):
    r"""
    Dewpoint temperature computed from specific humidity and pressure.

    The temperature at which the current vapour pressure would be the saturation vapour pressure.
    Only a subset of the :py:func:`saturation_vapor_pressure` methods are supported.

    Parameters
    ----------
    huss : xr.DataArray
        Specific humidity [kg/kg].
    ps : xr.DataArray
        Pressure.
    method : {'tetens30', 'wmo08', 'aerk96', 'buck81'}
        The formula to use for saturation vapour pressure.
        Only the formulas using the easily invertible August-Roche-Magnus form are available.
    variant : {'water', 'ice'}
        Which variant of the saturation vapour pressure formula to take.

    Returns
    -------
    xr.DataArray, [temperature]
        Dewpoint temperature.

    See Also
    --------
    saturation_vapor_pressure: Computations of the saturation vapour pressure with more notes.
    ESAT_FORMULAS_COEFFICIENTS: Coefficients of the August-Roche-Magnus form equation for saturation vapour pressure.

    Notes
    -----
    The calculation is based on the following, using the August-Roche-Magnus form
    for the saturation vapour pressure formula :

    .. math::

       e(q, p) = e_{sat}(T_d) = A \mathrm{e}^{B * \frac{T_d - T_0}{T_d + C}}}

       T_d = \frac{-T_0 - C\frac{1}{B}\mathrm{ln}\frac{e}{A}}{\frac{1}{B}\mathrm{ln}\frac{e}{A} - 1}

    Where :math:`e` is the :py:func:`vapor_pressure`, :math:`q` is the specific humidiy, :math:`p` is the pressure,
    :math:`e_{sat}` is the :py:func:`saturation_vapor_pressure`, :math:`T_0` is the freezing temperature 273.16 K and
    :math:`T_d` is the dewpoint temperature. :math:`A`, :math:`B` and :math:`C` are method-specific and
    variant-specific coefficients.

    To imitate the calculations of ECMWF's IFS (ERA5, ERA5-Land), use ``method='buck81'``
    and ``reference='water'`` (the defaults).
    """
    # To avoid 0 in log below, we mask points with no water vapour at all
    huss = huss.where(huss > 0)
    e = vapor_pressure(huss, ps)

    method = method.casefold()
    A, B, C = ESAT_FORMULAS_COEFFICIENTS[method][variant]

    f = np.log(e / A) / B
    tdps = (-273.16 - C * f) / (f - 1)
    return tdps.assign_attrs(units="K", units_metadata="temperature: on_scale")


@declare_units(pr="[precipitation]", tas="[temperature]", thresh="[temperature]", clip_temp="[temperature]")
def snowfall_approximation(
    pr: xr.DataArray,
    tas: xr.DataArray,
    thresh: Quantified = "0 degC",
    method: str = "binary",
    clip_temp: Quantified | None = None,
    landmask: xr.DataArray | bool = True,
) -> xr.DataArray:
    """
    Snowfall approximation from total precipitation and temperature.

    Solid precipitation estimated from precipitation and temperature according to a given method.

    Parameters
    ----------
    pr : xarray.DataArray
        Mean daily Precipitation Flux.
    tas : xarray.DataArray, optional
        Mean, Maximum, or Minimum daily Temperature.
    thresh : Quantified
        Freezing point temperature. Non-scalar values are not allowed with method "brown".
        Ignored for the ``'dai_*'`` methods.
    method : {"binary", "brown", "auer", "dai_annual", "dai_seasonal"}
        Which method to use when approximating snowfall from total precipitation. See notes.
    clip_temp : Quantified
        For methods "dai_annual" and "dai_seasonal", this is an optional temperature delta
        at which the snowfall fraction is rescaled to 0 or 1. See notes.
    landmask : DataArray or bool
        For methods "dai_annual" and "dai_seasonal", this is the land mask, a DataArray without
        a time dimension that is True on land grid points and False on ocean grid points.
        Can also be True or False to use one or the other coefficients set for all points.
        Default is to consider all points as land.

    Returns
    -------
    xarray.DataArray, [same units as pr]
        Solid Precipitation Flux.

    See Also
    --------
    rain_approximation : Rainfall approximation from total precipitation and temperature.

    Notes
    -----
    The following methods are available to approximate snowfall. ``'brown'`` and ``'auer'`` are drawn from the
    Canadian Land Surface Scheme :cite:p:`verseghy_class_2009,melton_atmosphericvarscalcf90_2019`.
    The two ``'dai_*'`` methods are implemented from :cite:p:`dai_snowfall_2008`
    (``clip_temp`` is an addition from the xclim team).

    - ``'binary'`` : When the temperature is under the freezing threshold, precipitation
      is assumed to be solid. The method is agnostic to the type of temperature used
      (mean, maximum or minimum).
    - ``'brown'`` : The phase between the freezing threshold goes from solid to liquid linearly
      over a range of 2°C over the freezing point.
    - ``'auer'`` : The phase between the freezing threshold goes from solid to liquid as a degree six
      polynomial over a range of 6°C over the freezing point.
    - ``'dai_annual'`` : The snow fraction evolves according to an hyperbolic tangent function that has
      different parameters for precipitation over land or ocean. The snow and rain fractions do not add
      to 1, rather the remainder is denoted as a "sleet" fraction. If ``clip_temp`` is given, its value $$T_c$$ (in
      °C) is used to rescale (and then clip) the snowfall fraction function $$f(T)$$ as
      $$(f(T) - f(T_c))/(f(-T_c) - f(T_c))$$, so that it is 0 when $$T > T_c$$ and 1 when $$T < -T_c$$.
    - ``'dai_seasonal'`` : Same as ``'dai_annual'``, but parameters are different for each season.
      The "annual" coefficients are taken over ocean in summer (JJA).

    References
    ----------
    :cite:cts:`verseghy_class_2009,melton_atmosphericvarscalcf90_2019,dai_snowfall_2008`
    """
    prsn: xr.DataArray
    if method == "binary":
        thresh = convert_units_to(thresh, tas)
        prsn = pr.where(tas <= thresh, 0)

    elif method == "brown":
        if not np.isscalar(thresh):
            raise ValueError("Non-scalar `thresh` are not allowed with method `brown`.")

        # Freezing point + 2C in the native units
        thresh_plus_2 = convert_units_to(thresh, "degC") + 2
        upper = convert_units_to(f"{thresh_plus_2} degC", tas)
        thresh = convert_units_to(thresh, tas)

        # Interpolate fraction over temperature (in units of tas)
        t = xr.DataArray([-np.inf, thresh, upper, np.inf], dims=("tas",), attrs={"units": "degC"})
        fraction = xr.DataArray([1.0, 1.0, 0.0, 0.0], dims=("tas",), coords={"tas": t})

        # Multiply precip by snowfall fraction
        prsn = pr * fraction.interp(tas=tas, method="linear")

    elif method == "auer":
        dtas = convert_units_to(tas, "K") - convert_units_to(thresh, "K")

        # Create nodes for the snowfall fraction: -inf, thresh, ..., thresh+6, inf [degC]
        t = np.concatenate([[-273.15], np.linspace(0, 6, 100, endpoint=False), [6, 1e10]])
        t = xr.DataArray(t, dims="tas", name="tas", coords={"tas": t})

        # The polynomial coefficients, valid between thresh and thresh + 6 (defined in CLASS)
        coeffs = xr.DataArray(
            [100, 4.6664, -15.038, -1.5089, 2.0399, -0.366, 0.0202],
            dims=("degree",),
            coords={"degree": range(7)},
        )

        fraction = xr.polyval(t.tas, coeffs).clip(0, 100) / 100
        fraction[0] = 1
        fraction[-2:] = 0

        # Convert snowfall fraction coordinates to native tas units
        prsn = pr * fraction.interp(tas=dtas, method="linear")
    elif method.startswith("dai"):
        tas = convert_units_to(tas, "°C")
        if isinstance(landmask, bool):
            if method == "dai_annual" and landmask:
                a, b, c, d = -48.2292, 0.7205, 1.1662, 1.0223
            elif method == "dai_annual" and not landmask:
                a, b, c, d = -47.1472, 0.4049, 1.9280, 1.0203
            elif method == "dai_seasonal" and landmask:
                coeffs = xr.DataArray(
                    [
                        [-48.2372, -48.2493, -46.4000, -48.3251],
                        [0.7449, 0.6634, 0.7013, 0.7798],
                        [1.0919, 1.3388, 0.8362, 1.1502],
                        [1.0209, 1.0270, 1.0217, 1.0180],
                    ],
                    dims=("coeff", "season"),
                    coords={"season": ["DJF", "MAM", "JJA", "SON"]},
                )
                a, b, c, d = coeffs.sel(season=tas.time.dt.season)
            elif method == "dai_seasonal" and not landmask:
                coeffs = xr.DataArray(
                    [
                        [-47.1823, -47.0035, -47.1472, -46.8494],
                        [0.4003, 0.4090, 0.4049, 0.4162],
                        [2.1735, 1.7372, 1.9280, 2.0474],
                        [1.0255, 1.0226, 1.0203, 1.0155],
                    ],
                    dims=("coeff", "season"),
                    coords={"season": ["DJF", "MAM", "JJA", "SON"]},
                )
                a, b, c, d = coeffs.sel(season=tas.time.dt.season)
            else:
                raise ValueError(f"Unknown method {method} for snowfall approximation.")

            def fracfunc(tt):
                return a * (np.tanh(b * (tt - c)) - d) / 100

            frac = fracfunc(tas)
            if clip_temp is not None:
                clip = convert_units_to(clip_temp, "°C")
                fmin = fracfunc(clip)
                fmax = fracfunc(-clip)
                frac = (frac - fmin) / (fmax - fmin)
            prsn = pr * frac.clip(0, 1)
        else:
            prsn = xr.where(
                landmask,
                snowfall_approximation(pr, tas, method=method, landmask=True),
                snowfall_approximation(pr, tas, method=method, landmask=False),
            )
    else:
        raise ValueError(f"Method {method} not one of 'binary', 'brown', 'auer', 'dai_annual' or 'dai_seasonal'.")

    prsn = prsn.assign_attrs(units=pr.attrs["units"])
    return prsn


@declare_units(pr="[precipitation]", tas="[temperature]", thresh="[temperature]", clip_temp="[temperature]")
def rain_approximation(
    pr: xr.DataArray,
    tas: xr.DataArray,
    thresh: Quantified = "0 degC",
    method: str = "binary",
    clip_temp: Quantified | None = None,
    landmask: xr.DataArray | bool = True,
) -> xr.DataArray:
    """
    Rainfall approximation from total precipitation and temperature.

    Liquid precipitation estimated from precipitation and temperature according to a given method.
    This is a convenience method based on :py:func:`snowfall_approximation`, see the latter for details.

    Parameters
    ----------
    pr : xarray.DataArray
        Mean daily Precipitation Flux.
    tas : xarray.DataArray, optional
        Mean, Maximum, or Minimum daily Temperature.
    thresh : Quantified
        Freezing point temperature. Non-scalar values are not allowed with method 'brown'.
        Ignored for the ``'dai_*'`` methods.
    method : {"binary", "brown", "auer", "dai_annual", "dai_seasonal"}
        Which method to use when approximating snowfall from total precipitation. See notes.
    clip_temp : Quantified
        For methods "dai_annual" and "dai_seasonal", this is an optional temperature delta
        at which the snowfall fraction function rescaled to 0 or 1. See notes.
    landmask : DataArray or bool
        For methods "dai_annual" and "dai_seasonal", this is the land mask, a DataArray without
        a time dimension that is True on land grid points and False on ocean grid points.
        Can also be True or False to use one or the other coefficients set for all points.
        Default is to consider all points as land.

    Returns
    -------
    xarray.DataArray, [same units as pr]
        Liquid precipitation rate.

    See Also
    --------
    snowfall_approximation : Snowfall approximation from total precipitation and temperature.

    Notes
    -----
    For methods "binary", "brown" and "auer", this method computes the snowfall approximation
    and subtracts it from the total precipitation to estimate the liquid rain precipitation.
    See :py:func:`snowfall_approximation``.

    For the "dai_*", methods, the rain fraction evolves according to an hyperbolic tangent
    function that has different parameters for precipitation over land or ocean. The snow
    and rain fraction do not add to 1. Rather, the remainder can be associated to a "sleet" fraction.

    If ``clip_temp`` is given, its value $$T_c$$ (in °C) is used to rescale (and then clip) the rain fraction
    function $$f(T)$$ as $$(f(T) - f(-T_c))/(f(T_c) - f(-T_c))$$, so that it is 0 when $$T < -T_c$$
    and 1 when $$T > T_c$$.

    The "dai_seasonal" method has different parameters for each season. The "annual" coefficients are taken over ocean
    in summer. These methods are implemented from :cite:p:`dai_snowfall_2008`
    (``clip_temp`` is an addition from the xclim team).

    References
    ----------
    :cite:cts:`verseghy_class_2009,melton_atmosphericvarscalcf90_2019,dai_snowfall_2008`
    """
    if method.startswith("dai"):
        tas = convert_units_to(tas, "°C")
        if isinstance(landmask, bool):
            if method == "dai_annual" and landmask:
                a, b, c, d = -47.8337, -0.6866, 1.4913, 1.0420
            elif method == "dai_annual" and not landmask:
                a, b, c, d = -47.3041, -0.4263, 2.5687, 1.0784
            elif method == "dai_seasonal" and landmask:
                coeffs = xr.DataArray(
                    [
                        [-47.5770, -47.9077, -46.8303, -48.0315],
                        [-0.6856, -0.6603, -0.6595, -0.7663],
                        [1.3942, 1.6927, 1.1582, 1.4640],
                        [1.0438, 1.0358, 1.1056, 1.0412],
                    ],
                    dims=("coeff", "season"),
                    coords={"season": ["DJF", "MAM", "JJA", "SON"]},
                )
                a, b, c, d = coeffs.sel(season=tas.time.dt.season)
            elif method == "dai_seasonal" and not landmask:
                coeffs = xr.DataArray(
                    [
                        [-47.0262, -47.2828, -47.3041, -47.2107],
                        [-0.4360, -0.4299, -0.4263, -0.4280],
                        [2.8572, 2.3397, 2.5687, 2.7118],
                        [1.0731, 1.0800, 1.0784, 1.0911],
                    ],
                    dims=("coeff", "season"),
                    coords={"season": ["DJF", "MAM", "JJA", "SON"]},
                )
                a, b, c, d = coeffs.sel(season=tas.time.dt.season)
            else:
                raise ValueError(f"Unknown method {method} for rain approximation.")

            def fracfunc(tt):
                return a * (np.tanh(b * (tt - c)) - d) / 100

            frac = fracfunc(tas)
            if clip_temp is not None:
                clip = convert_units_to(clip_temp, "°C")
                fmax = fracfunc(clip)
                fmin = fracfunc(-clip)
                frac = (frac - fmin) / (fmax - fmin)
            prra = pr * frac.clip(0, 1)
        else:
            prra = xr.where(
                landmask,
                rain_approximation(pr, tas, method=method, landmask=True),
                rain_approximation(pr, tas, method=method, landmask=False),
            )
    else:
        prra: xr.DataArray = pr - snowfall_approximation(pr, tas, thresh=thresh, method=method)
    prra = prra.assign_attrs(units=pr.attrs["units"])
    return prra


@declare_units(snd="[length]", snr="[mass]/[volume]", const="[mass]/[volume]")
def snd_to_snw(
    snd: xr.DataArray,
    snr: Quantified | None = None,
    const: Quantified = "312 kg m-3",
    out_units: str | None = None,
) -> xr.DataArray:
    """
    Snow amount from snow depth and density.

    Parameters
    ----------
    snd : xr.DataArray
        Snow Depth.
    snr : Quantified, optional
        Snow Density.
    const : Quantified
        Constant snow density.
        `const` is only used if `snr` is `None`.
    out_units : str, optional
        Desired units of the snow amount output.
        If `None`, output units simply follow from `snd * snr`.

    Returns
    -------
    xr.DataArray
        Snow Amount.

    Notes
    -----
    The estimated mean snow density value of 312 kg m-3 is taken from :cite:t:`sturm_swe_2010`.

    References
    ----------
    :cite:cts:`sturm_swe_2010`
    """
    density = snr if (snr is not None) else const
    snw: xr.DataArray = rate2flux(snd, density=density, out_units=out_units).rename("snw")
    # TODO: Leave this operation to rate2flux? Maybe also the variable renaming above?
    snw = snw.assign_attrs(standard_name="surface_snow_amount")
    return snw


@declare_units(snw="[mass]/[area]", snr="[mass]/[volume]", const="[mass]/[volume]")
def snw_to_snd(
    snw: xr.DataArray,
    snr: Quantified | None = None,
    const: Quantified = "312 kg m-3",
    out_units: str | None = None,
) -> xr.DataArray:
    """
    Snow depth from snow amount and density.

    Parameters
    ----------
    snw : xr.DataArray
        Snow amount.
    snr : Quantified, optional
        Snow density.
    const : Quantified
        Constant snow density.
        `const` is only used if `snr` is `None`.
    out_units : str, optional
        Desired units of the snow depth output. If `None`, output units simply follow from `snw / snr`.

    Returns
    -------
    xr.DataArray
        Snow Depth.

    Notes
    -----
    The estimated mean snow density value of 312 kg m-3 is taken from :cite:t:`sturm_swe_2010`.

    References
    ----------
    :cite:cts:`sturm_swe_2010`
    """
    density = snr if (snr is not None) else const
    snd: xr.DataArray = flux2rate(snw, density=density, out_units=out_units).rename("snd")
    snd = snd.assign_attrs(standard_name="surface_snow_thickness")
    return snd


@declare_units(prsn="[mass]/[area]/[time]", snr="[mass]/[volume]", const="[mass]/[volume]")
def prsn_to_prsnd(
    prsn: xr.DataArray,
    snr: xr.DataArray | None = None,
    const: Quantified = "100 kg m-3",
    out_units: str | None = None,
) -> xr.DataArray:
    """
    Snowfall rate from snowfall flux and density.

    Parameters
    ----------
    prsn : xr.DataArray
        Snowfall Flux.
    snr : xr.DataArray, optional
        Snow Density.
    const : Quantified
        Constant snow density.
        `const` is only used if `snr` is `None`.
    out_units : str, optional
        Desired units of the snowfall rate.
        If `None`, output units simply follow from `snd * snr`.

    Returns
    -------
    xr.DataArray
        Snowfall Rate.

    Notes
    -----
    The estimated mean snow density value of 100 kg m-3 is taken from :cite:cts:`frei_snowfall_2018, cbcl_climate_2020`.

    References
    ----------
    :cite:cts:`frei_snowfall_2018, cbcl_climate_2020`
    """
    density = snr if snr else const
    prsnd: xr.DataArray = flux2rate(prsn, density=density, out_units=out_units).rename("prsnd")
    return prsnd


@declare_units(prsnd="[length]/[time]", snr="[mass]/[volume]", const="[mass]/[volume]")
def prsnd_to_prsn(
    prsnd: xr.DataArray,
    snr: xr.DataArray | None = None,
    const: Quantified = "100 kg m-3",
    out_units: str | None = None,
) -> xr.DataArray:
    """
    Snowfall flux from snowfall rate and density.

    Parameters
    ----------
    prsnd : xr.DataArray
        Snowfall Rate.
    snr : xr.DataArray, optional
        Snow Density.
    const : Quantified
        Constant Snow Density.
        `const` is only used if `snr` is `None`.
    out_units : str, optional
        Desired units of the snowfall rate. If `None`, output units simply follow from `snd * snr`.

    Returns
    -------
    xr.DataArray
        Snowfall Flux.

    Notes
    -----
    The estimated mean snow density value of 100 kg m-3 is taken from :cite:cts:`frei_snowfall_2018, cbcl_climate_2020`.

    References
    ----------
    :cite:cts:`frei_snowfall_2018, cbcl_climate_2020`
    """
    density = snr if snr else const
    prsn: xr.DataArray = rate2flux(prsnd, density=density, out_units=out_units).rename("prsn")
    prsn = prsn.assign_attrs(standard_name="snowfall_flux")
    return prsn


@declare_units(rls="[radiation]", rlds="[radiation]")
def longwave_upwelling_radiation_from_net_downwelling(rls: xr.DataArray, rlds: xr.DataArray) -> xr.DataArray:
    """
    Calculate upwelling thermal radiation from net thermal radiation and downwelling thermal radiation.

    Parameters
    ----------
    rls : xr.DataArray
        Surface net thermal radiation.
    rlds : xr.DataArray
        Surface downwelling thermal radiation.

    Returns
    -------
    xr.DataArray, [same units as rlds]
        Surface upwelling thermal radiation (rlus).
    """
    rls = convert_units_to(rls, rlds)
    rlus: xr.DataArray = rlds - rls
    rlus = rlus.assign_attrs(units=rlds.units)
    return rlus


@declare_units(rss="[radiation]", rsds="[radiation]")
def shortwave_upwelling_radiation_from_net_downwelling(rss: xr.DataArray, rsds: xr.DataArray) -> xr.DataArray:
    """
    Calculate upwelling solar radiation from net solar radiation and downwelling solar radiation.

    Parameters
    ----------
    rss : xr.DataArray
        Surface net solar radiation.
    rsds : xr.DataArray
        Surface downwelling solar radiation.

    Returns
    -------
    xr.DataArray, [same units as rsds]
        Surface upwelling solar radiation (rsus).
    """
    rss = convert_units_to(rss, rsds)
    rsus: xr.DataArray = rsds - rss
    rsus = rsus.assign_attrs(units=rsds.units)
    return rsus


@declare_units(rsds="[radiation]")
def clearness_index(rsds: xr.DataArray) -> xr.DataArray:
    r"""
    Compute the clearness index.

    The clearness index is the ratio between the shortwave downwelling radiation
    and the total extraterrestrial radiation on a given day.

    Parameters
    ----------
    rsds : xr.DataArray
        Surface downwelling solar radiation.

    Returns
    -------
    xr.DataArray, [unitless]
        Clearness index.

    Notes
    -----
    Clearness Index (ci) is defined as:

    .. math :

       ci = rsds / \text{extraterrestrial_solar_radiation}

    References
    ----------
    :cite:cts:`lauret_solar_2022`
    """
    rtop = extraterrestrial_solar_radiation(rsds.time, rsds.lat)
    rtop = convert_units_to(rtop, rsds)
    with xr.set_options(keep_attrs=True):
        ci = xr.where(rsds != 0, rsds / rtop, 0)
    ci = ci.assign_attrs(units="")
    return ci


@declare_units(ci="[]")
def shortwave_downwelling_radiation_from_clearness_index(ci: xr.DataArray) -> xr.DataArray:
    r"""
    Compute the surface downwelling solar radiation from clearness index.

    Parameters
    ----------
    ci : xr.DataArray
        Clearness index.

    Returns
    -------
    xr.DataArray, [unitless]
        Surface downwelling solar radiation.

    See Also
    --------
    clearness_index : Inverse transformation, and definition of the clearness index.

    Notes
    -----
    The conversion from Clearness Index is defined as:

    .. math :

       rsds = ci * \text{extraterrestrial_solar_radiation}
    """
    rtop = extraterrestrial_solar_radiation(ci.time, ci.lat)
    with xr.set_options(keep_attrs=True):
        rsds = (rtop * ci).assign_attrs(units=rtop.units)
    return rsds


@declare_units(
    tas="[temperature]",
    sfcWind="[speed]",
)
def wind_chill_index(
    tas: xr.DataArray,
    sfcWind: xr.DataArray,
    method: str = "CAN",
    mask_invalid: bool = True,
) -> xr.DataArray:
    r"""
    Wind chill index.

    The Wind Chill Index is an estimation of how cold the weather feels to the average person.
    It is computed from the air temperature and the 10-m wind. As defined by the Environment and Climate Change Canada
    (:cite:cts:`mekis_observed_2015`), two equations exist, the conventional one and one for slow winds
    (usually < 5 km/h), see Notes.

    Parameters
    ----------
    tas : xarray.DataArray
        Surface air temperature.
    sfcWind : xarray.DataArray
        Surface wind speed (10 m).
    method : {'CAN', 'US'}
        If "CAN" (default), a "slow wind" equation is used where winds are slower than 5 km/h, see Notes.
    mask_invalid : bool
        Whether to mask values when the inputs are outside their validity range. or not.
        If True (default), points where the temperature is above a threshold are masked.
        The threshold is 0°C for the canadian method and 50°F for the american one.
        With the latter method, points where sfcWind < 3 mph are also masked.

    Returns
    -------
    xarray.DataArray, [degC]
        Wind Chill Index.

    Notes
    -----
    Following the calculations of Environment and Climate Change Canada, this function switches from the standardized
    index to another one for slow winds. The standard index is the same as used by the National Weather Service of the
    USA :cite:p:`us_department_of_commerce_wind_nodate`. Given a temperature at surface :math:`T` (in °C) and 10-m
    wind speed :math:`V` (in km/h), the Wind Chill Index :math:`W` (dimensionless) is computed as:

    .. math::

       W = 13.12 + 0.6125*T - 11.37*V^0.16 + 0.3965*T*V^0.16

    Under slow winds (:math:`V < 5` km/h), and using the canadian method, it becomes:

    .. math::

       W = T + \frac{-1.59 + 0.1345 * T}{5} * V

    Both equations are invalid for temperature over 0°C in the canadian method.

    The american Wind Chill Temperature index (WCT), as defined by USA's National Weather Service, is computed when
    `method='US'`. In that case, the maximal valid temperature is 50°F (10 °C) and minimal wind speed is 3 mph
    (4.8 km/h).

    For more information, see:

    - National Weather Service FAQ: :cite:p:`us_department_of_commerce_wind_nodate`.
    - The New Wind Chill Equivalent Temperature Chart: :cite:p:`osczevski_new_2005`.

    References
    ----------
    :cite:cts:`mekis_observed_2015,us_department_of_commerce_wind_nodate`
    """
    tas = convert_units_to(tas, "degC")
    sfcWind = convert_units_to(sfcWind, "km/h")

    V = sfcWind**0.16
    W: xr.DataArray = 13.12 + 0.6215 * tas - 11.37 * V + 0.3965 * tas * V

    if method.upper() == "CAN":
        W = xr.where(sfcWind < 5, tas + sfcWind * (-1.59 + 0.1345 * tas) / 5, W)
    elif method.upper() != "US":
        raise ValueError(f"`method` must be one of 'US' and 'CAN'. Got '{method}'.")

    if mask_invalid:
        mask = {"CAN": tas <= 0, "US": (sfcWind > 4.828032) & (tas <= 10)}
        W = W.where(mask[method.upper()])

    W = W.assign_attrs(units="degC")
    return W


@declare_units(
    delta_tas="[temperature]",
    pr_baseline="[precipitation]",
)
def clausius_clapeyron_scaled_precipitation(
    delta_tas: xr.DataArray,
    pr_baseline: xr.DataArray,
    cc_scale_factor: float = 1.07,
) -> xr.DataArray:
    r"""
    Scale precipitation according to the Clausius-Clapeyron relation.

    Parameters
    ----------
    delta_tas : xarray.DataArray
        Difference in temperature between a baseline climatology and another climatology.
    pr_baseline : xarray.DataArray
        Baseline precipitation to adjust with Clausius-Clapeyron.
    cc_scale_factor : float
        Clausius Clapeyron scale factor. (default  = 1.07).

    Returns
    -------
    xarray.DataArray
        Baseline precipitation scaled to other climatology using Clausius-Clapeyron relationship.

    Warnings
    --------
    Make sure that `delta_tas` is computed over a baseline compatible with `pr_baseline`. So for example,
    if `delta_tas` is the climatological difference between a baseline and a future period, then `pr_baseline`
    should be precipitations over a period within the same baseline.

    Notes
    -----
    The Clausius-Clapeyron equation for water vapour under typical atmospheric conditions states that the saturation
    water vapour pressure :math:`e_s` changes approximately exponentially with temperature

    .. math::
       \frac{\mathrm{d}e_s(T)}{\mathrm{d}T} \approx 1.07 e_s(T)

    This function assumes that precipitation can be scaled by the same factor.
    """
    # Get difference in temperature.  Time-invariant baseline temperature (from above) is broadcast.
    delta_tas = convert_units_to(delta_tas, "delta_degreeC")

    # Calculate scaled precipitation.
    pr_out: xr.DataArray = pr_baseline * (cc_scale_factor**delta_tas)
    pr_out = pr_out.assign_attrs(units=pr_baseline.attrs["units"])
    return pr_out


def _get_D_from_M(time):  # noqa: N802
    start = time[0].dt.strftime("%Y-%m-01").item()
    yrmn = time[-1].dt.strftime("%Y-%m").item()
    end = f"{yrmn}-{time[-1].dt.daysinmonth.item()}"
    return xr.DataArray(
        xr.date_range(
            start,
            end,
            freq="D",
            calendar=time.dt.calendar,
            use_cftime=(time.dtype == "O"),
        ),
        dims="time",
        name="time",
    )


@declare_units(
    net_radiation="[radiation]",
    tas="[temperature]",
    wind="[speed]",
    es="[pressure]",
    ea="[pressure]",
    delta_svp="[pressure] / [temperature]",
    gamma="[pressure] [temperature]",
    G="[radiation]",
)
def fao_allen98(net_radiation, tas, wind, es, ea, delta_svp, gamma, G="0 MJ m-2 day-1"):
    r"""
    FAO-56 Penman-Monteith equation.

    Estimates reference evapotranspiration from a hypothetical short grass reference surface (
    height = 0.12m, surface resistance = 70 s m-1, albedo  = 0.23 and a ``moderately dry soil surface resulting from
    about a weekly irrigation frequency``).
    Based on equation 6 in based on :cite:t:`allen_crop_1998`.

    Parameters
    ----------
    net_radiation : xarray.DataArray
        Net radiation at crop surface [MJ m-2 day-1].
    tas : xarray.DataArray
        Air temperature at 2 m height [degC].
    wind : xarray.DataArray
        Wind speed at 2 m height [m s-1].
    es : xarray.DataArray
        Saturation vapour pressure [kPa].
    ea : xarray.DataArray
        Actual vapour pressure [kPa].
    delta_svp : xarray.DataArray
        Slope of saturation vapour pressure curve [kPa degC-1].
    gamma : xarray.DataArray
        Psychrometric constant [kPa deg C].
    G : float, optional
        Soil heat flux (G) [MJ m-2 day-1] (For daily default to 0).

    Returns
    -------
    xarray.DataArray
        Potential Evapotranspiration from a hypothetical grass reference surface [mm day-1].

    References
    ----------
    :cite:t:`allen_crop_1998`
    """
    net_radiation = convert_units_to(net_radiation, "MJ m-2 day-1")
    wind = convert_units_to(wind, "m s-1")
    tasK = convert_units_to(tas, "K")
    es = convert_units_to(es, "kPa")
    ea = convert_units_to(ea, "kPa")
    delta_svp = convert_units_to(delta_svp, "kPa degC-1")
    gamma = convert_units_to(gamma, "kPa degC")
    G = convert_units_to(G, "MJ m-2 day-1")
    a1 = 0.408 * delta_svp * (net_radiation - G)
    a2 = gamma * 900 / (tasK) * wind * (es - ea)
    a3 = delta_svp + (gamma * (1 + 0.34 * wind))

    return ((a1 + a2) / a3).assign_attrs(units="mm day-1")


@declare_units(
    tasmin="[temperature]",
    tasmax="[temperature]",
    tas="[temperature]",
    lat="[]",
    hurs="[]",
    rsds="[radiation]",
    rsus="[radiation]",
    rlds="[radiation]",
    rlus="[radiation]",
    sfcWind="[speed]",
    pr="[precipitation]",
)
def potential_evapotranspiration(
    tasmin: xr.DataArray | None = None,
    tasmax: xr.DataArray | None = None,
    tas: xr.DataArray | None = None,
    lat: xr.DataArray | None = None,
    hurs: xr.DataArray | None = None,
    rsds: xr.DataArray | None = None,
    rsus: xr.DataArray | None = None,
    rlds: xr.DataArray | None = None,
    rlus: xr.DataArray | None = None,
    sfcWind: xr.DataArray | None = None,
    pr: xr.DataArray | None = None,
    method: str = "BR65",
    peta: float = 0.00516409319477,
    petb: float = 0.0874972822289,
) -> xr.DataArray:
    r"""
    Potential evapotranspiration.

    The potential for water evaporation from soil and transpiration by plants if the water supply is sufficient,
    according to a given method.

    Parameters
    ----------
    tasmin : xarray.DataArray, optional
        Minimum daily Temperature.
    tasmax : xarray.DataArray, optional
        Maximum daily Temperature.
    tas : xarray.DataArray, optional
        Mean daily Temperature.
    lat : xarray.DataArray, optional
        Latitude.
        If not provided, it is sought on `tasmin` or `tas` using cf-xarray accessors.
    hurs : xarray.DataArray, optional
        Relative Humidity.
    rsds : xarray.DataArray, optional
        Surface Downwelling Shortwave Radiation.
    rsus : xarray.DataArray, optional
        Surface Upwelling Shortwave Radiation.
    rlds : xarray.DataArray, optional
        Surface Downwelling Longwave Radiation.
    rlus : xarray.DataArray, optional
        Surface Upwelling Longwave Radiation.
    sfcWind : xarray.DataArray, optional
        Surface Wind Velocity (at 10 m).
    pr : xarray.DataArray
        Mean daily Precipitation Flux.
    method : {"baierrobertson65", "BR65", "hargreaves85", "HG85", "thornthwaite48", "TW48", "mcguinnessbordne05", "MB05", "allen98", "FAO_PM98", "droogersallen02", "DA02"}
        Which method to use, see Notes.
    peta : float
        Used only with method MB05 as :math:`a` for calculation of PET, see Notes section.
        Default value resulted from calibration of PET over the UK.
    petb : float
        Used only with method MB05 as :math:`b` for calculation of PET, see Notes section.
        Default value resulted from calibration of PET over the UK.

    Returns
    -------
    xarray.DataArray
        Potential Evapotranspiration.

    Notes
    -----
    Available methods are:

        - "baierrobertson65" or "BR65", based on :cite:t:`baier_estimation_1965`.
          Requires tasmin and tasmax, daily [D] freq.

        - "hargreaves85" or "HG85", based on :cite:t:`george_h_hargreaves_reference_1985`.
          Requires tasmin and tasmax, daily [D] freq. (optional: tas can be given in addition of tasmin and tasmax).

        - "mcguinnessbordne05" or "MB05", based on :cite:t:`tanguy_historical_2018`.
          Requires tas, daily [D] freq, with latitudes 'lat'.

        - "thornthwaite48" or "TW48", based on :cite:t:`thornthwaite_approach_1948`.
          Requires tasmin and tasmax, monthly [MS] or daily [D] freq.
          (optional: tas can be given instead of tasmin and tasmax).

        - "allen98" or "FAO_PM98", based on :cite:t:`allen_crop_1998`. Modification of Penman-Monteith method.
          Requires tasmin and tasmax, relative humidity, radiation flux and wind speed (10 m wind will be converted to 2 m).

        - "droogersallen02" or "DA02", based on :cite:t:`droogers2002`.
          Requires tasmin, tasmax and precipitation, monthly [MS] or daily [D] freq. (optional: tas can be given in addition of tasmin and tasmax).

    The McGuinness-Bordne :cite:p:`mcguinness_comparison_1972` equation is:

    .. math::

       PET[mm day^{-1}] = a * \frac{S_0}{\lambda}T_a + b * \frac{S_0}{\lambda}

    where :math:`a` and :math:`b` are empirical parameters; :math:`S_0` is the extraterrestrial radiation [MJ m-2 day-1],
    assuming a solar constant of 1367 W m-2; :math:`\\lambda` is the latent heat of vaporisation [MJ kg-1]
    and :math:`T_a` is the air temperature [°C]. The equation was originally derived for the USA,
    with :math:`a=0.0147` and :math:`b=0.07353`. The default parameters used here are calibrated for the UK,
    using the method described in :cite:t:`tanguy_historical_2018`.

    Methods "BR65", "HG85", "MB05" and "DA02" use an approximation of the extraterrestrial radiation.
    See :py:func:`~xclim.indices._helpers.extraterrestrial_solar_radiation`.

    References
    ----------
    :cite:cts:`baier_estimation_1965,george_h_hargreaves_reference_1985,tanguy_historical_2018,thornthwaite_approach_1948,mcguinness_comparison_1972,allen_crop_1998,droogers2002`
    """  # noqa: E501
    # ^ Ignoring "line too long" as it comes from un-splittable constructs
    if lat is None:
        _lat = _gather_lat(tasmin if tas is None else tas)
    else:
        _lat = lat

    pet: xr.DataArray
    if method in ["baierrobertson65", "BR65"]:
        _tasmin = convert_units_to(tasmin, "degF")
        _tasmax = convert_units_to(tasmax, "degF")

        re = extraterrestrial_solar_radiation(_tasmin.time, _lat, chunks=_tasmin.chunksizes)
        re = convert_units_to(re, "cal cm-2 day-1")

        # Baier et Robertson(1965) formula
        pet = 0.094 * (-87.03 + 0.928 * _tasmax + 0.933 * (_tasmax - _tasmin) + 0.0486 * re)
        pet = pet.clip(0)

    elif method in ["hargreaves85", "HG85"]:
        _tasmin = convert_units_to(tasmin, "degC")
        _tasmax = convert_units_to(tasmax, "degC")
        if tas is None:
            _tas = (_tasmin + _tasmax) / 2
        else:
            _tas = convert_units_to(tas, "degC")

        ra = extraterrestrial_solar_radiation(_tasmin.time, _lat, chunks=_tasmin.chunksizes)
        ra = convert_units_to(ra, "MJ m-2 d-1")

        # Is used to convert the radiation to evaporation equivalents in mm (kg/MJ)
        ra = ra * 0.408

        # Hargreaves and Samani (1985) formula
        pet = 0.0023 * ra * (_tas + 17.8) * (_tasmax - _tasmin) ** 0.5
        pet = pet.clip(0)

    elif method in ["droogersallen02", "DA02"]:
        _tasmin = convert_units_to(tasmin, "degC")
        _tasmax = convert_units_to(tasmax, "degC")
        _pr = convert_units_to(pr, "mm/month", context="hydro")
        if tas is None:
            _tas = (_tasmin + _tasmax) / 2
        else:
            _tas = convert_units_to(tas, "degC")

        _tasmin = _tasmin.resample(time="MS").mean()
        _tasmax = _tasmax.resample(time="MS").mean()
        _tas = _tas.resample(time="MS").mean()
        _pr = _pr.resample(time="MS").mean()

        # Monthly accumulated radiation
        time_d = _get_D_from_M(_tasmin.time)
        ra = extraterrestrial_solar_radiation(time_d, _lat)
        ra = convert_units_to(ra, "MJ m-2 d-1")
        ra = ra.resample(time="MS").sum()
        # Is used to convert the radiation to evaporation equivalents in mm (kg/MJ)
        ra = ra * 0.408

        tr = _tasmax - _tasmin
        tr = tr.where(tr > 0, 0)

        # Droogers and Allen (2002) formula
        ab = tr - 0.0123 * _pr
        pet = 0.0013 * ra * (_tas + 17.0) * ab**0.76
        pet = xr.where(np.isnan(ab**0.76), 0, pet)
        pet = pet.clip(0)  # mm/month

    elif method in ["mcguinnessbordne05", "MB05"]:
        if tas is None:
            _tasmin = convert_units_to(tasmin, "degC")
            _tasmax = convert_units_to(tasmax, "degC")
            _tas: xr.DataArray = (_tasmin + _tasmax) / 2
            _tas = _tas.assign_attrs(units="degC")
        else:
            _tas = convert_units_to(tas, "degC")

        tasK = convert_units_to(_tas, "K")

        ext_rad = extraterrestrial_solar_radiation(_tas.time, _lat, solar_constant="1367 W m-2", chunks=_tas.chunksizes)
        latentH = 4185.5 * (751.78 - 0.5655 * tasK)
        radDIVlat = ext_rad / latentH

        # parameters from calibration provided by Dr Maliko Tanguy @ CEH
        # (calibrated for PET over the UK)
        a = peta
        b = petb

        pet = radDIVlat * a * _tas + radDIVlat * b

    elif method in ["thornthwaite48", "TW48"]:
        if tas is None:
            _tasmin = convert_units_to(tasmin, "degC")
            _tasmax = convert_units_to(tasmax, "degC")
            _tas = (_tasmin + _tasmax) / 2
        else:
            _tas = convert_units_to(tas, "degC")
        _tas = _tas.clip(0)
        _tas = _tas.resample(time="MS").mean(dim="time")

        # Thornthwaite measures half-days
        time_d = _get_D_from_M(_tas.time)
        dl = day_lengths(time_d, _lat) / 12
        dl_m = dl.resample(time="MS").mean(dim="time")

        # annual heat index
        id_m = (_tas / 5) ** 1.514
        id_y = id_m.resample(time="YS").sum(dim="time")

        tas_idy_a = []
        for base_time, indexes in _tas.resample(time="YS").groups.items():
            tas_y = _tas.isel(time=indexes)
            id_v = id_y.sel(time=base_time)
            a = 6.75e-7 * id_v**3 - 7.71e-5 * id_v**2 + 0.01791 * id_v + 0.49239

            frac = (10 * tas_y / id_v) ** a
            tas_idy_a.append(frac)

        tas_idy_a = xr.concat(tas_idy_a, dim="time")

        # Thornthwaite(1948) formula
        pet = 1.6 * dl_m * tas_idy_a  # cm/month
        pet = 10 * pet  # mm/month

    elif method in ["allen98", "FAO_PM98"]:
        _tasmax = convert_units_to(tasmax, "degC")
        _tasmin = convert_units_to(tasmin, "degC")
        _hurs = convert_units_to(hurs, "1")
        if sfcWind is None:
            raise ValueError("Wind speed is required for Allen98 method.")

        # wind speed at two meters
        wa2 = wind_speed_height_conversion(sfcWind, h_source="10 m", h_target="2 m")
        wa2 = convert_units_to(wa2, "m s-1")

        with xr.set_options(keep_attrs=True):
            # mean temperature [degC]
            tas_m = (_tasmax + _tasmin) / 2
            # mean saturation vapour pressure [kPa]
            es = (1 / 2) * (saturation_vapor_pressure(_tasmax) + saturation_vapor_pressure(_tasmin))
            es = convert_units_to(es, "kPa")
            # mean actual vapour pressure [kPa]
            ea = es * _hurs

            # slope of saturation vapour pressure curve  [kPa degC-1]
            delta = (4098 * es / (tas_m + 237.3) ** 2).assign_attrs(units="kPa degC-1")
            # net radiation
            Rn = convert_units_to(rsds - rsus - (rlus - rlds), "MJ m-2 d-1")

            P = 101.325  # Atmospheric pressure [kPa]
            gamma = 0.665e-03 * P  # psychrometric const = C_p*P/(eps*lam) [kPa degC-1]

            pet = fao_allen98(Rn, tas_m, wa2, es, ea, delta, f"{gamma} kPa degC")

    else:
        raise NotImplementedError(f"'{method}' method is not implemented.")

    pet = pet.assign_attrs(units="mm")
    rate = amount2rate(pet, out_units="mm/d")
    out: xr.DataArray = convert_units_to(rate, "kg m-2 s-1", context="hydro")
    return out


@vectorize
def _utci(tas, sfcWind, dt, wvp):
    """Return the empirical polynomial function for UTCI. See :py:func:`universal_thermal_climate_index`."""
    # Taken directly from the original Fortran code by Peter Bröde.
    # http://www.utci.org/public/UTCI%20Program%20Code/UTCI_a002.f90
    # tas -> Ta (surface temperature, °C)
    # sfcWind -> va (surface wind speed, m/s)
    # dt -> D_Tmrt (tas - t_mrt, K)
    # wvp -> Pa (water vapour partial pressure, kPa)
    return (
        tas
        + 6.07562052e-1
        + -2.27712343e-2 * tas
        + 8.06470249e-4 * tas * tas
        + -1.54271372e-4 * tas * tas * tas
        + -3.24651735e-6 * tas * tas * tas * tas
        + 7.32602852e-8 * tas * tas * tas * tas * tas
        + 1.35959073e-9 * tas * tas * tas * tas * tas * tas
        + -2.25836520e0 * sfcWind
        + 8.80326035e-2 * tas * sfcWind
        + 2.16844454e-3 * tas * tas * sfcWind
        + -1.53347087e-5 * tas * tas * tas * sfcWind
        + -5.72983704e-7 * tas * tas * tas * tas * sfcWind
        + -2.55090145e-9 * tas * tas * tas * tas * tas * sfcWind
        + -7.51269505e-1 * sfcWind * sfcWind
        + -4.08350271e-3 * tas * sfcWind * sfcWind
        + -5.21670675e-5 * tas * tas * sfcWind * sfcWind
        + 1.94544667e-6 * tas * tas * tas * sfcWind * sfcWind
        + 1.14099531e-8 * tas * tas * tas * tas * sfcWind * sfcWind
        + 1.58137256e-1 * sfcWind * sfcWind * sfcWind
        + -6.57263143e-5 * tas * sfcWind * sfcWind * sfcWind
        + 2.22697524e-7 * tas * tas * sfcWind * sfcWind * sfcWind
        + -4.16117031e-8 * tas * tas * tas * sfcWind * sfcWind * sfcWind
        + -1.27762753e-2 * sfcWind * sfcWind * sfcWind * sfcWind
        + 9.66891875e-6 * tas * sfcWind * sfcWind * sfcWind * sfcWind
        + 2.52785852e-9 * tas * tas * sfcWind * sfcWind * sfcWind * sfcWind
        + 4.56306672e-4 * sfcWind * sfcWind * sfcWind * sfcWind * sfcWind
        + -1.74202546e-7 * tas * sfcWind * sfcWind * sfcWind * sfcWind * sfcWind
        + -5.91491269e-6 * sfcWind * sfcWind * sfcWind * sfcWind * sfcWind * sfcWind
        + 3.98374029e-1 * dt
        + 1.83945314e-4 * tas * dt
        + -1.73754510e-4 * tas * tas * dt
        + -7.60781159e-7 * tas * tas * tas * dt
        + 3.77830287e-8 * tas * tas * tas * tas * dt
        + 5.43079673e-10 * tas * tas * tas * tas * tas * dt
        + -2.00518269e-2 * sfcWind * dt
        + 8.92859837e-4 * tas * sfcWind * dt
        + 3.45433048e-6 * tas * tas * sfcWind * dt
        + -3.77925774e-7 * tas * tas * tas * sfcWind * dt
        + -1.69699377e-9 * tas * tas * tas * tas * sfcWind * dt
        + 1.69992415e-4 * sfcWind * sfcWind * dt
        + -4.99204314e-5 * tas * sfcWind * sfcWind * dt
        + 2.47417178e-7 * tas * tas * sfcWind * sfcWind * dt
        + 1.07596466e-8 * tas * tas * tas * sfcWind * sfcWind * dt
        + 8.49242932e-5 * sfcWind * sfcWind * sfcWind * dt
        + 1.35191328e-6 * tas * sfcWind * sfcWind * sfcWind * dt
        + -6.21531254e-9 * tas * tas * sfcWind * sfcWind * sfcWind * dt
        + -4.99410301e-6 * sfcWind * sfcWind * sfcWind * sfcWind * dt
        + -1.89489258e-8 * tas * sfcWind * sfcWind * sfcWind * sfcWind * dt
        + 8.15300114e-8 * sfcWind * sfcWind * sfcWind * sfcWind * sfcWind * dt
        + 7.55043090e-4 * dt * dt
        + -5.65095215e-5 * tas * dt * dt
        + -4.52166564e-7 * tas * tas * dt * dt
        + 2.46688878e-8 * tas * tas * tas * dt * dt
        + 2.42674348e-10 * tas * tas * tas * tas * dt * dt
        + 1.54547250e-4 * sfcWind * dt * dt
        + 5.24110970e-6 * tas * sfcWind * dt * dt
        + -8.75874982e-8 * tas * tas * sfcWind * dt * dt
        + -1.50743064e-9 * tas * tas * tas * sfcWind * dt * dt
        + -1.56236307e-5 * sfcWind * sfcWind * dt * dt
        + -1.33895614e-7 * tas * sfcWind * sfcWind * dt * dt
        + 2.49709824e-9 * tas * tas * sfcWind * sfcWind * dt * dt
        + 6.51711721e-7 * sfcWind * sfcWind * sfcWind * dt * dt
        + 1.94960053e-9 * tas * sfcWind * sfcWind * sfcWind * dt * dt
        + -1.00361113e-8 * sfcWind * sfcWind * sfcWind * sfcWind * dt * dt
        + -1.21206673e-5 * dt * dt * dt
        + -2.18203660e-7 * tas * dt * dt * dt
        + 7.51269482e-9 * tas * tas * dt * dt * dt
        + 9.79063848e-11 * tas * tas * tas * dt * dt * dt
        + 1.25006734e-6 * sfcWind * dt * dt * dt
        + -1.81584736e-9 * tas * sfcWind * dt * dt * dt
        + -3.52197671e-10 * tas * tas * sfcWind * dt * dt * dt
        + -3.36514630e-8 * sfcWind * sfcWind * dt * dt * dt
        + 1.35908359e-10 * tas * sfcWind * sfcWind * dt * dt * dt
        + 4.17032620e-10 * sfcWind * sfcWind * sfcWind * dt * dt * dt
        + -1.30369025e-9 * dt * dt * dt * dt
        + 4.13908461e-10 * tas * dt * dt * dt * dt
        + 9.22652254e-12 * tas * tas * dt * dt * dt * dt
        + -5.08220384e-9 * sfcWind * dt * dt * dt * dt
        + -2.24730961e-11 * tas * sfcWind * dt * dt * dt * dt
        + 1.17139133e-10 * sfcWind * sfcWind * dt * dt * dt * dt
        + 6.62154879e-10 * dt * dt * dt * dt * dt
        + 4.03863260e-13 * tas * dt * dt * dt * dt * dt
        + 1.95087203e-12 * sfcWind * dt * dt * dt * dt * dt
        + -4.73602469e-12 * dt * dt * dt * dt * dt * dt
        + 5.12733497e0 * wvp
        + -3.12788561e-1 * tas * wvp
        + -1.96701861e-2 * tas * tas * wvp
        + 9.99690870e-4 * tas * tas * tas * wvp
        + 9.51738512e-6 * tas * tas * tas * tas * wvp
        + -4.66426341e-7 * tas * tas * tas * tas * tas * wvp
        + 5.48050612e-1 * sfcWind * wvp
        + -3.30552823e-3 * tas * sfcWind * wvp
        + -1.64119440e-3 * tas * tas * sfcWind * wvp
        + -5.16670694e-6 * tas * tas * tas * sfcWind * wvp
        + 9.52692432e-7 * tas * tas * tas * tas * sfcWind * wvp
        + -4.29223622e-2 * sfcWind * sfcWind * wvp
        + 5.00845667e-3 * tas * sfcWind * sfcWind * wvp
        + 1.00601257e-6 * tas * tas * sfcWind * sfcWind * wvp
        + -1.81748644e-6 * tas * tas * tas * sfcWind * sfcWind * wvp
        + -1.25813502e-3 * sfcWind * sfcWind * sfcWind * wvp
        + -1.79330391e-4 * tas * sfcWind * sfcWind * sfcWind * wvp
        + 2.34994441e-6 * tas * tas * sfcWind * sfcWind * sfcWind * wvp
        + 1.29735808e-4 * sfcWind * sfcWind * sfcWind * sfcWind * wvp
        + 1.29064870e-6 * tas * sfcWind * sfcWind * sfcWind * sfcWind * wvp
        + -2.28558686e-6 * sfcWind * sfcWind * sfcWind * sfcWind * sfcWind * wvp
        + -3.69476348e-2 * dt * wvp
        + 1.62325322e-3 * tas * dt * wvp
        + -3.14279680e-5 * tas * tas * dt * wvp
        + 2.59835559e-6 * tas * tas * tas * dt * wvp
        + -4.77136523e-8 * tas * tas * tas * tas * dt * wvp
        + 8.64203390e-3 * sfcWind * dt * wvp
        + -6.87405181e-4 * tas * sfcWind * dt * wvp
        + -9.13863872e-6 * tas * tas * sfcWind * dt * wvp
        + 5.15916806e-7 * tas * tas * tas * sfcWind * dt * wvp
        + -3.59217476e-5 * sfcWind * sfcWind * dt * wvp
        + 3.28696511e-5 * tas * sfcWind * sfcWind * dt * wvp
        + -7.10542454e-7 * tas * tas * sfcWind * sfcWind * dt * wvp
        + -1.24382300e-5 * sfcWind * sfcWind * sfcWind * dt * wvp
        + -7.38584400e-9 * tas * sfcWind * sfcWind * sfcWind * dt * wvp
        + 2.20609296e-7 * sfcWind * sfcWind * sfcWind * sfcWind * dt * wvp
        + -7.32469180e-4 * dt * dt * wvp
        + -1.87381964e-5 * tas * dt * dt * wvp
        + 4.80925239e-6 * tas * tas * dt * dt * wvp
        + -8.75492040e-8 * tas * tas * tas * dt * dt * wvp
        + 2.77862930e-5 * sfcWind * dt * dt * wvp
        + -5.06004592e-6 * tas * sfcWind * dt * dt * wvp
        + 1.14325367e-7 * tas * tas * sfcWind * dt * dt * wvp
        + 2.53016723e-6 * sfcWind * sfcWind * dt * dt * wvp
        + -1.72857035e-8 * tas * sfcWind * sfcWind * dt * dt * wvp
        + -3.95079398e-8 * sfcWind * sfcWind * sfcWind * dt * dt * wvp
        + -3.59413173e-7 * dt * dt * dt * wvp
        + 7.04388046e-7 * tas * dt * dt * dt * wvp
        + -1.89309167e-8 * tas * tas * dt * dt * dt * wvp
        + -4.79768731e-7 * sfcWind * dt * dt * dt * wvp
        + 7.96079978e-9 * tas * sfcWind * dt * dt * dt * wvp
        + 1.62897058e-9 * sfcWind * sfcWind * dt * dt * dt * wvp
        + 3.94367674e-8 * dt * dt * dt * dt * wvp
        + -1.18566247e-9 * tas * dt * dt * dt * dt * wvp
        + 3.34678041e-10 * sfcWind * dt * dt * dt * dt * wvp
        + -1.15606447e-10 * dt * dt * dt * dt * dt * wvp
        + -2.80626406e0 * wvp * wvp
        + 5.48712484e-1 * tas * wvp * wvp
        + -3.99428410e-3 * tas * tas * wvp * wvp
        + -9.54009191e-4 * tas * tas * tas * wvp * wvp
        + 1.93090978e-5 * tas * tas * tas * tas * wvp * wvp
        + -3.08806365e-1 * sfcWind * wvp * wvp
        + 1.16952364e-2 * tas * sfcWind * wvp * wvp
        + 4.95271903e-4 * tas * tas * sfcWind * wvp * wvp
        + -1.90710882e-5 * tas * tas * tas * sfcWind * wvp * wvp
        + 2.10787756e-3 * sfcWind * sfcWind * wvp * wvp
        + -6.98445738e-4 * tas * sfcWind * sfcWind * wvp * wvp
        + 2.30109073e-5 * tas * tas * sfcWind * sfcWind * wvp * wvp
        + 4.17856590e-4 * sfcWind * sfcWind * sfcWind * wvp * wvp
        + -1.27043871e-5 * tas * sfcWind * sfcWind * sfcWind * wvp * wvp
        + -3.04620472e-6 * sfcWind * sfcWind * sfcWind * sfcWind * wvp * wvp
        + 5.14507424e-2 * dt * wvp * wvp
        + -4.32510997e-3 * tas * dt * wvp * wvp
        + 8.99281156e-5 * tas * tas * dt * wvp * wvp
        + -7.14663943e-7 * tas * tas * tas * dt * wvp * wvp
        + -2.66016305e-4 * sfcWind * dt * wvp * wvp
        + 2.63789586e-4 * tas * sfcWind * dt * wvp * wvp
        + -7.01199003e-6 * tas * tas * sfcWind * dt * wvp * wvp
        + -1.06823306e-4 * sfcWind * sfcWind * dt * wvp * wvp
        + 3.61341136e-6 * tas * sfcWind * sfcWind * dt * wvp * wvp
        + 2.29748967e-7 * sfcWind * sfcWind * sfcWind * dt * wvp * wvp
        + 3.04788893e-4 * dt * dt * wvp * wvp
        + -6.42070836e-5 * tas * dt * dt * wvp * wvp
        + 1.16257971e-6 * tas * tas * dt * dt * wvp * wvp
        + 7.68023384e-6 * sfcWind * dt * dt * wvp * wvp
        + -5.47446896e-7 * tas * sfcWind * dt * dt * wvp * wvp
        + -3.59937910e-8 * sfcWind * sfcWind * dt * dt * wvp * wvp
        + -4.36497725e-6 * dt * dt * dt * wvp * wvp
        + 1.68737969e-7 * tas * dt * dt * dt * wvp * wvp
        + 2.67489271e-8 * sfcWind * dt * dt * dt * wvp * wvp
        + 3.23926897e-9 * dt * dt * dt * dt * wvp * wvp
        + -3.53874123e-2 * wvp * wvp * wvp
        + -2.21201190e-1 * tas * wvp * wvp * wvp
        + 1.55126038e-2 * tas * tas * wvp * wvp * wvp
        + -2.63917279e-4 * tas * tas * tas * wvp * wvp * wvp
        + 4.53433455e-2 * sfcWind * wvp * wvp * wvp
        + -4.32943862e-3 * tas * sfcWind * wvp * wvp * wvp
        + 1.45389826e-4 * tas * tas * sfcWind * wvp * wvp * wvp
        + 2.17508610e-4 * sfcWind * sfcWind * wvp * wvp * wvp
        + -6.66724702e-5 * tas * sfcWind * sfcWind * wvp * wvp * wvp
        + 3.33217140e-5 * sfcWind * sfcWind * sfcWind * wvp * wvp * wvp
        + -2.26921615e-3 * dt * wvp * wvp * wvp
        + 3.80261982e-4 * tas * dt * wvp * wvp * wvp
        + -5.45314314e-9 * tas * tas * dt * wvp * wvp * wvp
        + -7.96355448e-4 * sfcWind * dt * wvp * wvp * wvp
        + 2.53458034e-5 * tas * sfcWind * dt * wvp * wvp * wvp
        + -6.31223658e-6 * sfcWind * sfcWind * dt * wvp * wvp * wvp
        + 3.02122035e-4 * dt * dt * wvp * wvp * wvp
        + -4.77403547e-6 * tas * dt * dt * wvp * wvp * wvp
        + 1.73825715e-6 * sfcWind * dt * dt * wvp * wvp * wvp
        + -4.09087898e-7 * dt * dt * dt * wvp * wvp * wvp
        + 6.14155345e-1 * wvp * wvp * wvp * wvp
        + -6.16755931e-2 * tas * wvp * wvp * wvp * wvp
        + 1.33374846e-3 * tas * tas * wvp * wvp * wvp * wvp
        + 3.55375387e-3 * sfcWind * wvp * wvp * wvp * wvp
        + -5.13027851e-4 * tas * sfcWind * wvp * wvp * wvp * wvp
        + 1.02449757e-4 * sfcWind * sfcWind * wvp * wvp * wvp * wvp
        + -1.48526421e-3 * dt * wvp * wvp * wvp * wvp
        + -4.11469183e-5 * tas * dt * wvp * wvp * wvp * wvp
        + -6.80434415e-6 * sfcWind * dt * wvp * wvp * wvp * wvp
        + -9.77675906e-6 * dt * dt * wvp * wvp * wvp * wvp
        + 8.82773108e-2 * wvp * wvp * wvp * wvp * wvp
        + -3.01859306e-3 * tas * wvp * wvp * wvp * wvp * wvp
        + 1.04452989e-3 * sfcWind * wvp * wvp * wvp * wvp * wvp
        + 2.47090539e-4 * dt * wvp * wvp * wvp * wvp * wvp
        + 1.48348065e-3 * wvp * wvp * wvp * wvp * wvp * wvp
    )


@declare_units(
    tas="[temperature]",
    hurs="[]",
    sfcWind="[speed]",
    mrt="[temperature]",
    rsds="[radiation]",
    rsus="[radiation]",
    rlds="[radiation]",
    rlus="[radiation]",
)
def universal_thermal_climate_index(
    tas: xr.DataArray,
    hurs: xr.DataArray,
    sfcWind: xr.DataArray,
    mrt: xr.DataArray | None = None,
    rsds: xr.DataArray | None = None,
    rsus: xr.DataArray | None = None,
    rlds: xr.DataArray | None = None,
    rlus: xr.DataArray | None = None,
    stat: str = "sunlit",
    mask_invalid: bool = True,
    wind_cap_min: bool = False,
) -> xr.DataArray:
    r"""
    Universal thermal climate index (UTCI).

    The UTCI is the equivalent temperature for the environment derived from a
    reference environment and is used to evaluate heat stress in outdoor spaces.

    Parameters
    ----------
    tas : xarray.DataArray
        Mean Temperature.
    hurs : xarray.DataArray
        Relative Humidity.
    sfcWind : xarray.DataArray
        Wind Velocity.
    mrt : xarray.DataArray, optional
        Mean Radiant Temperature.
    rsds : xr.DataArray, optional
        Surface Downwelling Shortwave Radiation.
        This is necessary if `mrt` is not `None`.
    rsus : xr.DataArray, optional
        Surface Upwelling Shortwave Radiation.
        This is necessary if `mrt` is not `None`.
    rlds : xr.DataArray, optional
        Surface Downwelling Longwave Radiation.
        This is necessary if `mrt` is not `None`.
    rlus : xr.DataArray, optional
        Surface Upwelling Longwave Radiation.
        This is necessary if `mrt` is not `None`.
    stat : {'instant', 'sunlit'}
        Which statistic to apply.
        If "instant", the instantaneous cosine of the solar zenith angle is calculated.
        If "sunlit", the cosine of the solar zenith angle is calculated during the sunlit period of each interval.
        This is necessary if `mrt` is not `None`.
    mask_invalid : bool
        If True (default), UTCI values are NaN where any of the inputs are outside their validity ranges:
        - -50°C < tas < 50°C.
        - -30°C < tas - mrt < 30°C.
        - 0.5 m/s < sfcWind < 17.0 m/s.
    wind_cap_min : bool
        If True, wind velocities are capped to a minimum of 0.5 m/s following :cite:t:`brode_utci_2012`
        usage guidelines. This ensures UTCI calculation for low winds. Default value False.

    Returns
    -------
    xarray.DataArray
        Universal Thermal Climate Index.

    Notes
    -----
    The calculation uses water vapour partial pressure, which is derived from relative
    humidity and saturation vapour pressure computed according to the ITS-90 equation.

    This code was inspired by the `pythermalcomfort` and `thermofeel` packages.

    For more information: https://www.utci.org/

    References
    ----------
    :cite:cts:`brode_utci_2009,brode_utci_2012,blazejczyk_introduction_2013`
    """
    e_sat = saturation_vapor_pressure(tas=tas, method="its90")
    tas = convert_units_to(tas, "degC")
    sfcWind = convert_units_to(sfcWind, "m/s")
    if wind_cap_min:
        sfcWind = sfcWind.clip(0.5, None)
    if mrt is None:
        mrt = mean_radiant_temperature(rsds=rsds, rsus=rsus, rlds=rlds, rlus=rlus, stat=stat)
    mrt = convert_units_to(mrt, "degC")
    delta = mrt - tas
    pa = convert_units_to(e_sat, "kPa") * convert_units_to(hurs, "1")

    utci: xr.DataArray = xr.apply_ufunc(
        _utci,
        tas,
        sfcWind,
        delta,
        pa,
        input_core_dims=[[], [], [], []],
        dask="parallelized",
        output_dtypes=[tas.dtype],
    )

    utci = utci.assign_attrs({"units": "degC"})
    if mask_invalid:
        utci = utci.where(
            (-50.0 < tas) & (tas < 50.0) & (-30 < delta) & (delta < 30) & (0.5 <= sfcWind) & (sfcWind < 17.0)
        )
    return utci


def _fdir_ratio(
    dates: xr.DataArray,
    csza: xr.DataArray,
    rsds: xr.DataArray,
) -> xr.DataArray:
    r"""
    Return ratio of direct solar radiation.

    The ratio of direct solar radiation is the fraction of the total horizontal solar irradiance
    due to the direct beam of the sun.

    Parameters
    ----------
    dates : xr.DataArray
        Series of dates and time of day.
    csza : xr.DataArray
        Cosine of the solar zenith angle during the sunlit period of each interval or at an instant.
    rsds : xr.DataArray
        Surface Downwelling Shortwave Radiation.

    Returns
    -------
    xarray.DataArray, [dimensionless]
        Ratio of direct solar radiation.

    Notes
    -----
    This code was inspired by the `PyWBGT` package.

    References
    ----------
    :cite:cts:`liljegren_modeling_2008,kong_explicit_2022`
    """
    d = distance_from_sun(dates)
    s_star = rsds * ((1367 * csza * (d ** (-2))) ** (-1))
    s_star = xr.where(s_star > 0.85, 0.85, s_star)
    fdir_ratio = np.exp(3 - 1.34 * s_star - 1.65 * (s_star ** (-1)))
    fdir_ratio = xr.where(fdir_ratio > 0.9, 0.9, fdir_ratio)
    return xr.where(
        (fdir_ratio <= 0) | (csza <= np.cos(89.5 / 180 * np.pi)) | (rsds <= 0),
        0,
        fdir_ratio,
    )


@declare_units(rsds="[radiation]", rsus="[radiation]", rlds="[radiation]", rlus="[radiation]")
def mean_radiant_temperature(
    rsds: xr.DataArray,
    rsus: xr.DataArray,
    rlds: xr.DataArray,
    rlus: xr.DataArray,
    stat: str = "sunlit",
) -> xr.DataArray:
    r"""
    Mean radiant temperature.

    The mean radiant temperature is the incidence of radiation on the body from all directions.

    Parameters
    ----------
    rsds : xr.DataArray
       Surface Downwelling Shortwave Radiation.
    rsus : xr.DataArray
        Surface Upwelling Shortwave Radiation.
    rlds : xr.DataArray
        Surface Downwelling Longwave Radiation.
    rlus : xr.DataArray
        Surface Upwelling Longwave Radiation.
    stat : {'instant', 'sunlit'}
        Which statistic to apply. If "instant", the instantaneous cosine of the solar zenith angle is calculated.
        If "sunlit", the cosine of the solar zenith angle is calculated during the sunlit period of each interval.

    Returns
    -------
    xarray.DataArray, [K]
        Mean Radiant Temperature.

    Warnings
    --------
    There are some issues in the calculation of `mrt` in extreme polar regions.

    Notes
    -----
    This code was inspired by the `thermofeel` package :cite:p:`brimicombe_thermofeel_2021`.

    References
    ----------
    :cite:cts:`di_napoli_mean_2020`
    """
    rsds = convert_units_to(rsds, "W m-2")
    rsus = convert_units_to(rsus, "W m-2")
    rlds = convert_units_to(rlds, "W m-2")
    rlus = convert_units_to(rlus, "W m-2")

    dates = rsds.time
    lat = _gather_lat(rsds)
    lon = _gather_lon(rsds)
    dec = solar_declination(dates)

    if stat == "sunlit":
        csza = cosine_of_solar_zenith_angle(
            dates,
            dec,
            lat,
            lon=lon,
            stat="average",
            sunlit=True,
            chunks=rsds.chunksizes,
        )
    elif stat == "instant":
        tc = time_correction_for_solar_angle(dates)
        csza = cosine_of_solar_zenith_angle(
            dates,
            dec,
            lat,
            lon=lon,
            time_correction=tc,
            stat="instant",
            chunks=rsds.chunksizes,
        )
    else:
        raise NotImplementedError("Argument 'stat' must be one of 'instant' or 'sunlit'.")

    fdir_ratio = _fdir_ratio(dates, csza, rsds)

    rsds_direct = fdir_ratio * rsds
    rsds_diffuse = rsds - rsds_direct

    gamma = np.arcsin(csza)
    fp = 0.308 * np.cos(gamma * 0.988 - (gamma**2 / 50000))
    i_star = xr.where(csza > 0.001, rsds_direct / csza, 0)

    mrt = cast(
        xr.DataArray,
        np.power(
            (
                (1 / 5.67e-8)  # Stefan-Boltzmann constant
                * (0.5 * rlds + 0.5 * rlus + (0.7 / 0.97) * (0.5 * rsds_diffuse + 0.5 * rsus + fp * i_star))
            ),
            0.25,
        ),
    )
    mrt = mrt.assign_attrs({"units": "K"})
    return mrt


@declare_units(wind_speed="[speed]", h="[length]", h_r="[length]")
def wind_profile(
    wind_speed: xr.DataArray,
    h: Quantified,
    h_r: Quantified,
    method: str = "power_law",
    **kwds,
) -> xr.DataArray:
    r"""
    Wind speed at a given height estimated from the wind speed at a reference height.

    Estimate the wind speed based on a power law profile relating wind speed to height above the surface.

    Parameters
    ----------
    wind_speed : xarray.DataArray
        Wind Speed at the reference height.
    h : Quantified
        Height at which to compute the Wind Speed.
    h_r : Quantified
        Reference height.
    method : {"power_law"}
        Method to use. Currently only "power_law" is implemented.
    **kwds : dict
        Additional keyword arguments to pass to the method.For power_law, this is alpha, which takes a default value
        of 1/7, but is highly variable based on topography, surface cover and atmospheric stability.

    Returns
    -------
    xarray.DataArray
        Wind Speed at the desired height.

    Notes
    -----
    The power law profile is given by:

    .. math::

       v = v_r \left( \frac{h}{h_r} \right)^{\alpha},

    where :math:`v_r` is the wind speed at the reference height, :math:`h` is the height at which the wind speed is
    desired, and :math:`h_r` is the reference height.
    """
    # Convert units to meters
    h = convert_units_to(h, "m")
    h_r = convert_units_to(h_r, "m")

    if method == "power_law":
        alpha = kwds.pop("alpha", 1 / 7)
        out: xr.DataArray = wind_speed * (h / h_r) ** alpha
        out = out.assign_attrs(units=wind_speed.attrs["units"])
        return out
    raise NotImplementedError(f"Method {method} not implemented.")


@declare_units(
    wind_speed="[speed]",
    air_density="[air_density]",
    cut_in="[speed]",
    rated="[speed]",
    cut_out="[speed]",
)
def wind_power_potential(
    wind_speed: xr.DataArray,
    air_density: xr.DataArray | None = None,
    cut_in: Quantified = "3.5 m/s",
    rated: Quantified = "13 m/s",
    cut_out: Quantified = "25 m/s",
) -> xr.DataArray:
    r"""
    Wind power potential estimated from an idealized wind power production factor.

    The actual power production of a wind farm can be estimated by multiplying its nominal (nameplate) capacity by the
    wind power potential, which depends on wind speed at the hub height, the turbine specifications and air density.

    Parameters
    ----------
    wind_speed : xarray.DataArray
        Wind Speed at the hub height.
        Use the `wind_profile` function to estimate from the surface wind speed.
    air_density : xarray.DataArray
        Air Density at the hub height. Defaults to 1.225 kg/m³.
        This is worth changing if applying in cold or mountainous regions with non-standard air density.
    cut_in : Quantified
        Cut-in wind speed. Default is 3.5 m/s.
    rated : Quantified
        Rated wind speed. Default is 13 m/s.
    cut_out : Quantified
        Cut-out wind speed. Default is 25 m/s.

    Returns
    -------
    xr.DataArray
        The power production factor. Multiply by the nominal capacity to get the actual power production.

    See Also
    --------
    wind_profile : Estimate wind speed at the hub height from the surface wind speed.

    Notes
    -----
    This estimate of wind power production is based on an idealized power curve with four wind regimes specified
    by the cut-in wind speed (:math:`u_i`), the rated speed (:math:`u_r`) and the cut-out speed (:math:`u_o`).
    Power production is zero for wind speeds below the cut-in speed, increases cubically between the cut-in
    and rated speed, is constant between the rated and cut-out speed, and is zero for wind speeds above the cut-out
    speed to avoid damage to the turbine :cite:p:`tobin_2018`:

    .. math::

       \begin{cases}
       0,  &  v < u_i \\
       (v^3 - u_i^3) / (u_r^3 - u_i^3),  & u_i ≤ v < u_r \\
       1, & u_r ≤ v < u_o \\
       0, & v ≥ u_o
       \end{cases}

    For non-standard air density (:math:`\rho`), the wind speed is scaled using
    :math:`v_n = v \left( \frac{\rho}{\rho_0} \right)^{1/3}`.

    The temporal resolution of wind time series has a significant influence on the results: mean daily wind
    speeds yield lower values than hourly wind speeds. Note however that percent changes in the wind power potential
    climate projections are similar across resolutions :cite:p:`chen_2020`.

    To compute the power production, multiply the power production factor by the nominal
    turbine capacity (e.g. 100), set the units attribute (e.g. "MW"), resample and sum with
    `xclim.indices.generic.select_resample_op(power, op="sum", freq="D")`, then convert to
    the desired units (e.g. "MWh") using `xclim.core.units.convert_units_to`.

    References
    ----------
    :cite:cts:`chen_2020,tobin_2018`.
    """
    # Convert units
    cut_in = convert_units_to(cut_in, wind_speed)
    rated = convert_units_to(rated, wind_speed)
    cut_out = convert_units_to(cut_out, wind_speed)

    # Correct wind speed for air density
    if air_density is not None:
        default_air_density = convert_units_to("1.225 kg/m^3", air_density)
        f = (air_density / default_air_density) ** (1 / 3)
    else:
        f = 1

    v = wind_speed * f

    out: xr.DataArray = xr.apply_ufunc(_wind_power_factor, v, cut_in, rated, cut_out)
    out = out.assign_attrs(units="")
    return out


@vectorize
def _wind_power_factor(v, cut_in, rated, cut_out):
    """Wind power factor function"""
    if v < cut_in:
        return 0.0
    if v < rated:
        return (v**3 - cut_in**3) / (rated**3 - cut_in**3)
    if v < cut_out:
        return 1.0
    return 0.0
=======
]
>>>>>>> 97dbab52
<|MERGE_RESOLUTION|>--- conflicted
+++ resolved
@@ -42,2713 +42,4 @@
     "wind_chill_index",
     "wind_power_potential",
     "wind_profile",
-<<<<<<< HEAD
-]
-
-
-@declare_units(tas="[temperature]", tdps="[temperature]", hurs="[]")
-def humidex(
-    tas: xr.DataArray,
-    tdps: xr.DataArray | None = None,
-    hurs: xr.DataArray | None = None,
-) -> xr.DataArray:
-    r"""
-    Humidex Index.
-
-    The Humidex indicates how hot the air feels to an average person, accounting for the effect of humidity.
-    It can be loosely interpreted as the equivalent perceived temperature when the air is dry.
-
-    Parameters
-    ----------
-    tas : xarray.DataArray
-        Mean Temperature.
-    tdps : xarray.DataArray, optional
-        Dewpoint Temperature, used to compute the vapour pressure.
-    hurs : xarray.DataArray, optional
-        Relative Humidity, used as an alternative way to compute the vapour pressure if the dewpoint
-        temperature is not available.
-
-    Returns
-    -------
-    xarray.DataArray, [temperature]
-      The Humidex Index.
-
-    Notes
-    -----
-    The humidex is usually computed using hourly observations of dry bulb and dewpoint temperatures. It is computed
-    using the formula based on :cite:t:`masterton_humidex_1979`:
-
-    .. math::
-
-       T + {\frac {5}{9}}\left[e - 10\right]
-
-    where :math:`T` is the dry bulb air temperature (°C). The term :math:`e` can be computed from the dewpoint
-    temperature :math:`T_{dewpoint}` in °K:
-
-    .. math::
-
-       e = 6.112 \times \exp(5417.7530\left({\frac {1}{273.16}}-{\frac {1}{T_{\text{dewpoint}}}}\right)
-
-    where the constant 5417.753 reflects the molecular weight of water, latent heat of vaporization,
-    and the universal gas constant :cite:p:`mekis_observed_2015`.
-    Alternatively, the term :math:`e` can also be computed from the relative humidity `h` expressed
-    in percent using :cite:t:`sirangelo_combining_2020`:
-
-    .. math::
-
-       e = \frac{h}{100} \times 6.112 * 10^{7.5 T/(T + 237.7)}.
-
-    The humidex *comfort scale* :cite:p:`canada_glossary_2011` can be interpreted as follows:
-
-    - 20 to 29 : no discomfort;
-    - 30 to 39 : some discomfort;
-    - 40 to 45 : great discomfort, avoid exertion;
-    - 46 and over : dangerous, possible heat stroke;
-
-    Please note that while both the humidex and the heat index are calculated using dew point, the humidex uses
-    a dew point of 7 °C (45 °F) as a base, whereas the heat index uses a dew point base of 14 °C (57 °F). Further,
-    the heat index uses heat balance equations which account for many variables other than vapour pressure,
-    which is used exclusively in the humidex calculation.
-
-    References
-    ----------
-    :cite:cts:`canada_glossary_2011,masterton_humidex_1979,mekis_observed_2015,sirangelo_combining_2020`
-    """
-    if (tdps is None) and (hurs is None):
-        raise ValueError("At least one of `tdps` or `hurs` must be given.")
-
-    # Vapour pressure in hPa
-    if tdps is not None:
-        # Convert dewpoint temperature to Kelvins
-        tdps = convert_units_to(tdps, "kelvin")
-        e = 6.112 * np.exp(5417.7530 * (1 / 273.16 - 1.0 / tdps))
-
-    elif hurs is not None:
-        # Convert dry bulb temperature to Celsius
-        tasC = convert_units_to(tas, "celsius")
-        hurs = convert_units_to(hurs, "%")
-        e = hurs / 100 * 6.112 * 10 ** (7.5 * tasC / (tasC + 237.7))
-
-    else:
-        raise ValueError("Either `tdps` or `hurs` must be provided.")
-
-    # Temperature delta due to humidity in delta_degC
-    h: xr.DataArray = 5 / 9 * (e - 10)
-    h = h.assign_attrs(units="delta_degree_Celsius")
-
-    # Get delta_units for output
-    du = (1 * units2pint(tas) - 0 * units2pint(tas)).units
-    h = convert_units_to(h, du)
-
-    # Add the delta to the input temperature
-    out = h + tas
-    out = out.assign_attrs(units=tas.units)
-    return out
-
-
-@declare_units(tas="[temperature]", hurs="[]")
-def heat_index(tas: xr.DataArray, hurs: xr.DataArray) -> xr.DataArray:
-    r"""
-    Heat index.
-
-    Perceived temperature after relative humidity is taken into account :cite:p:`blazejczyk_comparison_2012`.
-    The index is only valid for temperatures above 20°C.
-
-    Parameters
-    ----------
-    tas : xr.DataArray
-        Mean Temperature. The equation assumes an instantaneous value.
-    hurs : xr.DataArray
-        Relative Humidity. The equation assumes an instantaneous value.
-
-    Returns
-    -------
-    xr.DataArray, [temperature]
-        Heat index for moments with temperature above 20°C.
-
-    Notes
-    -----
-    While both the Humidex and the heat index are calculated using dew point the Humidex uses a dew point of 7 °C
-    (45 °F) as a base, whereas the heat index uses a dew point base of 14 °C (57 °F). Further, the heat index uses
-    heat balance equations which account for many variables other than vapour pressure, which is used exclusively in the
-    Humidex calculation.
-
-    References
-    ----------
-    :cite:cts:`blazejczyk_comparison_2012`
-    """
-    thresh = 20  # degC
-    t = convert_units_to(tas, "degC")
-    t = t.where(t > thresh)
-    r = convert_units_to(hurs, "%")
-
-    out = (
-        -8.78469475556
-        + 1.61139411 * t
-        + 2.33854883889 * r
-        - 0.14611605 * t * r
-        - 0.012308094 * t * t
-        - 0.0164248277778 * r * r
-        + 0.002211732 * t * t * r
-        + 0.00072546 * t * r * r
-        - 0.000003582 * t * t * r * r
-    )
-    out = out.assign_attrs(units="degC")
-    return convert_units_to(out, tas.units)
-
-
-@declare_units(tasmin="[temperature]", tasmax="[temperature]")
-def tas(tasmin: xr.DataArray, tasmax: xr.DataArray) -> xr.DataArray:
-    """
-    Average temperature from minimum and maximum temperatures.
-
-    We assume a symmetrical distribution for the temperature and retrieve the average value as Tg = (Tx + Tn) / 2.
-
-    Parameters
-    ----------
-    tasmin : xarray.DataArray
-        Minimum (daily) Temperature.
-    tasmax : xarray.DataArray
-        Maximum (daily) Temperature.
-
-    Returns
-    -------
-    xarray.DataArray
-        Mean (daily) Temperature [same units as tasmin].
-
-    Examples
-    --------
-    >>> from xclim.indices import tas
-    >>> tas = tas(tasmin_dataset, tasmax_dataset)
-    """
-    tasmax = convert_units_to(tasmax, tasmin)
-    tas = (tasmax + tasmin) / 2
-    tas.attrs["units"] = tasmin.attrs["units"]
-    return tas
-
-
-@declare_units(uas="[speed]", vas="[speed]", calm_wind_thresh="[speed]")
-def uas_vas_to_sfcwind(
-    uas: xr.DataArray, vas: xr.DataArray, calm_wind_thresh: Quantified = "0.5 m/s"
-) -> tuple[xr.DataArray, xr.DataArray]:
-    """
-    Wind speed and direction from the eastward and northward wind components.
-
-    Computes the magnitude and angle of the wind vector from its northward and eastward components,
-    following the meteorological convention that sets calm wind to a direction of 0° and northerly wind to 360°.
-
-    Parameters
-    ----------
-    uas : xr.DataArray
-        Eastward Wind Velocity.
-    vas : xr.DataArray
-        Northward Wind Velocity.
-    calm_wind_thresh : Quantified
-        The threshold under which winds are considered "calm" and for which the direction is set to 0.
-        On the Beaufort scale, calm winds are defined as < 0.5 m/s.
-
-    Returns
-    -------
-    wind : xr.DataArray, [m s-1]
-        Wind Velocity.
-    wind_from_dir : xr.DataArray, [°]
-        Direction from which the wind blows, following the meteorological convention where 360 stands
-        for North and 0 for calm winds.
-
-    Notes
-    -----
-    Winds with a velocity less than `calm_wind_thresh` are given a wind direction of 0°,
-    while stronger northerly winds are set to 360°.
-
-    Examples
-    --------
-    >>> from xclim.indices import uas_vas_to_sfcwind
-    >>> sfcWind = uas_vas_to_sfcwind(uas=uas_dataset, vas=vas_dataset, calm_wind_thresh="0.5 m/s")
-    """
-    # Converts the wind speed to m s-1
-    uas = convert_units_to(uas, "m/s")
-    vas = convert_units_to(vas, "m/s")
-    wind_thresh = convert_units_to(calm_wind_thresh, "m/s")
-
-    # Wind speed is the hypotenuse of "uas" and "vas"
-    wind = cast(xr.DataArray, np.hypot(uas, vas))
-    wind = wind.assign_attrs(units="m s-1")
-
-    # Calculate the angle
-    wind_from_dir_math = np.degrees(np.arctan2(vas, uas))
-
-    # Convert the angle from the mathematical standard to the meteorological standard
-    wind_from_dir = (270 - wind_from_dir_math) % 360.0
-
-    # According to the meteorological standard, calm winds must have a direction of 0°
-    # while northerly winds have a direction of 360°
-    # On the Beaufort scale, calm winds are defined as < 0.5 m/s
-    wind_from_dir = xr.where(wind_from_dir.round() == 0, 360, wind_from_dir)
-    wind_from_dir = xr.where(wind < wind_thresh, 0, wind_from_dir)
-    wind_from_dir.attrs["units"] = "degree"
-    return wind, wind_from_dir
-
-
-@declare_units(sfcWind="[speed]", sfcWindfromdir="[]")
-def sfcwind_to_uas_vas(
-    sfcWind: xr.DataArray,
-    sfcWindfromdir: xr.DataArray,  # noqa
-) -> tuple[xr.DataArray, xr.DataArray]:
-    """
-    Eastward and northward wind components from the wind speed and direction.
-
-    Compute the eastward and northward wind components from the wind speed and direction.
-
-    Parameters
-    ----------
-    sfcWind : xr.DataArray
-        Wind Velocity.
-    sfcWindfromdir : xr.DataArray
-        Direction from which the wind blows, following the meteorological convention, where "360" denotes "North".
-
-    Returns
-    -------
-    uas : xr.DataArray, [m s-1]
-        Eastward Wind Velocity.
-    vas : xr.DataArray, [m s-1]
-        Northward Wind Velocity.
-
-    Examples
-    --------
-    >>> from xclim.indices import sfcwind_to_uas_vas
-    >>> uas, vas = sfcwind_to_uas_vas(sfcWind=sfcWind_dataset, sfcWindfromdir=sfcWindfromdir_dataset)
-    """
-    # Converts the wind speed to m s-1
-    sfcWind = convert_units_to(sfcWind, "m/s")  # noqa
-
-    # Converts the wind direction from the meteorological standard to the mathematical standard
-    wind_from_dir_math = (-sfcWindfromdir + 270) % 360.0
-
-    # TODO: This commented part should allow us to resample subdaily wind, but needs to be cleaned up and put elsewhere.
-    # if resample is not None:
-    #     wind = wind.resample(time=resample).mean(dim='time', keep_attrs=True)
-    #
-    #     # nb_per_day is the number of values each day. This should be calculated
-    #     wind_from_dir_math_per_day = wind_from_dir_math.reshape((len(wind.time), nb_per_day))
-    #     # Averages the subdaily angles around a circle, i.e. mean([0, 360]) = 0, not 180
-    #     wind_from_dir_math = np.concatenate([[degrees(phase(sum(rect(1, radians(d)) for d in angles) / len(angles)))]
-    #                                       for angles in wind_from_dir_math_per_day])
-
-    uas = sfcWind * np.cos(np.radians(wind_from_dir_math))
-    vas = sfcWind * np.sin(np.radians(wind_from_dir_math))
-    uas.attrs["units"] = "m s-1"
-    vas.attrs["units"] = "m s-1"
-    return uas, vas
-
-
-ESAT_FORMULAS_COEFFICIENTS = {
-    "tetens30": {"water": [610.78, 17.269388, -35.86], "ice": [610.78, 21.8745584, -7.66]},
-    "wmo08": {"water": [611.2, 17.62, -30.04], "ice": [611.2, 22.46, -0.54]},
-    "buck81": {"water": [611.21, 17.502, -32.19], "ice": [611.15, 22.542, 0.32]},
-    "aerk96": {"water": [610.94, 17.625, -30.12], "ice": [611.21, 22.587, 0.7]},
-}
-r"""Coefficients for the saturation vapor pressure formulas of the Auguste-Roche-Magnus form.
-
-Keys are method names, values are dictionaries with entries for the "water" and "ice" variants of the
-coefficients which are given as list of 3 elements :math:`A`, :math:`B` and :math:`C` for the following
-saturation vapor pressure equation:
-
-.. math::
-
-   e_{sat} = A e^{B\frac{T - T_0}{T + C}}
-
-Where :math:`T` is the air temperature in K and :math:`T_0` is the freezing temperature, 273.16 K.
-"""
-
-
-def _saturation_vapor_pressure_over_water(tas: xr.DataArray, method: str):
-    """Saturation vapor pressure with reference to water."""
-    e_sat: xr.DataArray
-    if method == "ecmwf":
-        method = "buck81"
-    if method == "sonntag90":
-        e_sat = 100 * np.exp(
-            -6096.9385 / tas  # type: ignore
-            + 16.635794
-            + -2.711193e-2 * tas  # type: ignore
-            + 1.673952e-5 * tas**2
-            + 2.433502 * np.log(tas)  # numpy's log is ln
-        )
-    elif method == "goffgratch46":
-        Tb = 373.16  # Water boiling temp [K]
-        eb = 101325  # e_sat at Tb [Pa]
-        e_sat = eb * 10 ** (
-            -7.90298 * ((Tb / tas) - 1)  # type: ignore
-            + 5.02808 * np.log10(Tb / tas)  # type: ignore
-            + -1.3817e-7 * (10 ** (11.344 * (1 - tas / Tb)) - 1)
-            + 8.1328e-3 * (10 ** (-3.49149 * ((Tb / tas) - 1)) - 1)  # type: ignore
-        )
-    elif method == "its90":
-        e_sat = np.exp(
-            -2836.5744 / tas**2
-            + -6028.076559 / tas
-            + 19.54263612
-            + -2.737830188e-2 * tas
-            + 1.6261698e-5 * tas**2
-            + 7.0229056e-10 * tas**3
-            + -1.8680009e-13 * tas**4
-            + 2.7150305 * np.log(tas)
-        )
-    elif method in ESAT_FORMULAS_COEFFICIENTS:
-        A, B, C = ESAT_FORMULAS_COEFFICIENTS[method]["water"]
-        e_sat = A * np.exp(B * (tas - 273.16) / (tas + C))
-    else:
-        valid = ["sonntag90", "goffgratch46", "its90", "ecmwf"] + list(ESAT_FORMULAS_COEFFICIENTS.keys())
-        raise ValueError(f"Method {method} is not in {valid}")
-    return e_sat
-
-
-def _saturation_vapor_pressure_over_ice(tas: xr.DataArray, method: str):
-    """Saturation vapor pressure with reference to ice."""
-    e_sat: xr.DataArray
-    if method == "ecmwf":
-        method = "aerk96"
-    if method in "sonntag90":
-        e_sat = 100 * np.exp(
-            -6024.5282 / tas  # type: ignore
-            + 24.7219
-            + 1.0613868e-2 * tas  # type: ignore
-            + -1.3198825e-5 * tas**2
-            + -0.49382577 * np.log(tas)
-        )
-    elif method in "goffgratch46":
-        Tp = 273.16  # Triple-point temperature [K]
-        ep = 611.73  # e_sat at Tp [Pa]
-        e_sat = ep * 10 ** (
-            -9.09718 * ((Tp / tas) - 1)  # type: ignore
-            + -3.56654 * np.log10(Tp / tas)  # type: ignore
-            + 0.876793 * (1 - tas / Tp)
-        )
-    elif method in "its90":
-        e_sat = np.exp(
-            -5866.6426 / tas
-            + 22.32870244
-            + 1.39387003e-2 * tas
-            + -3.4262402e-5 * tas**2
-            + 2.7040955e-8 * tas**3
-            + 6.7063522e-1 * np.log(tas)
-        )
-    elif method in ESAT_FORMULAS_COEFFICIENTS:
-        A, B, C = ESAT_FORMULAS_COEFFICIENTS[method]["ice"]
-        e_sat = A * np.exp(B * (tas - 273.16) / (tas + C))
-    else:
-        valid = ["sonntag90", "goffgratch46", "its90", "ecmwf"] + list(ESAT_FORMULAS_COEFFICIENTS.keys())
-        raise ValueError(f"Method {method} is not in {valid}")
-    return e_sat
-
-
-@declare_units(tas="[temperature]", ice_thresh="[temperature]", water_thresh="[temperature]")
-def saturation_vapor_pressure(
-    tas: xr.DataArray,
-    ice_thresh: Quantified | None = None,
-    method: str = "sonntag90",
-    interp_power: float | None = None,
-    water_thresh: Quantified = "0 °C",
-) -> xr.DataArray:  # noqa: E501
-    r"""
-    Saturation vapour pressure from temperature.
-
-    Parameters
-    ----------
-    tas : xr.DataArray
-        Mean Temperature.
-    ice_thresh : Quantified, optional
-        Threshold temperature under which to switch to equations in reference to ice instead of water.
-        If None (default) everything is computed with reference to water.
-        If given, see `interp_power` for more options.
-    method : {"goffgratch46", "sonntag90", "tetens30", "wmo08", "its90", "buck81", "aerk96", "ecmwf"}
-        Which saturation vapour pressure formula to use, see notes.
-    interp_power : int or None
-        Interpolation options for mixing saturation over water and over ice. See notes.
-    water_thresh :  Quantified
-        When ``interp_power`` is given, this is the threshold temperature above which the formulas
-        with reference to water are used.
-
-    Returns
-    -------
-    xarray.DataArray, [Pa]
-        Saturation Vapour Pressure.
-
-    See Also
-    --------
-    ESAT_FORMULAS_COEFFICIENTS : Coefficients for methods "tetens30", "wmo08", "aerk96" and "buck81".
-
-    Notes
-    -----
-    In all cases implemented here :math:`log(e_{sat})` is an empirically fitted function (usually a polynomial)
-    where coefficients can be different when ice is taken as reference instead of water. Available methods are:
-
-    - "goffgratch46", based on :cite:t:`goff_low-pressure_1946`,
-      values and equation taken from :cite:t:`vomel_saturation_2016`.
-    - "sonntag90"", taken from :cite:t:`sonntag_important_1990`.
-    - "tetens30", based on :cite:t:`tetens_uber_1930`, values and equation taken from :cite:t:`vomel_saturation_2016`.
-    - "wmo08", taken from :cite:t:`world_meteorological_organization_guide_2008`.
-    - "its90", taken from :cite:t:`hardy_its-90_1998`.
-    - "buck81", taken from :cite:t:`buck_new_1981`.
-    - "aerk96", corresponds to formulas AERK and AERKi of :cite:t:`alduchov_improved_1996`
-    - "ecmwf", taken from :cite:t:`ecwmf_physical_2016`. This uses "buck91" for saturation over water
-      and "aerk96" for saturation over ice.
-
-    **Water vs ice**
-
-    This function implements 3 cases:
-
-    - **All water**. When ``interp_power`` is None (default) and ``ice_thresh`` is None (default).
-      Formulas use water as a reference. This might lead to relative humidities above 100 % for cold temperatures.
-      This is usually what observational products use (:cite:t:`world_meteorological_organization_guide_2008`), and also
-      how the dew point of ERA5 is computed.
-    - **Binary water-ice transition**. When ``interp_power is None (default) and ``ice_thresh`` is given.
-      The formulas with reference to water are used for temperatures above ``ice_thresh`` and the ones with reference
-      to ice are used for temperatures equal to or under ``ice_thresh``. Often used in models, this is what MetPy does.
-    - **Interpolation between water and ice**. When ``interp_power``, ``ice_thresh`` and ``water_thresh`` are all given,
-      formulas with reference to water are used for temperatures above ``water_thresh``, the formulas with reference
-      to ice are used for temperatures below ``ice_thresh`` and an interpolation is used in between.
-
-    .. math::
-
-       e_{sat} = \alpha e_{sat(water)}(T) + (1 - \alpha) e_{sat(ice)}(T)
-
-       \alpha = \left(\frac{T - T_i}{T_w - T_i}\right)^{\beta}
-
-    Where :math:`T_{ice}` is ``ice_thresh``, :math:`T_{w}` is ``water_thresh`` and :math:`\beta` is ``interp_power``.
-
-    As a note, a computation resembling what ECMWF's IFS does to compute relative humidity would use:
-    ``method = 'ecmwf'``, ``ice_thresh = 250.16 K``, ``water_thresh = 273.16 K`` (default) and ``interp_power = 2``
-    (:cite:t:`ecwmf_physical_2016`). Take note, however, that the 2m dew point temperature given by the IFS
-    (ERA5, ERA5-Land) is computed with reference to water only.
-
-    References
-    ----------
-    :cite:cts:`ecwmf_physical_2016,goff_low-pressure_1946,hardy_its-90_1998,sonntag_important_1990,tetens_uber_1930,vomel_saturation_2016,world_meteorological_organization_guide_2008,buck_new_1981,alduchov_improved_1996`
-
-    Examples
-    --------
-    >>> from xclim.indices import saturation_vapor_pressure
-    >>> rh = saturation_vapor_pressure(tas=tas_dataset, ice_thresh="0 degC", method="wmo08")
-    """
-    # Dropped explicit support of 4 letter codes, but don't want a breaking change
-    method = {"TE30": "tetens30", "GG46": "goffgratch46", "SO90": "sonntag90"}.get(method, method)
-    method = method.casefold()
-
-    tas = convert_units_to(tas, "K")
-    if ice_thresh is None and interp_power is None:
-        # all water
-        e_sat = _saturation_vapor_pressure_over_water(tas, method)
-    elif ice_thresh is not None and interp_power is None:
-        # binary case
-        thresh = convert_units_to(ice_thresh, "K")
-        e_sat_w = _saturation_vapor_pressure_over_water(tas, method)
-        e_sat_i = _saturation_vapor_pressure_over_ice(tas, method)
-        e_sat = xr.where(tas > thresh, e_sat_w, e_sat_i)
-    else:  # ice_thresh is not None and interp_power is not None
-        T_w = convert_units_to(water_thresh, "K")
-        T_i = convert_units_to(ice_thresh, "K")
-        e_sat_w = _saturation_vapor_pressure_over_water(tas, method)
-        e_sat_i = _saturation_vapor_pressure_over_ice(tas, method)
-        alpha = ((tas - T_i) / (T_w - T_i)) ** interp_power
-        e_sat = xr.where(tas < T_i, e_sat_i, xr.where(tas > T_w, e_sat_w, alpha * e_sat_w + (1 - alpha) * e_sat_i))
-
-    e_sat = e_sat.assign_attrs(units="Pa")
-    return e_sat
-
-
-@declare_units(huss="[]", ps="[pressure]")
-def vapor_pressure(huss: xr.DataArray, ps: xr.DataArray):
-    r"""
-    Vapour pressure.
-
-    Computes the water vapour partial pressure in Pa from the specific humidity and the total pressure.
-
-    Parameters
-    ----------
-    huss : xr.DataArray
-        Specific humidity [kg/kg].
-    ps : xr.DataArray
-        Pressure.
-
-    Returns
-    -------
-    xr.DataArray, [pressure]
-      Water vapour partial pressure.
-
-    Notes
-    -----
-    The vapour pressure :math:`\epsilon` is computed with:
-
-    .. math::
-
-        e = \frac{pq}{\epsilon\left(1 + q\left(\frac{1}{\epsilon} - 1\right)\right)}
-
-    Where :math:`p` is the pressure, :math:`q` is the specific humidity and :math:`\epsilon` us the ratio of the dry air
-    gas constant to the water vapor gas constant : :math:`\frac{R_{dry}}{R_{vapor}} = 0.621981`.
-    """
-    eps = 0.621981
-    e = ps * huss / (eps * (1 + huss * (1 / eps - 1)))
-    return e.assign_attrs(units=ps.attrs["units"])
-
-
-@declare_units(tas="[temperature]", hurs="[]", ice_thresh="[temperature]", water_thresh="[temperature]")
-def vapor_pressure_deficit(
-    tas: xr.DataArray,
-    hurs: xr.DataArray,
-    ice_thresh: Quantified | None = None,
-    method: str = "sonntag90",
-    interp_power: float | None = None,
-    water_thresh: Quantified = "0 °C",
-) -> xr.DataArray:
-    """
-    Vapour pressure deficit.
-
-    The measure of the moisture deficit of the air, computed from temperature and relative
-
-    Parameters
-    ----------
-    tas : xarray.DataArray
-        Mean daily temperature.
-    hurs : xarray.DataArray
-        Relative humidity.
-    ice_thresh : Quantified, optional
-        Threshold temperature under which to switch to equations in reference to ice instead of water.
-        If None (default) everything is computed with reference to water.
-    method : {"goffgratch46", "sonntag90", "tetens30", "wmo08", "its90", "ecmwf"}
-        Method used to calculate saturation vapour pressure, see notes of :py:func:`saturation_vapor_pressure`.
-        Default is "sonntag90".
-    interp_power : int or None
-        Optional interpolation for mixing saturation vapour pressures computed over water and ice.
-        See :py:func:`saturation_vapor_pressure`.
-    water_thresh :  Quantified
-        When ``interp_power`` is given, this is the threshold temperature above which the formulas with reference
-        to water are used.
-
-    Returns
-    -------
-    xarray.DataArray, [Pa]
-        Vapour pressure deficit.
-
-    See Also
-    --------
-    saturation_vapor_pressure : Vapour pressure at saturation.
-    """
-    svp = saturation_vapor_pressure(
-        tas, ice_thresh=ice_thresh, method=method, interp_power=interp_power, water_thresh=water_thresh
-    )
-
-    hurs = convert_units_to(hurs, "%")
-    vpd = cast(xr.DataArray, (1 - (hurs / 100)) * svp)
-
-    vpd = vpd.assign_attrs(units=svp.attrs["units"])
-    return vpd
-
-
-@declare_units(
-    tas="[temperature]",
-    tdps="[temperature]",
-    huss="[]",
-    ps="[pressure]",
-    ice_thresh="[temperature]",
-    water_thresh="[temperature]",
-)
-def relative_humidity(
-    tas: xr.DataArray,
-    tdps: xr.DataArray | None = None,
-    huss: xr.DataArray | None = None,
-    ps: xr.DataArray | None = None,
-    ice_thresh: Quantified | None = None,
-    method: str = "sonntag90",
-    interp_power: float | None = None,
-    water_thresh: Quantified = "0 °C",
-    invalid_values: str = "clip",
-) -> xr.DataArray:
-    r"""
-    Relative humidity.
-
-    Compute relative humidity from temperature and either dewpoint temperature or specific humidity
-    and pressure through the saturation vapour pressure.
-
-    Parameters
-    ----------
-    tas : xr.DataArray
-        Mean Temperature.
-    tdps : xr.DataArray, optional
-        Dewpoint Temperature.
-        If specified, overrides `huss` and `ps`.
-    huss : xr.DataArray, optional
-        Specific Humidity. Must be given if `tdps` is not given.
-    ps : xr.DataArray, optional
-        Air Pressure. Must be given if `tdps` is not given.
-    ice_thresh : Quantified, optional
-        Threshold temperature under which to switch to equations in reference to ice instead of water.
-        If None (default) everything is computed with reference to water. Does nothing if 'method' is "bohren98".
-    method : {"bohren98", "goffgratch46", "sonntag90", "tetens30", "wmo08", "ecmwf"}
-        Which method to use, see notes of this function and of :py:func:`saturation_vapor_pressure`.
-    interp_power : int or None
-        Optional interpolation for mixing saturation vapour pressures computed over water and ice.
-        See :py:func:`saturation_vapor_pressure`.
-    water_thresh :  Quantified
-        When ``interp_power`` is given, this is the threshold temperature above which the formulas with reference
-        to water are used.
-    invalid_values : {"clip", "mask", None}
-        What to do with values outside the 0-100 range. If "clip" (default), clips everything to 0 - 100,
-        if "mask", replaces values outside the range by np.nan, and if `None`, does nothing.
-
-    Returns
-    -------
-    xr.DataArray, [%]
-        Relative Humidity.
-
-    Notes
-    -----
-    In the following, let :math:`T`, :math:`T_d`, :math:`q` and :math:`p` be the temperature,
-    the dew point temperature, the specific humidity and the air pressure.
-
-    **For the "bohren98" method** : This method does not use the saturation vapour pressure directly,
-    but rather uses an approximation of the ratio of :math:`\frac{e_{sat}(T_d)}{e_{sat}(T)}`.
-    With :math:`L` the enthalpy of vaporization of water and :math:`R_w` the gas constant for water vapour,
-    the relative humidity is computed as:
-
-    .. math::
-
-       RH = e^{\frac{-L (T - T_d)}{R_wTT_d}}
-
-    From :cite:t:`bohren_atmospheric_1998`, formula taken from :cite:t:`lawrence_relationship_2005`.
-    :math:`L = 2.5\times 10^{-6}` J kg-1, exact for :math:`T = 273.15` K, is used.
-
-    **Other methods**: With :math:`w`, :math:`w_{sat}`, :math:`e_{sat}` the mixing ratio,
-    the saturation mixing ratio and the saturation vapour pressure.
-    If the dewpoint temperature is given, relative humidity is computed as:
-
-    .. math::
-
-       RH = 100\frac{e_{sat}(T_d)}{e_{sat}(T)}
-
-    Otherwise, the specific humidity and the air pressure must be given so relative humidity can be computed as:
-
-    .. math::
-
-       RH = 100\frac{w}{w_{sat}}
-       w = \frac{q}{1-q}
-       w_{sat} = 0.622\frac{e_{sat}}{P - e_{sat}}
-
-    The methods differ by how :math:`e_{sat}` is computed.
-    See the doc of :py:func:`xclim.core.utils.saturation_vapor_pressure`.
-
-    References
-    ----------
-    :cite:cts:`bohren_atmospheric_1998,lawrence_relationship_2005`
-
-    Examples
-    --------
-    >>> from xclim.indices import relative_humidity
-    >>> rh = relative_humidity(
-    ...     tas=tas_dataset,
-    ...     tdps=tdps_dataset,
-    ...     huss=huss_dataset,
-    ...     ps=ps_dataset,
-    ...     ice_thresh="0 degC",
-    ...     method="wmo08",
-    ...     invalid_values="clip",
-    ... )
-    """
-    hurs: xr.DataArray
-    if method in ("bohren98", "BA90"):
-        if tdps is None:
-            raise ValueError("To use method 'bohren98' (BA98), dewpoint must be given.")
-        tdps = convert_units_to(tdps, "K")
-        tas = convert_units_to(tas, "K")
-        L = 2.501e6
-        Rw = (461.5,)
-        hurs = 100 * np.exp(-L * (tas - tdps) / (Rw * tas * tdps))  # type: ignore
-    elif tdps is not None:
-        e_sat_dt = saturation_vapor_pressure(
-            tas=tdps, ice_thresh=ice_thresh, method=method, interp_power=interp_power, water_thresh=water_thresh
-        )
-        e_sat_t = saturation_vapor_pressure(
-            tas=tas, ice_thresh=ice_thresh, method=method, interp_power=interp_power, water_thresh=water_thresh
-        )
-        hurs = 100 * e_sat_dt / e_sat_t  # type: ignore
-    elif huss is not None and ps is not None:
-        ps = convert_units_to(ps, "Pa")
-        huss = convert_units_to(huss, "")
-        tas = convert_units_to(tas, "K")
-
-        e_sat = saturation_vapor_pressure(
-            tas=tas, ice_thresh=ice_thresh, method=method, interp_power=interp_power, water_thresh=water_thresh
-        )
-
-        w = huss / (1 - huss)
-        w_sat = 0.62198 * e_sat / (ps - e_sat)  # type: ignore
-        hurs = 100 * w / w_sat
-    else:
-        raise ValueError("`huss` and `ps` must be provided if `tdps` is not given.")
-
-    if invalid_values == "clip":
-        hurs = hurs.clip(0, 100)
-    elif invalid_values == "mask":
-        hurs = hurs.where((hurs <= 100) & (hurs >= 0))
-    hurs = hurs.assign_attrs(units="%")
-    return hurs
-
-
-@declare_units(
-    tas="[temperature]", hurs="[]", ps="[pressure]", ice_thresh="[temperature]", water_thresh="[temperature]"
-)
-def specific_humidity(
-    tas: xr.DataArray,
-    hurs: xr.DataArray,
-    ps: xr.DataArray,
-    ice_thresh: Quantified | None = None,
-    method: str = "sonntag90",
-    interp_power: float | None = None,
-    water_thresh: Quantified = "0 °C",
-    invalid_values: str | None = None,
-) -> xr.DataArray:
-    r"""
-    Specific humidity from temperature, relative humidity, and pressure.
-
-    Specific humidity is the ratio between the mass of water vapour
-    and the mass of moist air :cite:p:`world_meteorological_organization_guide_2008`.
-
-    Parameters
-    ----------
-    tas : xr.DataArray
-        Mean Temperature.
-    hurs : xr.DataArray
-        Relative Humidity.
-    ps : xr.DataArray
-        Air Pressure.
-    ice_thresh : Quantified, optional
-        Threshold temperature under which to switch to equations in reference to ice instead of water.
-        If None (default) everything is computed with reference to water.
-    method : {"goffgratch46", "sonntag90", "tetens30", "wmo08", "ecmwf"}
-        Which method to use, see notes of this function and of :py:func:`saturation_vapor_pressure`.
-    interp_power : int or None
-        Optional interpolation for mixing saturation vapour pressures computed over water and ice.
-        See :py:func:`saturation_vapor_pressure`.
-    water_thresh :  Quantified
-        When ``interp_power`` is given, this is the threshold temperature above which the formulas with reference
-        to water are used.
-    invalid_values : {"clip", "mask", None}
-        What to do with values larger than the saturation specific humidity and lower than 0.
-        If "clip" (default), clips everything to 0 - q_sat
-        if "mask", replaces values outside the range by np.nan,
-        if None, does nothing.
-
-    Returns
-    -------
-    xarray.DataArray, [dimensionless]
-        Specific Humidity.
-
-    Notes
-    -----
-    In the following, let :math:`T`, :math:`hurs` (in %) and :math:`p` be the temperature,
-    the relative humidity and the air pressure. With :math:`w`, :math:`w_{sat}`, :math:`e_{sat}` the mixing ratio,
-    the saturation mixing ratio and the saturation vapour pressure, specific humidity :math:`q` is computed as:
-
-    .. math::
-
-       w_{sat} = 0.622\frac{e_{sat}}{P - e_{sat}}
-       w = w_{sat} * hurs / 100
-       q = w / (1 + w)
-
-    The methods differ by how :math:`e_{sat}` is computed. See :py:func:`xclim.core.utils.saturation_vapor_pressure`.
-
-    If `invalid_values` is not `None`, the saturation specific humidity :math:`q_{sat}` is computed as:
-
-    .. math::
-
-       q_{sat} = w_{sat} / (1 + w_{sat})
-
-    References
-    ----------
-    :cite:cts:`world_meteorological_organization_guide_2008`
-
-    Examples
-    --------
-    >>> from xclim.indices import specific_humidity
-    >>> rh = specific_humidity(
-    ...     tas=tas_dataset,
-    ...     hurs=hurs_dataset,
-    ...     ps=ps_dataset,
-    ...     ice_thresh="0 degC",
-    ...     method="wmo08",
-    ...     invalid_values="mask",
-    ... )
-    """
-    ps = convert_units_to(ps, "Pa")
-    hurs = convert_units_to(hurs, "")
-    tas = convert_units_to(tas, "K")
-
-    e_sat = saturation_vapor_pressure(
-        tas=tas, ice_thresh=ice_thresh, method=method, interp_power=interp_power, water_thresh=water_thresh
-    )
-
-    w_sat = 0.621981 * e_sat / (ps - e_sat)  # type: ignore
-    w = w_sat * hurs
-    q: xr.DataArray = w / (1 + w)
-
-    if invalid_values is not None:
-        q_sat = w_sat / (1 + w_sat)
-        if invalid_values == "clip":
-            q = q.clip(0, q_sat)
-        elif invalid_values == "mask":
-            q = q.where((q <= q_sat) & (q >= 0))
-    q = q.assign_attrs(units="")
-    return q
-
-
-@declare_units(tdps="[temperature]", ps="[pressure]", ice_thresh="[temperature]", water_thresh="[temperature]")
-def specific_humidity_from_dewpoint(
-    tdps: xr.DataArray,
-    ps: xr.DataArray,
-    ice_thresh: Quantified | None = None,
-    method: str = "sonntag90",
-    interp_power: float | None = None,
-    water_thresh: Quantified = "0 °C",
-) -> xr.DataArray:
-    r"""
-    Specific humidity from dewpoint temperature and air pressure.
-
-    Specific humidity is the ratio between the mass of water vapour
-    and the mass of moist air :cite:p:`world_meteorological_organization_guide_2008`.
-
-    Parameters
-    ----------
-    tdps : xr.DataArray
-        Dewpoint Temperature.
-    ps : xr.DataArray
-        Air Pressure.
-    ice_thresh : Quantified, optional
-        Threshold temperature under which to switch to saturated vapour pressure equations
-        in reference to ice instead of water. See :py:func:`saturation_vapor_pressure`.
-    method : {"goffgratch46", "sonntag90", "tetens30", "wmo08", "buck81", "aerk96", "ecmwf"}
-        Method to compute the saturation vapour pressure.
-    interp_power : int or None
-        Optional interpolation for mixing saturation vapour pressures computed over water and ice.
-        See :py:func:`saturation_vapor_pressure`.
-    water_thresh :  Quantified
-        When ``interp_power`` is given, this is the threshold temperature above which the formulas with reference
-        to water are used.
-
-    Returns
-    -------
-    xarray.DataArray, [dimensionless]
-        Specific Humidity.
-
-    Notes
-    -----
-    If :math:`e` is the water vapour pressure, and :math:`p` the total air pressure, then specific humidity is given by
-
-    .. math::
-
-       q = m_w e / ( m_a (p - e) + m_w e )
-
-    where :math:`m_w` and :math:`m_a` are the molecular weights of water and dry air respectively. This formula is often
-    written with :math:`ε = m_w / m_a`, which simplifies to :math:`q = ε e / (p - e (1 - ε))`.
-
-    References
-    ----------
-    :cite:cts:`world_meteorological_organization_guide_2008`
-
-    Examples
-    --------
-    >>> from xclim.indices import specific_humidity_from_dewpoint
-    >>> rh = specific_humidity_from_dewpoint(
-    ...     tdps=tas_dataset,
-    ...     ps=ps_dataset,
-    ...     method="wmo08",
-    ... )
-    """
-    EPSILON = 0.621981  # molar weight of water vs dry air []
-    e = saturation_vapor_pressure(
-        tas=tdps, method=method, ice_thresh=ice_thresh, interp_power=interp_power, water_thresh=water_thresh
-    )  # vapour pressure [Pa]
-    ps = convert_units_to(ps, "Pa")  # total air pressure
-
-    q: xr.DataArray = EPSILON * e / (ps - e * (1 - EPSILON))
-    q = q.assign_attrs(units="")
-    return q
-
-
-@declare_units(huss="[]", ps="[pressure]")
-def dewpoint_from_specific_humidity(
-    huss: xr.DataArray, ps: xr.DataArray, method: str = "buck81", variant: str = "water"
-):
-    r"""
-    Dewpoint temperature computed from specific humidity and pressure.
-
-    The temperature at which the current vapour pressure would be the saturation vapour pressure.
-    Only a subset of the :py:func:`saturation_vapor_pressure` methods are supported.
-
-    Parameters
-    ----------
-    huss : xr.DataArray
-        Specific humidity [kg/kg].
-    ps : xr.DataArray
-        Pressure.
-    method : {'tetens30', 'wmo08', 'aerk96', 'buck81'}
-        The formula to use for saturation vapour pressure.
-        Only the formulas using the easily invertible August-Roche-Magnus form are available.
-    variant : {'water', 'ice'}
-        Which variant of the saturation vapour pressure formula to take.
-
-    Returns
-    -------
-    xr.DataArray, [temperature]
-        Dewpoint temperature.
-
-    See Also
-    --------
-    saturation_vapor_pressure: Computations of the saturation vapour pressure with more notes.
-    ESAT_FORMULAS_COEFFICIENTS: Coefficients of the August-Roche-Magnus form equation for saturation vapour pressure.
-
-    Notes
-    -----
-    The calculation is based on the following, using the August-Roche-Magnus form
-    for the saturation vapour pressure formula :
-
-    .. math::
-
-       e(q, p) = e_{sat}(T_d) = A \mathrm{e}^{B * \frac{T_d - T_0}{T_d + C}}}
-
-       T_d = \frac{-T_0 - C\frac{1}{B}\mathrm{ln}\frac{e}{A}}{\frac{1}{B}\mathrm{ln}\frac{e}{A} - 1}
-
-    Where :math:`e` is the :py:func:`vapor_pressure`, :math:`q` is the specific humidiy, :math:`p` is the pressure,
-    :math:`e_{sat}` is the :py:func:`saturation_vapor_pressure`, :math:`T_0` is the freezing temperature 273.16 K and
-    :math:`T_d` is the dewpoint temperature. :math:`A`, :math:`B` and :math:`C` are method-specific and
-    variant-specific coefficients.
-
-    To imitate the calculations of ECMWF's IFS (ERA5, ERA5-Land), use ``method='buck81'``
-    and ``reference='water'`` (the defaults).
-    """
-    # To avoid 0 in log below, we mask points with no water vapour at all
-    huss = huss.where(huss > 0)
-    e = vapor_pressure(huss, ps)
-
-    method = method.casefold()
-    A, B, C = ESAT_FORMULAS_COEFFICIENTS[method][variant]
-
-    f = np.log(e / A) / B
-    tdps = (-273.16 - C * f) / (f - 1)
-    return tdps.assign_attrs(units="K", units_metadata="temperature: on_scale")
-
-
-@declare_units(pr="[precipitation]", tas="[temperature]", thresh="[temperature]", clip_temp="[temperature]")
-def snowfall_approximation(
-    pr: xr.DataArray,
-    tas: xr.DataArray,
-    thresh: Quantified = "0 degC",
-    method: str = "binary",
-    clip_temp: Quantified | None = None,
-    landmask: xr.DataArray | bool = True,
-) -> xr.DataArray:
-    """
-    Snowfall approximation from total precipitation and temperature.
-
-    Solid precipitation estimated from precipitation and temperature according to a given method.
-
-    Parameters
-    ----------
-    pr : xarray.DataArray
-        Mean daily Precipitation Flux.
-    tas : xarray.DataArray, optional
-        Mean, Maximum, or Minimum daily Temperature.
-    thresh : Quantified
-        Freezing point temperature. Non-scalar values are not allowed with method "brown".
-        Ignored for the ``'dai_*'`` methods.
-    method : {"binary", "brown", "auer", "dai_annual", "dai_seasonal"}
-        Which method to use when approximating snowfall from total precipitation. See notes.
-    clip_temp : Quantified
-        For methods "dai_annual" and "dai_seasonal", this is an optional temperature delta
-        at which the snowfall fraction is rescaled to 0 or 1. See notes.
-    landmask : DataArray or bool
-        For methods "dai_annual" and "dai_seasonal", this is the land mask, a DataArray without
-        a time dimension that is True on land grid points and False on ocean grid points.
-        Can also be True or False to use one or the other coefficients set for all points.
-        Default is to consider all points as land.
-
-    Returns
-    -------
-    xarray.DataArray, [same units as pr]
-        Solid Precipitation Flux.
-
-    See Also
-    --------
-    rain_approximation : Rainfall approximation from total precipitation and temperature.
-
-    Notes
-    -----
-    The following methods are available to approximate snowfall. ``'brown'`` and ``'auer'`` are drawn from the
-    Canadian Land Surface Scheme :cite:p:`verseghy_class_2009,melton_atmosphericvarscalcf90_2019`.
-    The two ``'dai_*'`` methods are implemented from :cite:p:`dai_snowfall_2008`
-    (``clip_temp`` is an addition from the xclim team).
-
-    - ``'binary'`` : When the temperature is under the freezing threshold, precipitation
-      is assumed to be solid. The method is agnostic to the type of temperature used
-      (mean, maximum or minimum).
-    - ``'brown'`` : The phase between the freezing threshold goes from solid to liquid linearly
-      over a range of 2°C over the freezing point.
-    - ``'auer'`` : The phase between the freezing threshold goes from solid to liquid as a degree six
-      polynomial over a range of 6°C over the freezing point.
-    - ``'dai_annual'`` : The snow fraction evolves according to an hyperbolic tangent function that has
-      different parameters for precipitation over land or ocean. The snow and rain fractions do not add
-      to 1, rather the remainder is denoted as a "sleet" fraction. If ``clip_temp`` is given, its value $$T_c$$ (in
-      °C) is used to rescale (and then clip) the snowfall fraction function $$f(T)$$ as
-      $$(f(T) - f(T_c))/(f(-T_c) - f(T_c))$$, so that it is 0 when $$T > T_c$$ and 1 when $$T < -T_c$$.
-    - ``'dai_seasonal'`` : Same as ``'dai_annual'``, but parameters are different for each season.
-      The "annual" coefficients are taken over ocean in summer (JJA).
-
-    References
-    ----------
-    :cite:cts:`verseghy_class_2009,melton_atmosphericvarscalcf90_2019,dai_snowfall_2008`
-    """
-    prsn: xr.DataArray
-    if method == "binary":
-        thresh = convert_units_to(thresh, tas)
-        prsn = pr.where(tas <= thresh, 0)
-
-    elif method == "brown":
-        if not np.isscalar(thresh):
-            raise ValueError("Non-scalar `thresh` are not allowed with method `brown`.")
-
-        # Freezing point + 2C in the native units
-        thresh_plus_2 = convert_units_to(thresh, "degC") + 2
-        upper = convert_units_to(f"{thresh_plus_2} degC", tas)
-        thresh = convert_units_to(thresh, tas)
-
-        # Interpolate fraction over temperature (in units of tas)
-        t = xr.DataArray([-np.inf, thresh, upper, np.inf], dims=("tas",), attrs={"units": "degC"})
-        fraction = xr.DataArray([1.0, 1.0, 0.0, 0.0], dims=("tas",), coords={"tas": t})
-
-        # Multiply precip by snowfall fraction
-        prsn = pr * fraction.interp(tas=tas, method="linear")
-
-    elif method == "auer":
-        dtas = convert_units_to(tas, "K") - convert_units_to(thresh, "K")
-
-        # Create nodes for the snowfall fraction: -inf, thresh, ..., thresh+6, inf [degC]
-        t = np.concatenate([[-273.15], np.linspace(0, 6, 100, endpoint=False), [6, 1e10]])
-        t = xr.DataArray(t, dims="tas", name="tas", coords={"tas": t})
-
-        # The polynomial coefficients, valid between thresh and thresh + 6 (defined in CLASS)
-        coeffs = xr.DataArray(
-            [100, 4.6664, -15.038, -1.5089, 2.0399, -0.366, 0.0202],
-            dims=("degree",),
-            coords={"degree": range(7)},
-        )
-
-        fraction = xr.polyval(t.tas, coeffs).clip(0, 100) / 100
-        fraction[0] = 1
-        fraction[-2:] = 0
-
-        # Convert snowfall fraction coordinates to native tas units
-        prsn = pr * fraction.interp(tas=dtas, method="linear")
-    elif method.startswith("dai"):
-        tas = convert_units_to(tas, "°C")
-        if isinstance(landmask, bool):
-            if method == "dai_annual" and landmask:
-                a, b, c, d = -48.2292, 0.7205, 1.1662, 1.0223
-            elif method == "dai_annual" and not landmask:
-                a, b, c, d = -47.1472, 0.4049, 1.9280, 1.0203
-            elif method == "dai_seasonal" and landmask:
-                coeffs = xr.DataArray(
-                    [
-                        [-48.2372, -48.2493, -46.4000, -48.3251],
-                        [0.7449, 0.6634, 0.7013, 0.7798],
-                        [1.0919, 1.3388, 0.8362, 1.1502],
-                        [1.0209, 1.0270, 1.0217, 1.0180],
-                    ],
-                    dims=("coeff", "season"),
-                    coords={"season": ["DJF", "MAM", "JJA", "SON"]},
-                )
-                a, b, c, d = coeffs.sel(season=tas.time.dt.season)
-            elif method == "dai_seasonal" and not landmask:
-                coeffs = xr.DataArray(
-                    [
-                        [-47.1823, -47.0035, -47.1472, -46.8494],
-                        [0.4003, 0.4090, 0.4049, 0.4162],
-                        [2.1735, 1.7372, 1.9280, 2.0474],
-                        [1.0255, 1.0226, 1.0203, 1.0155],
-                    ],
-                    dims=("coeff", "season"),
-                    coords={"season": ["DJF", "MAM", "JJA", "SON"]},
-                )
-                a, b, c, d = coeffs.sel(season=tas.time.dt.season)
-            else:
-                raise ValueError(f"Unknown method {method} for snowfall approximation.")
-
-            def fracfunc(tt):
-                return a * (np.tanh(b * (tt - c)) - d) / 100
-
-            frac = fracfunc(tas)
-            if clip_temp is not None:
-                clip = convert_units_to(clip_temp, "°C")
-                fmin = fracfunc(clip)
-                fmax = fracfunc(-clip)
-                frac = (frac - fmin) / (fmax - fmin)
-            prsn = pr * frac.clip(0, 1)
-        else:
-            prsn = xr.where(
-                landmask,
-                snowfall_approximation(pr, tas, method=method, landmask=True),
-                snowfall_approximation(pr, tas, method=method, landmask=False),
-            )
-    else:
-        raise ValueError(f"Method {method} not one of 'binary', 'brown', 'auer', 'dai_annual' or 'dai_seasonal'.")
-
-    prsn = prsn.assign_attrs(units=pr.attrs["units"])
-    return prsn
-
-
-@declare_units(pr="[precipitation]", tas="[temperature]", thresh="[temperature]", clip_temp="[temperature]")
-def rain_approximation(
-    pr: xr.DataArray,
-    tas: xr.DataArray,
-    thresh: Quantified = "0 degC",
-    method: str = "binary",
-    clip_temp: Quantified | None = None,
-    landmask: xr.DataArray | bool = True,
-) -> xr.DataArray:
-    """
-    Rainfall approximation from total precipitation and temperature.
-
-    Liquid precipitation estimated from precipitation and temperature according to a given method.
-    This is a convenience method based on :py:func:`snowfall_approximation`, see the latter for details.
-
-    Parameters
-    ----------
-    pr : xarray.DataArray
-        Mean daily Precipitation Flux.
-    tas : xarray.DataArray, optional
-        Mean, Maximum, or Minimum daily Temperature.
-    thresh : Quantified
-        Freezing point temperature. Non-scalar values are not allowed with method 'brown'.
-        Ignored for the ``'dai_*'`` methods.
-    method : {"binary", "brown", "auer", "dai_annual", "dai_seasonal"}
-        Which method to use when approximating snowfall from total precipitation. See notes.
-    clip_temp : Quantified
-        For methods "dai_annual" and "dai_seasonal", this is an optional temperature delta
-        at which the snowfall fraction function rescaled to 0 or 1. See notes.
-    landmask : DataArray or bool
-        For methods "dai_annual" and "dai_seasonal", this is the land mask, a DataArray without
-        a time dimension that is True on land grid points and False on ocean grid points.
-        Can also be True or False to use one or the other coefficients set for all points.
-        Default is to consider all points as land.
-
-    Returns
-    -------
-    xarray.DataArray, [same units as pr]
-        Liquid precipitation rate.
-
-    See Also
-    --------
-    snowfall_approximation : Snowfall approximation from total precipitation and temperature.
-
-    Notes
-    -----
-    For methods "binary", "brown" and "auer", this method computes the snowfall approximation
-    and subtracts it from the total precipitation to estimate the liquid rain precipitation.
-    See :py:func:`snowfall_approximation``.
-
-    For the "dai_*", methods, the rain fraction evolves according to an hyperbolic tangent
-    function that has different parameters for precipitation over land or ocean. The snow
-    and rain fraction do not add to 1. Rather, the remainder can be associated to a "sleet" fraction.
-
-    If ``clip_temp`` is given, its value $$T_c$$ (in °C) is used to rescale (and then clip) the rain fraction
-    function $$f(T)$$ as $$(f(T) - f(-T_c))/(f(T_c) - f(-T_c))$$, so that it is 0 when $$T < -T_c$$
-    and 1 when $$T > T_c$$.
-
-    The "dai_seasonal" method has different parameters for each season. The "annual" coefficients are taken over ocean
-    in summer. These methods are implemented from :cite:p:`dai_snowfall_2008`
-    (``clip_temp`` is an addition from the xclim team).
-
-    References
-    ----------
-    :cite:cts:`verseghy_class_2009,melton_atmosphericvarscalcf90_2019,dai_snowfall_2008`
-    """
-    if method.startswith("dai"):
-        tas = convert_units_to(tas, "°C")
-        if isinstance(landmask, bool):
-            if method == "dai_annual" and landmask:
-                a, b, c, d = -47.8337, -0.6866, 1.4913, 1.0420
-            elif method == "dai_annual" and not landmask:
-                a, b, c, d = -47.3041, -0.4263, 2.5687, 1.0784
-            elif method == "dai_seasonal" and landmask:
-                coeffs = xr.DataArray(
-                    [
-                        [-47.5770, -47.9077, -46.8303, -48.0315],
-                        [-0.6856, -0.6603, -0.6595, -0.7663],
-                        [1.3942, 1.6927, 1.1582, 1.4640],
-                        [1.0438, 1.0358, 1.1056, 1.0412],
-                    ],
-                    dims=("coeff", "season"),
-                    coords={"season": ["DJF", "MAM", "JJA", "SON"]},
-                )
-                a, b, c, d = coeffs.sel(season=tas.time.dt.season)
-            elif method == "dai_seasonal" and not landmask:
-                coeffs = xr.DataArray(
-                    [
-                        [-47.0262, -47.2828, -47.3041, -47.2107],
-                        [-0.4360, -0.4299, -0.4263, -0.4280],
-                        [2.8572, 2.3397, 2.5687, 2.7118],
-                        [1.0731, 1.0800, 1.0784, 1.0911],
-                    ],
-                    dims=("coeff", "season"),
-                    coords={"season": ["DJF", "MAM", "JJA", "SON"]},
-                )
-                a, b, c, d = coeffs.sel(season=tas.time.dt.season)
-            else:
-                raise ValueError(f"Unknown method {method} for rain approximation.")
-
-            def fracfunc(tt):
-                return a * (np.tanh(b * (tt - c)) - d) / 100
-
-            frac = fracfunc(tas)
-            if clip_temp is not None:
-                clip = convert_units_to(clip_temp, "°C")
-                fmax = fracfunc(clip)
-                fmin = fracfunc(-clip)
-                frac = (frac - fmin) / (fmax - fmin)
-            prra = pr * frac.clip(0, 1)
-        else:
-            prra = xr.where(
-                landmask,
-                rain_approximation(pr, tas, method=method, landmask=True),
-                rain_approximation(pr, tas, method=method, landmask=False),
-            )
-    else:
-        prra: xr.DataArray = pr - snowfall_approximation(pr, tas, thresh=thresh, method=method)
-    prra = prra.assign_attrs(units=pr.attrs["units"])
-    return prra
-
-
-@declare_units(snd="[length]", snr="[mass]/[volume]", const="[mass]/[volume]")
-def snd_to_snw(
-    snd: xr.DataArray,
-    snr: Quantified | None = None,
-    const: Quantified = "312 kg m-3",
-    out_units: str | None = None,
-) -> xr.DataArray:
-    """
-    Snow amount from snow depth and density.
-
-    Parameters
-    ----------
-    snd : xr.DataArray
-        Snow Depth.
-    snr : Quantified, optional
-        Snow Density.
-    const : Quantified
-        Constant snow density.
-        `const` is only used if `snr` is `None`.
-    out_units : str, optional
-        Desired units of the snow amount output.
-        If `None`, output units simply follow from `snd * snr`.
-
-    Returns
-    -------
-    xr.DataArray
-        Snow Amount.
-
-    Notes
-    -----
-    The estimated mean snow density value of 312 kg m-3 is taken from :cite:t:`sturm_swe_2010`.
-
-    References
-    ----------
-    :cite:cts:`sturm_swe_2010`
-    """
-    density = snr if (snr is not None) else const
-    snw: xr.DataArray = rate2flux(snd, density=density, out_units=out_units).rename("snw")
-    # TODO: Leave this operation to rate2flux? Maybe also the variable renaming above?
-    snw = snw.assign_attrs(standard_name="surface_snow_amount")
-    return snw
-
-
-@declare_units(snw="[mass]/[area]", snr="[mass]/[volume]", const="[mass]/[volume]")
-def snw_to_snd(
-    snw: xr.DataArray,
-    snr: Quantified | None = None,
-    const: Quantified = "312 kg m-3",
-    out_units: str | None = None,
-) -> xr.DataArray:
-    """
-    Snow depth from snow amount and density.
-
-    Parameters
-    ----------
-    snw : xr.DataArray
-        Snow amount.
-    snr : Quantified, optional
-        Snow density.
-    const : Quantified
-        Constant snow density.
-        `const` is only used if `snr` is `None`.
-    out_units : str, optional
-        Desired units of the snow depth output. If `None`, output units simply follow from `snw / snr`.
-
-    Returns
-    -------
-    xr.DataArray
-        Snow Depth.
-
-    Notes
-    -----
-    The estimated mean snow density value of 312 kg m-3 is taken from :cite:t:`sturm_swe_2010`.
-
-    References
-    ----------
-    :cite:cts:`sturm_swe_2010`
-    """
-    density = snr if (snr is not None) else const
-    snd: xr.DataArray = flux2rate(snw, density=density, out_units=out_units).rename("snd")
-    snd = snd.assign_attrs(standard_name="surface_snow_thickness")
-    return snd
-
-
-@declare_units(prsn="[mass]/[area]/[time]", snr="[mass]/[volume]", const="[mass]/[volume]")
-def prsn_to_prsnd(
-    prsn: xr.DataArray,
-    snr: xr.DataArray | None = None,
-    const: Quantified = "100 kg m-3",
-    out_units: str | None = None,
-) -> xr.DataArray:
-    """
-    Snowfall rate from snowfall flux and density.
-
-    Parameters
-    ----------
-    prsn : xr.DataArray
-        Snowfall Flux.
-    snr : xr.DataArray, optional
-        Snow Density.
-    const : Quantified
-        Constant snow density.
-        `const` is only used if `snr` is `None`.
-    out_units : str, optional
-        Desired units of the snowfall rate.
-        If `None`, output units simply follow from `snd * snr`.
-
-    Returns
-    -------
-    xr.DataArray
-        Snowfall Rate.
-
-    Notes
-    -----
-    The estimated mean snow density value of 100 kg m-3 is taken from :cite:cts:`frei_snowfall_2018, cbcl_climate_2020`.
-
-    References
-    ----------
-    :cite:cts:`frei_snowfall_2018, cbcl_climate_2020`
-    """
-    density = snr if snr else const
-    prsnd: xr.DataArray = flux2rate(prsn, density=density, out_units=out_units).rename("prsnd")
-    return prsnd
-
-
-@declare_units(prsnd="[length]/[time]", snr="[mass]/[volume]", const="[mass]/[volume]")
-def prsnd_to_prsn(
-    prsnd: xr.DataArray,
-    snr: xr.DataArray | None = None,
-    const: Quantified = "100 kg m-3",
-    out_units: str | None = None,
-) -> xr.DataArray:
-    """
-    Snowfall flux from snowfall rate and density.
-
-    Parameters
-    ----------
-    prsnd : xr.DataArray
-        Snowfall Rate.
-    snr : xr.DataArray, optional
-        Snow Density.
-    const : Quantified
-        Constant Snow Density.
-        `const` is only used if `snr` is `None`.
-    out_units : str, optional
-        Desired units of the snowfall rate. If `None`, output units simply follow from `snd * snr`.
-
-    Returns
-    -------
-    xr.DataArray
-        Snowfall Flux.
-
-    Notes
-    -----
-    The estimated mean snow density value of 100 kg m-3 is taken from :cite:cts:`frei_snowfall_2018, cbcl_climate_2020`.
-
-    References
-    ----------
-    :cite:cts:`frei_snowfall_2018, cbcl_climate_2020`
-    """
-    density = snr if snr else const
-    prsn: xr.DataArray = rate2flux(prsnd, density=density, out_units=out_units).rename("prsn")
-    prsn = prsn.assign_attrs(standard_name="snowfall_flux")
-    return prsn
-
-
-@declare_units(rls="[radiation]", rlds="[radiation]")
-def longwave_upwelling_radiation_from_net_downwelling(rls: xr.DataArray, rlds: xr.DataArray) -> xr.DataArray:
-    """
-    Calculate upwelling thermal radiation from net thermal radiation and downwelling thermal radiation.
-
-    Parameters
-    ----------
-    rls : xr.DataArray
-        Surface net thermal radiation.
-    rlds : xr.DataArray
-        Surface downwelling thermal radiation.
-
-    Returns
-    -------
-    xr.DataArray, [same units as rlds]
-        Surface upwelling thermal radiation (rlus).
-    """
-    rls = convert_units_to(rls, rlds)
-    rlus: xr.DataArray = rlds - rls
-    rlus = rlus.assign_attrs(units=rlds.units)
-    return rlus
-
-
-@declare_units(rss="[radiation]", rsds="[radiation]")
-def shortwave_upwelling_radiation_from_net_downwelling(rss: xr.DataArray, rsds: xr.DataArray) -> xr.DataArray:
-    """
-    Calculate upwelling solar radiation from net solar radiation and downwelling solar radiation.
-
-    Parameters
-    ----------
-    rss : xr.DataArray
-        Surface net solar radiation.
-    rsds : xr.DataArray
-        Surface downwelling solar radiation.
-
-    Returns
-    -------
-    xr.DataArray, [same units as rsds]
-        Surface upwelling solar radiation (rsus).
-    """
-    rss = convert_units_to(rss, rsds)
-    rsus: xr.DataArray = rsds - rss
-    rsus = rsus.assign_attrs(units=rsds.units)
-    return rsus
-
-
-@declare_units(rsds="[radiation]")
-def clearness_index(rsds: xr.DataArray) -> xr.DataArray:
-    r"""
-    Compute the clearness index.
-
-    The clearness index is the ratio between the shortwave downwelling radiation
-    and the total extraterrestrial radiation on a given day.
-
-    Parameters
-    ----------
-    rsds : xr.DataArray
-        Surface downwelling solar radiation.
-
-    Returns
-    -------
-    xr.DataArray, [unitless]
-        Clearness index.
-
-    Notes
-    -----
-    Clearness Index (ci) is defined as:
-
-    .. math :
-
-       ci = rsds / \text{extraterrestrial_solar_radiation}
-
-    References
-    ----------
-    :cite:cts:`lauret_solar_2022`
-    """
-    rtop = extraterrestrial_solar_radiation(rsds.time, rsds.lat)
-    rtop = convert_units_to(rtop, rsds)
-    with xr.set_options(keep_attrs=True):
-        ci = xr.where(rsds != 0, rsds / rtop, 0)
-    ci = ci.assign_attrs(units="")
-    return ci
-
-
-@declare_units(ci="[]")
-def shortwave_downwelling_radiation_from_clearness_index(ci: xr.DataArray) -> xr.DataArray:
-    r"""
-    Compute the surface downwelling solar radiation from clearness index.
-
-    Parameters
-    ----------
-    ci : xr.DataArray
-        Clearness index.
-
-    Returns
-    -------
-    xr.DataArray, [unitless]
-        Surface downwelling solar radiation.
-
-    See Also
-    --------
-    clearness_index : Inverse transformation, and definition of the clearness index.
-
-    Notes
-    -----
-    The conversion from Clearness Index is defined as:
-
-    .. math :
-
-       rsds = ci * \text{extraterrestrial_solar_radiation}
-    """
-    rtop = extraterrestrial_solar_radiation(ci.time, ci.lat)
-    with xr.set_options(keep_attrs=True):
-        rsds = (rtop * ci).assign_attrs(units=rtop.units)
-    return rsds
-
-
-@declare_units(
-    tas="[temperature]",
-    sfcWind="[speed]",
-)
-def wind_chill_index(
-    tas: xr.DataArray,
-    sfcWind: xr.DataArray,
-    method: str = "CAN",
-    mask_invalid: bool = True,
-) -> xr.DataArray:
-    r"""
-    Wind chill index.
-
-    The Wind Chill Index is an estimation of how cold the weather feels to the average person.
-    It is computed from the air temperature and the 10-m wind. As defined by the Environment and Climate Change Canada
-    (:cite:cts:`mekis_observed_2015`), two equations exist, the conventional one and one for slow winds
-    (usually < 5 km/h), see Notes.
-
-    Parameters
-    ----------
-    tas : xarray.DataArray
-        Surface air temperature.
-    sfcWind : xarray.DataArray
-        Surface wind speed (10 m).
-    method : {'CAN', 'US'}
-        If "CAN" (default), a "slow wind" equation is used where winds are slower than 5 km/h, see Notes.
-    mask_invalid : bool
-        Whether to mask values when the inputs are outside their validity range. or not.
-        If True (default), points where the temperature is above a threshold are masked.
-        The threshold is 0°C for the canadian method and 50°F for the american one.
-        With the latter method, points where sfcWind < 3 mph are also masked.
-
-    Returns
-    -------
-    xarray.DataArray, [degC]
-        Wind Chill Index.
-
-    Notes
-    -----
-    Following the calculations of Environment and Climate Change Canada, this function switches from the standardized
-    index to another one for slow winds. The standard index is the same as used by the National Weather Service of the
-    USA :cite:p:`us_department_of_commerce_wind_nodate`. Given a temperature at surface :math:`T` (in °C) and 10-m
-    wind speed :math:`V` (in km/h), the Wind Chill Index :math:`W` (dimensionless) is computed as:
-
-    .. math::
-
-       W = 13.12 + 0.6125*T - 11.37*V^0.16 + 0.3965*T*V^0.16
-
-    Under slow winds (:math:`V < 5` km/h), and using the canadian method, it becomes:
-
-    .. math::
-
-       W = T + \frac{-1.59 + 0.1345 * T}{5} * V
-
-    Both equations are invalid for temperature over 0°C in the canadian method.
-
-    The american Wind Chill Temperature index (WCT), as defined by USA's National Weather Service, is computed when
-    `method='US'`. In that case, the maximal valid temperature is 50°F (10 °C) and minimal wind speed is 3 mph
-    (4.8 km/h).
-
-    For more information, see:
-
-    - National Weather Service FAQ: :cite:p:`us_department_of_commerce_wind_nodate`.
-    - The New Wind Chill Equivalent Temperature Chart: :cite:p:`osczevski_new_2005`.
-
-    References
-    ----------
-    :cite:cts:`mekis_observed_2015,us_department_of_commerce_wind_nodate`
-    """
-    tas = convert_units_to(tas, "degC")
-    sfcWind = convert_units_to(sfcWind, "km/h")
-
-    V = sfcWind**0.16
-    W: xr.DataArray = 13.12 + 0.6215 * tas - 11.37 * V + 0.3965 * tas * V
-
-    if method.upper() == "CAN":
-        W = xr.where(sfcWind < 5, tas + sfcWind * (-1.59 + 0.1345 * tas) / 5, W)
-    elif method.upper() != "US":
-        raise ValueError(f"`method` must be one of 'US' and 'CAN'. Got '{method}'.")
-
-    if mask_invalid:
-        mask = {"CAN": tas <= 0, "US": (sfcWind > 4.828032) & (tas <= 10)}
-        W = W.where(mask[method.upper()])
-
-    W = W.assign_attrs(units="degC")
-    return W
-
-
-@declare_units(
-    delta_tas="[temperature]",
-    pr_baseline="[precipitation]",
-)
-def clausius_clapeyron_scaled_precipitation(
-    delta_tas: xr.DataArray,
-    pr_baseline: xr.DataArray,
-    cc_scale_factor: float = 1.07,
-) -> xr.DataArray:
-    r"""
-    Scale precipitation according to the Clausius-Clapeyron relation.
-
-    Parameters
-    ----------
-    delta_tas : xarray.DataArray
-        Difference in temperature between a baseline climatology and another climatology.
-    pr_baseline : xarray.DataArray
-        Baseline precipitation to adjust with Clausius-Clapeyron.
-    cc_scale_factor : float
-        Clausius Clapeyron scale factor. (default  = 1.07).
-
-    Returns
-    -------
-    xarray.DataArray
-        Baseline precipitation scaled to other climatology using Clausius-Clapeyron relationship.
-
-    Warnings
-    --------
-    Make sure that `delta_tas` is computed over a baseline compatible with `pr_baseline`. So for example,
-    if `delta_tas` is the climatological difference between a baseline and a future period, then `pr_baseline`
-    should be precipitations over a period within the same baseline.
-
-    Notes
-    -----
-    The Clausius-Clapeyron equation for water vapour under typical atmospheric conditions states that the saturation
-    water vapour pressure :math:`e_s` changes approximately exponentially with temperature
-
-    .. math::
-       \frac{\mathrm{d}e_s(T)}{\mathrm{d}T} \approx 1.07 e_s(T)
-
-    This function assumes that precipitation can be scaled by the same factor.
-    """
-    # Get difference in temperature.  Time-invariant baseline temperature (from above) is broadcast.
-    delta_tas = convert_units_to(delta_tas, "delta_degreeC")
-
-    # Calculate scaled precipitation.
-    pr_out: xr.DataArray = pr_baseline * (cc_scale_factor**delta_tas)
-    pr_out = pr_out.assign_attrs(units=pr_baseline.attrs["units"])
-    return pr_out
-
-
-def _get_D_from_M(time):  # noqa: N802
-    start = time[0].dt.strftime("%Y-%m-01").item()
-    yrmn = time[-1].dt.strftime("%Y-%m").item()
-    end = f"{yrmn}-{time[-1].dt.daysinmonth.item()}"
-    return xr.DataArray(
-        xr.date_range(
-            start,
-            end,
-            freq="D",
-            calendar=time.dt.calendar,
-            use_cftime=(time.dtype == "O"),
-        ),
-        dims="time",
-        name="time",
-    )
-
-
-@declare_units(
-    net_radiation="[radiation]",
-    tas="[temperature]",
-    wind="[speed]",
-    es="[pressure]",
-    ea="[pressure]",
-    delta_svp="[pressure] / [temperature]",
-    gamma="[pressure] [temperature]",
-    G="[radiation]",
-)
-def fao_allen98(net_radiation, tas, wind, es, ea, delta_svp, gamma, G="0 MJ m-2 day-1"):
-    r"""
-    FAO-56 Penman-Monteith equation.
-
-    Estimates reference evapotranspiration from a hypothetical short grass reference surface (
-    height = 0.12m, surface resistance = 70 s m-1, albedo  = 0.23 and a ``moderately dry soil surface resulting from
-    about a weekly irrigation frequency``).
-    Based on equation 6 in based on :cite:t:`allen_crop_1998`.
-
-    Parameters
-    ----------
-    net_radiation : xarray.DataArray
-        Net radiation at crop surface [MJ m-2 day-1].
-    tas : xarray.DataArray
-        Air temperature at 2 m height [degC].
-    wind : xarray.DataArray
-        Wind speed at 2 m height [m s-1].
-    es : xarray.DataArray
-        Saturation vapour pressure [kPa].
-    ea : xarray.DataArray
-        Actual vapour pressure [kPa].
-    delta_svp : xarray.DataArray
-        Slope of saturation vapour pressure curve [kPa degC-1].
-    gamma : xarray.DataArray
-        Psychrometric constant [kPa deg C].
-    G : float, optional
-        Soil heat flux (G) [MJ m-2 day-1] (For daily default to 0).
-
-    Returns
-    -------
-    xarray.DataArray
-        Potential Evapotranspiration from a hypothetical grass reference surface [mm day-1].
-
-    References
-    ----------
-    :cite:t:`allen_crop_1998`
-    """
-    net_radiation = convert_units_to(net_radiation, "MJ m-2 day-1")
-    wind = convert_units_to(wind, "m s-1")
-    tasK = convert_units_to(tas, "K")
-    es = convert_units_to(es, "kPa")
-    ea = convert_units_to(ea, "kPa")
-    delta_svp = convert_units_to(delta_svp, "kPa degC-1")
-    gamma = convert_units_to(gamma, "kPa degC")
-    G = convert_units_to(G, "MJ m-2 day-1")
-    a1 = 0.408 * delta_svp * (net_radiation - G)
-    a2 = gamma * 900 / (tasK) * wind * (es - ea)
-    a3 = delta_svp + (gamma * (1 + 0.34 * wind))
-
-    return ((a1 + a2) / a3).assign_attrs(units="mm day-1")
-
-
-@declare_units(
-    tasmin="[temperature]",
-    tasmax="[temperature]",
-    tas="[temperature]",
-    lat="[]",
-    hurs="[]",
-    rsds="[radiation]",
-    rsus="[radiation]",
-    rlds="[radiation]",
-    rlus="[radiation]",
-    sfcWind="[speed]",
-    pr="[precipitation]",
-)
-def potential_evapotranspiration(
-    tasmin: xr.DataArray | None = None,
-    tasmax: xr.DataArray | None = None,
-    tas: xr.DataArray | None = None,
-    lat: xr.DataArray | None = None,
-    hurs: xr.DataArray | None = None,
-    rsds: xr.DataArray | None = None,
-    rsus: xr.DataArray | None = None,
-    rlds: xr.DataArray | None = None,
-    rlus: xr.DataArray | None = None,
-    sfcWind: xr.DataArray | None = None,
-    pr: xr.DataArray | None = None,
-    method: str = "BR65",
-    peta: float = 0.00516409319477,
-    petb: float = 0.0874972822289,
-) -> xr.DataArray:
-    r"""
-    Potential evapotranspiration.
-
-    The potential for water evaporation from soil and transpiration by plants if the water supply is sufficient,
-    according to a given method.
-
-    Parameters
-    ----------
-    tasmin : xarray.DataArray, optional
-        Minimum daily Temperature.
-    tasmax : xarray.DataArray, optional
-        Maximum daily Temperature.
-    tas : xarray.DataArray, optional
-        Mean daily Temperature.
-    lat : xarray.DataArray, optional
-        Latitude.
-        If not provided, it is sought on `tasmin` or `tas` using cf-xarray accessors.
-    hurs : xarray.DataArray, optional
-        Relative Humidity.
-    rsds : xarray.DataArray, optional
-        Surface Downwelling Shortwave Radiation.
-    rsus : xarray.DataArray, optional
-        Surface Upwelling Shortwave Radiation.
-    rlds : xarray.DataArray, optional
-        Surface Downwelling Longwave Radiation.
-    rlus : xarray.DataArray, optional
-        Surface Upwelling Longwave Radiation.
-    sfcWind : xarray.DataArray, optional
-        Surface Wind Velocity (at 10 m).
-    pr : xarray.DataArray
-        Mean daily Precipitation Flux.
-    method : {"baierrobertson65", "BR65", "hargreaves85", "HG85", "thornthwaite48", "TW48", "mcguinnessbordne05", "MB05", "allen98", "FAO_PM98", "droogersallen02", "DA02"}
-        Which method to use, see Notes.
-    peta : float
-        Used only with method MB05 as :math:`a` for calculation of PET, see Notes section.
-        Default value resulted from calibration of PET over the UK.
-    petb : float
-        Used only with method MB05 as :math:`b` for calculation of PET, see Notes section.
-        Default value resulted from calibration of PET over the UK.
-
-    Returns
-    -------
-    xarray.DataArray
-        Potential Evapotranspiration.
-
-    Notes
-    -----
-    Available methods are:
-
-        - "baierrobertson65" or "BR65", based on :cite:t:`baier_estimation_1965`.
-          Requires tasmin and tasmax, daily [D] freq.
-
-        - "hargreaves85" or "HG85", based on :cite:t:`george_h_hargreaves_reference_1985`.
-          Requires tasmin and tasmax, daily [D] freq. (optional: tas can be given in addition of tasmin and tasmax).
-
-        - "mcguinnessbordne05" or "MB05", based on :cite:t:`tanguy_historical_2018`.
-          Requires tas, daily [D] freq, with latitudes 'lat'.
-
-        - "thornthwaite48" or "TW48", based on :cite:t:`thornthwaite_approach_1948`.
-          Requires tasmin and tasmax, monthly [MS] or daily [D] freq.
-          (optional: tas can be given instead of tasmin and tasmax).
-
-        - "allen98" or "FAO_PM98", based on :cite:t:`allen_crop_1998`. Modification of Penman-Monteith method.
-          Requires tasmin and tasmax, relative humidity, radiation flux and wind speed (10 m wind will be converted to 2 m).
-
-        - "droogersallen02" or "DA02", based on :cite:t:`droogers2002`.
-          Requires tasmin, tasmax and precipitation, monthly [MS] or daily [D] freq. (optional: tas can be given in addition of tasmin and tasmax).
-
-    The McGuinness-Bordne :cite:p:`mcguinness_comparison_1972` equation is:
-
-    .. math::
-
-       PET[mm day^{-1}] = a * \frac{S_0}{\lambda}T_a + b * \frac{S_0}{\lambda}
-
-    where :math:`a` and :math:`b` are empirical parameters; :math:`S_0` is the extraterrestrial radiation [MJ m-2 day-1],
-    assuming a solar constant of 1367 W m-2; :math:`\\lambda` is the latent heat of vaporisation [MJ kg-1]
-    and :math:`T_a` is the air temperature [°C]. The equation was originally derived for the USA,
-    with :math:`a=0.0147` and :math:`b=0.07353`. The default parameters used here are calibrated for the UK,
-    using the method described in :cite:t:`tanguy_historical_2018`.
-
-    Methods "BR65", "HG85", "MB05" and "DA02" use an approximation of the extraterrestrial radiation.
-    See :py:func:`~xclim.indices._helpers.extraterrestrial_solar_radiation`.
-
-    References
-    ----------
-    :cite:cts:`baier_estimation_1965,george_h_hargreaves_reference_1985,tanguy_historical_2018,thornthwaite_approach_1948,mcguinness_comparison_1972,allen_crop_1998,droogers2002`
-    """  # noqa: E501
-    # ^ Ignoring "line too long" as it comes from un-splittable constructs
-    if lat is None:
-        _lat = _gather_lat(tasmin if tas is None else tas)
-    else:
-        _lat = lat
-
-    pet: xr.DataArray
-    if method in ["baierrobertson65", "BR65"]:
-        _tasmin = convert_units_to(tasmin, "degF")
-        _tasmax = convert_units_to(tasmax, "degF")
-
-        re = extraterrestrial_solar_radiation(_tasmin.time, _lat, chunks=_tasmin.chunksizes)
-        re = convert_units_to(re, "cal cm-2 day-1")
-
-        # Baier et Robertson(1965) formula
-        pet = 0.094 * (-87.03 + 0.928 * _tasmax + 0.933 * (_tasmax - _tasmin) + 0.0486 * re)
-        pet = pet.clip(0)
-
-    elif method in ["hargreaves85", "HG85"]:
-        _tasmin = convert_units_to(tasmin, "degC")
-        _tasmax = convert_units_to(tasmax, "degC")
-        if tas is None:
-            _tas = (_tasmin + _tasmax) / 2
-        else:
-            _tas = convert_units_to(tas, "degC")
-
-        ra = extraterrestrial_solar_radiation(_tasmin.time, _lat, chunks=_tasmin.chunksizes)
-        ra = convert_units_to(ra, "MJ m-2 d-1")
-
-        # Is used to convert the radiation to evaporation equivalents in mm (kg/MJ)
-        ra = ra * 0.408
-
-        # Hargreaves and Samani (1985) formula
-        pet = 0.0023 * ra * (_tas + 17.8) * (_tasmax - _tasmin) ** 0.5
-        pet = pet.clip(0)
-
-    elif method in ["droogersallen02", "DA02"]:
-        _tasmin = convert_units_to(tasmin, "degC")
-        _tasmax = convert_units_to(tasmax, "degC")
-        _pr = convert_units_to(pr, "mm/month", context="hydro")
-        if tas is None:
-            _tas = (_tasmin + _tasmax) / 2
-        else:
-            _tas = convert_units_to(tas, "degC")
-
-        _tasmin = _tasmin.resample(time="MS").mean()
-        _tasmax = _tasmax.resample(time="MS").mean()
-        _tas = _tas.resample(time="MS").mean()
-        _pr = _pr.resample(time="MS").mean()
-
-        # Monthly accumulated radiation
-        time_d = _get_D_from_M(_tasmin.time)
-        ra = extraterrestrial_solar_radiation(time_d, _lat)
-        ra = convert_units_to(ra, "MJ m-2 d-1")
-        ra = ra.resample(time="MS").sum()
-        # Is used to convert the radiation to evaporation equivalents in mm (kg/MJ)
-        ra = ra * 0.408
-
-        tr = _tasmax - _tasmin
-        tr = tr.where(tr > 0, 0)
-
-        # Droogers and Allen (2002) formula
-        ab = tr - 0.0123 * _pr
-        pet = 0.0013 * ra * (_tas + 17.0) * ab**0.76
-        pet = xr.where(np.isnan(ab**0.76), 0, pet)
-        pet = pet.clip(0)  # mm/month
-
-    elif method in ["mcguinnessbordne05", "MB05"]:
-        if tas is None:
-            _tasmin = convert_units_to(tasmin, "degC")
-            _tasmax = convert_units_to(tasmax, "degC")
-            _tas: xr.DataArray = (_tasmin + _tasmax) / 2
-            _tas = _tas.assign_attrs(units="degC")
-        else:
-            _tas = convert_units_to(tas, "degC")
-
-        tasK = convert_units_to(_tas, "K")
-
-        ext_rad = extraterrestrial_solar_radiation(_tas.time, _lat, solar_constant="1367 W m-2", chunks=_tas.chunksizes)
-        latentH = 4185.5 * (751.78 - 0.5655 * tasK)
-        radDIVlat = ext_rad / latentH
-
-        # parameters from calibration provided by Dr Maliko Tanguy @ CEH
-        # (calibrated for PET over the UK)
-        a = peta
-        b = petb
-
-        pet = radDIVlat * a * _tas + radDIVlat * b
-
-    elif method in ["thornthwaite48", "TW48"]:
-        if tas is None:
-            _tasmin = convert_units_to(tasmin, "degC")
-            _tasmax = convert_units_to(tasmax, "degC")
-            _tas = (_tasmin + _tasmax) / 2
-        else:
-            _tas = convert_units_to(tas, "degC")
-        _tas = _tas.clip(0)
-        _tas = _tas.resample(time="MS").mean(dim="time")
-
-        # Thornthwaite measures half-days
-        time_d = _get_D_from_M(_tas.time)
-        dl = day_lengths(time_d, _lat) / 12
-        dl_m = dl.resample(time="MS").mean(dim="time")
-
-        # annual heat index
-        id_m = (_tas / 5) ** 1.514
-        id_y = id_m.resample(time="YS").sum(dim="time")
-
-        tas_idy_a = []
-        for base_time, indexes in _tas.resample(time="YS").groups.items():
-            tas_y = _tas.isel(time=indexes)
-            id_v = id_y.sel(time=base_time)
-            a = 6.75e-7 * id_v**3 - 7.71e-5 * id_v**2 + 0.01791 * id_v + 0.49239
-
-            frac = (10 * tas_y / id_v) ** a
-            tas_idy_a.append(frac)
-
-        tas_idy_a = xr.concat(tas_idy_a, dim="time")
-
-        # Thornthwaite(1948) formula
-        pet = 1.6 * dl_m * tas_idy_a  # cm/month
-        pet = 10 * pet  # mm/month
-
-    elif method in ["allen98", "FAO_PM98"]:
-        _tasmax = convert_units_to(tasmax, "degC")
-        _tasmin = convert_units_to(tasmin, "degC")
-        _hurs = convert_units_to(hurs, "1")
-        if sfcWind is None:
-            raise ValueError("Wind speed is required for Allen98 method.")
-
-        # wind speed at two meters
-        wa2 = wind_speed_height_conversion(sfcWind, h_source="10 m", h_target="2 m")
-        wa2 = convert_units_to(wa2, "m s-1")
-
-        with xr.set_options(keep_attrs=True):
-            # mean temperature [degC]
-            tas_m = (_tasmax + _tasmin) / 2
-            # mean saturation vapour pressure [kPa]
-            es = (1 / 2) * (saturation_vapor_pressure(_tasmax) + saturation_vapor_pressure(_tasmin))
-            es = convert_units_to(es, "kPa")
-            # mean actual vapour pressure [kPa]
-            ea = es * _hurs
-
-            # slope of saturation vapour pressure curve  [kPa degC-1]
-            delta = (4098 * es / (tas_m + 237.3) ** 2).assign_attrs(units="kPa degC-1")
-            # net radiation
-            Rn = convert_units_to(rsds - rsus - (rlus - rlds), "MJ m-2 d-1")
-
-            P = 101.325  # Atmospheric pressure [kPa]
-            gamma = 0.665e-03 * P  # psychrometric const = C_p*P/(eps*lam) [kPa degC-1]
-
-            pet = fao_allen98(Rn, tas_m, wa2, es, ea, delta, f"{gamma} kPa degC")
-
-    else:
-        raise NotImplementedError(f"'{method}' method is not implemented.")
-
-    pet = pet.assign_attrs(units="mm")
-    rate = amount2rate(pet, out_units="mm/d")
-    out: xr.DataArray = convert_units_to(rate, "kg m-2 s-1", context="hydro")
-    return out
-
-
-@vectorize
-def _utci(tas, sfcWind, dt, wvp):
-    """Return the empirical polynomial function for UTCI. See :py:func:`universal_thermal_climate_index`."""
-    # Taken directly from the original Fortran code by Peter Bröde.
-    # http://www.utci.org/public/UTCI%20Program%20Code/UTCI_a002.f90
-    # tas -> Ta (surface temperature, °C)
-    # sfcWind -> va (surface wind speed, m/s)
-    # dt -> D_Tmrt (tas - t_mrt, K)
-    # wvp -> Pa (water vapour partial pressure, kPa)
-    return (
-        tas
-        + 6.07562052e-1
-        + -2.27712343e-2 * tas
-        + 8.06470249e-4 * tas * tas
-        + -1.54271372e-4 * tas * tas * tas
-        + -3.24651735e-6 * tas * tas * tas * tas
-        + 7.32602852e-8 * tas * tas * tas * tas * tas
-        + 1.35959073e-9 * tas * tas * tas * tas * tas * tas
-        + -2.25836520e0 * sfcWind
-        + 8.80326035e-2 * tas * sfcWind
-        + 2.16844454e-3 * tas * tas * sfcWind
-        + -1.53347087e-5 * tas * tas * tas * sfcWind
-        + -5.72983704e-7 * tas * tas * tas * tas * sfcWind
-        + -2.55090145e-9 * tas * tas * tas * tas * tas * sfcWind
-        + -7.51269505e-1 * sfcWind * sfcWind
-        + -4.08350271e-3 * tas * sfcWind * sfcWind
-        + -5.21670675e-5 * tas * tas * sfcWind * sfcWind
-        + 1.94544667e-6 * tas * tas * tas * sfcWind * sfcWind
-        + 1.14099531e-8 * tas * tas * tas * tas * sfcWind * sfcWind
-        + 1.58137256e-1 * sfcWind * sfcWind * sfcWind
-        + -6.57263143e-5 * tas * sfcWind * sfcWind * sfcWind
-        + 2.22697524e-7 * tas * tas * sfcWind * sfcWind * sfcWind
-        + -4.16117031e-8 * tas * tas * tas * sfcWind * sfcWind * sfcWind
-        + -1.27762753e-2 * sfcWind * sfcWind * sfcWind * sfcWind
-        + 9.66891875e-6 * tas * sfcWind * sfcWind * sfcWind * sfcWind
-        + 2.52785852e-9 * tas * tas * sfcWind * sfcWind * sfcWind * sfcWind
-        + 4.56306672e-4 * sfcWind * sfcWind * sfcWind * sfcWind * sfcWind
-        + -1.74202546e-7 * tas * sfcWind * sfcWind * sfcWind * sfcWind * sfcWind
-        + -5.91491269e-6 * sfcWind * sfcWind * sfcWind * sfcWind * sfcWind * sfcWind
-        + 3.98374029e-1 * dt
-        + 1.83945314e-4 * tas * dt
-        + -1.73754510e-4 * tas * tas * dt
-        + -7.60781159e-7 * tas * tas * tas * dt
-        + 3.77830287e-8 * tas * tas * tas * tas * dt
-        + 5.43079673e-10 * tas * tas * tas * tas * tas * dt
-        + -2.00518269e-2 * sfcWind * dt
-        + 8.92859837e-4 * tas * sfcWind * dt
-        + 3.45433048e-6 * tas * tas * sfcWind * dt
-        + -3.77925774e-7 * tas * tas * tas * sfcWind * dt
-        + -1.69699377e-9 * tas * tas * tas * tas * sfcWind * dt
-        + 1.69992415e-4 * sfcWind * sfcWind * dt
-        + -4.99204314e-5 * tas * sfcWind * sfcWind * dt
-        + 2.47417178e-7 * tas * tas * sfcWind * sfcWind * dt
-        + 1.07596466e-8 * tas * tas * tas * sfcWind * sfcWind * dt
-        + 8.49242932e-5 * sfcWind * sfcWind * sfcWind * dt
-        + 1.35191328e-6 * tas * sfcWind * sfcWind * sfcWind * dt
-        + -6.21531254e-9 * tas * tas * sfcWind * sfcWind * sfcWind * dt
-        + -4.99410301e-6 * sfcWind * sfcWind * sfcWind * sfcWind * dt
-        + -1.89489258e-8 * tas * sfcWind * sfcWind * sfcWind * sfcWind * dt
-        + 8.15300114e-8 * sfcWind * sfcWind * sfcWind * sfcWind * sfcWind * dt
-        + 7.55043090e-4 * dt * dt
-        + -5.65095215e-5 * tas * dt * dt
-        + -4.52166564e-7 * tas * tas * dt * dt
-        + 2.46688878e-8 * tas * tas * tas * dt * dt
-        + 2.42674348e-10 * tas * tas * tas * tas * dt * dt
-        + 1.54547250e-4 * sfcWind * dt * dt
-        + 5.24110970e-6 * tas * sfcWind * dt * dt
-        + -8.75874982e-8 * tas * tas * sfcWind * dt * dt
-        + -1.50743064e-9 * tas * tas * tas * sfcWind * dt * dt
-        + -1.56236307e-5 * sfcWind * sfcWind * dt * dt
-        + -1.33895614e-7 * tas * sfcWind * sfcWind * dt * dt
-        + 2.49709824e-9 * tas * tas * sfcWind * sfcWind * dt * dt
-        + 6.51711721e-7 * sfcWind * sfcWind * sfcWind * dt * dt
-        + 1.94960053e-9 * tas * sfcWind * sfcWind * sfcWind * dt * dt
-        + -1.00361113e-8 * sfcWind * sfcWind * sfcWind * sfcWind * dt * dt
-        + -1.21206673e-5 * dt * dt * dt
-        + -2.18203660e-7 * tas * dt * dt * dt
-        + 7.51269482e-9 * tas * tas * dt * dt * dt
-        + 9.79063848e-11 * tas * tas * tas * dt * dt * dt
-        + 1.25006734e-6 * sfcWind * dt * dt * dt
-        + -1.81584736e-9 * tas * sfcWind * dt * dt * dt
-        + -3.52197671e-10 * tas * tas * sfcWind * dt * dt * dt
-        + -3.36514630e-8 * sfcWind * sfcWind * dt * dt * dt
-        + 1.35908359e-10 * tas * sfcWind * sfcWind * dt * dt * dt
-        + 4.17032620e-10 * sfcWind * sfcWind * sfcWind * dt * dt * dt
-        + -1.30369025e-9 * dt * dt * dt * dt
-        + 4.13908461e-10 * tas * dt * dt * dt * dt
-        + 9.22652254e-12 * tas * tas * dt * dt * dt * dt
-        + -5.08220384e-9 * sfcWind * dt * dt * dt * dt
-        + -2.24730961e-11 * tas * sfcWind * dt * dt * dt * dt
-        + 1.17139133e-10 * sfcWind * sfcWind * dt * dt * dt * dt
-        + 6.62154879e-10 * dt * dt * dt * dt * dt
-        + 4.03863260e-13 * tas * dt * dt * dt * dt * dt
-        + 1.95087203e-12 * sfcWind * dt * dt * dt * dt * dt
-        + -4.73602469e-12 * dt * dt * dt * dt * dt * dt
-        + 5.12733497e0 * wvp
-        + -3.12788561e-1 * tas * wvp
-        + -1.96701861e-2 * tas * tas * wvp
-        + 9.99690870e-4 * tas * tas * tas * wvp
-        + 9.51738512e-6 * tas * tas * tas * tas * wvp
-        + -4.66426341e-7 * tas * tas * tas * tas * tas * wvp
-        + 5.48050612e-1 * sfcWind * wvp
-        + -3.30552823e-3 * tas * sfcWind * wvp
-        + -1.64119440e-3 * tas * tas * sfcWind * wvp
-        + -5.16670694e-6 * tas * tas * tas * sfcWind * wvp
-        + 9.52692432e-7 * tas * tas * tas * tas * sfcWind * wvp
-        + -4.29223622e-2 * sfcWind * sfcWind * wvp
-        + 5.00845667e-3 * tas * sfcWind * sfcWind * wvp
-        + 1.00601257e-6 * tas * tas * sfcWind * sfcWind * wvp
-        + -1.81748644e-6 * tas * tas * tas * sfcWind * sfcWind * wvp
-        + -1.25813502e-3 * sfcWind * sfcWind * sfcWind * wvp
-        + -1.79330391e-4 * tas * sfcWind * sfcWind * sfcWind * wvp
-        + 2.34994441e-6 * tas * tas * sfcWind * sfcWind * sfcWind * wvp
-        + 1.29735808e-4 * sfcWind * sfcWind * sfcWind * sfcWind * wvp
-        + 1.29064870e-6 * tas * sfcWind * sfcWind * sfcWind * sfcWind * wvp
-        + -2.28558686e-6 * sfcWind * sfcWind * sfcWind * sfcWind * sfcWind * wvp
-        + -3.69476348e-2 * dt * wvp
-        + 1.62325322e-3 * tas * dt * wvp
-        + -3.14279680e-5 * tas * tas * dt * wvp
-        + 2.59835559e-6 * tas * tas * tas * dt * wvp
-        + -4.77136523e-8 * tas * tas * tas * tas * dt * wvp
-        + 8.64203390e-3 * sfcWind * dt * wvp
-        + -6.87405181e-4 * tas * sfcWind * dt * wvp
-        + -9.13863872e-6 * tas * tas * sfcWind * dt * wvp
-        + 5.15916806e-7 * tas * tas * tas * sfcWind * dt * wvp
-        + -3.59217476e-5 * sfcWind * sfcWind * dt * wvp
-        + 3.28696511e-5 * tas * sfcWind * sfcWind * dt * wvp
-        + -7.10542454e-7 * tas * tas * sfcWind * sfcWind * dt * wvp
-        + -1.24382300e-5 * sfcWind * sfcWind * sfcWind * dt * wvp
-        + -7.38584400e-9 * tas * sfcWind * sfcWind * sfcWind * dt * wvp
-        + 2.20609296e-7 * sfcWind * sfcWind * sfcWind * sfcWind * dt * wvp
-        + -7.32469180e-4 * dt * dt * wvp
-        + -1.87381964e-5 * tas * dt * dt * wvp
-        + 4.80925239e-6 * tas * tas * dt * dt * wvp
-        + -8.75492040e-8 * tas * tas * tas * dt * dt * wvp
-        + 2.77862930e-5 * sfcWind * dt * dt * wvp
-        + -5.06004592e-6 * tas * sfcWind * dt * dt * wvp
-        + 1.14325367e-7 * tas * tas * sfcWind * dt * dt * wvp
-        + 2.53016723e-6 * sfcWind * sfcWind * dt * dt * wvp
-        + -1.72857035e-8 * tas * sfcWind * sfcWind * dt * dt * wvp
-        + -3.95079398e-8 * sfcWind * sfcWind * sfcWind * dt * dt * wvp
-        + -3.59413173e-7 * dt * dt * dt * wvp
-        + 7.04388046e-7 * tas * dt * dt * dt * wvp
-        + -1.89309167e-8 * tas * tas * dt * dt * dt * wvp
-        + -4.79768731e-7 * sfcWind * dt * dt * dt * wvp
-        + 7.96079978e-9 * tas * sfcWind * dt * dt * dt * wvp
-        + 1.62897058e-9 * sfcWind * sfcWind * dt * dt * dt * wvp
-        + 3.94367674e-8 * dt * dt * dt * dt * wvp
-        + -1.18566247e-9 * tas * dt * dt * dt * dt * wvp
-        + 3.34678041e-10 * sfcWind * dt * dt * dt * dt * wvp
-        + -1.15606447e-10 * dt * dt * dt * dt * dt * wvp
-        + -2.80626406e0 * wvp * wvp
-        + 5.48712484e-1 * tas * wvp * wvp
-        + -3.99428410e-3 * tas * tas * wvp * wvp
-        + -9.54009191e-4 * tas * tas * tas * wvp * wvp
-        + 1.93090978e-5 * tas * tas * tas * tas * wvp * wvp
-        + -3.08806365e-1 * sfcWind * wvp * wvp
-        + 1.16952364e-2 * tas * sfcWind * wvp * wvp
-        + 4.95271903e-4 * tas * tas * sfcWind * wvp * wvp
-        + -1.90710882e-5 * tas * tas * tas * sfcWind * wvp * wvp
-        + 2.10787756e-3 * sfcWind * sfcWind * wvp * wvp
-        + -6.98445738e-4 * tas * sfcWind * sfcWind * wvp * wvp
-        + 2.30109073e-5 * tas * tas * sfcWind * sfcWind * wvp * wvp
-        + 4.17856590e-4 * sfcWind * sfcWind * sfcWind * wvp * wvp
-        + -1.27043871e-5 * tas * sfcWind * sfcWind * sfcWind * wvp * wvp
-        + -3.04620472e-6 * sfcWind * sfcWind * sfcWind * sfcWind * wvp * wvp
-        + 5.14507424e-2 * dt * wvp * wvp
-        + -4.32510997e-3 * tas * dt * wvp * wvp
-        + 8.99281156e-5 * tas * tas * dt * wvp * wvp
-        + -7.14663943e-7 * tas * tas * tas * dt * wvp * wvp
-        + -2.66016305e-4 * sfcWind * dt * wvp * wvp
-        + 2.63789586e-4 * tas * sfcWind * dt * wvp * wvp
-        + -7.01199003e-6 * tas * tas * sfcWind * dt * wvp * wvp
-        + -1.06823306e-4 * sfcWind * sfcWind * dt * wvp * wvp
-        + 3.61341136e-6 * tas * sfcWind * sfcWind * dt * wvp * wvp
-        + 2.29748967e-7 * sfcWind * sfcWind * sfcWind * dt * wvp * wvp
-        + 3.04788893e-4 * dt * dt * wvp * wvp
-        + -6.42070836e-5 * tas * dt * dt * wvp * wvp
-        + 1.16257971e-6 * tas * tas * dt * dt * wvp * wvp
-        + 7.68023384e-6 * sfcWind * dt * dt * wvp * wvp
-        + -5.47446896e-7 * tas * sfcWind * dt * dt * wvp * wvp
-        + -3.59937910e-8 * sfcWind * sfcWind * dt * dt * wvp * wvp
-        + -4.36497725e-6 * dt * dt * dt * wvp * wvp
-        + 1.68737969e-7 * tas * dt * dt * dt * wvp * wvp
-        + 2.67489271e-8 * sfcWind * dt * dt * dt * wvp * wvp
-        + 3.23926897e-9 * dt * dt * dt * dt * wvp * wvp
-        + -3.53874123e-2 * wvp * wvp * wvp
-        + -2.21201190e-1 * tas * wvp * wvp * wvp
-        + 1.55126038e-2 * tas * tas * wvp * wvp * wvp
-        + -2.63917279e-4 * tas * tas * tas * wvp * wvp * wvp
-        + 4.53433455e-2 * sfcWind * wvp * wvp * wvp
-        + -4.32943862e-3 * tas * sfcWind * wvp * wvp * wvp
-        + 1.45389826e-4 * tas * tas * sfcWind * wvp * wvp * wvp
-        + 2.17508610e-4 * sfcWind * sfcWind * wvp * wvp * wvp
-        + -6.66724702e-5 * tas * sfcWind * sfcWind * wvp * wvp * wvp
-        + 3.33217140e-5 * sfcWind * sfcWind * sfcWind * wvp * wvp * wvp
-        + -2.26921615e-3 * dt * wvp * wvp * wvp
-        + 3.80261982e-4 * tas * dt * wvp * wvp * wvp
-        + -5.45314314e-9 * tas * tas * dt * wvp * wvp * wvp
-        + -7.96355448e-4 * sfcWind * dt * wvp * wvp * wvp
-        + 2.53458034e-5 * tas * sfcWind * dt * wvp * wvp * wvp
-        + -6.31223658e-6 * sfcWind * sfcWind * dt * wvp * wvp * wvp
-        + 3.02122035e-4 * dt * dt * wvp * wvp * wvp
-        + -4.77403547e-6 * tas * dt * dt * wvp * wvp * wvp
-        + 1.73825715e-6 * sfcWind * dt * dt * wvp * wvp * wvp
-        + -4.09087898e-7 * dt * dt * dt * wvp * wvp * wvp
-        + 6.14155345e-1 * wvp * wvp * wvp * wvp
-        + -6.16755931e-2 * tas * wvp * wvp * wvp * wvp
-        + 1.33374846e-3 * tas * tas * wvp * wvp * wvp * wvp
-        + 3.55375387e-3 * sfcWind * wvp * wvp * wvp * wvp
-        + -5.13027851e-4 * tas * sfcWind * wvp * wvp * wvp * wvp
-        + 1.02449757e-4 * sfcWind * sfcWind * wvp * wvp * wvp * wvp
-        + -1.48526421e-3 * dt * wvp * wvp * wvp * wvp
-        + -4.11469183e-5 * tas * dt * wvp * wvp * wvp * wvp
-        + -6.80434415e-6 * sfcWind * dt * wvp * wvp * wvp * wvp
-        + -9.77675906e-6 * dt * dt * wvp * wvp * wvp * wvp
-        + 8.82773108e-2 * wvp * wvp * wvp * wvp * wvp
-        + -3.01859306e-3 * tas * wvp * wvp * wvp * wvp * wvp
-        + 1.04452989e-3 * sfcWind * wvp * wvp * wvp * wvp * wvp
-        + 2.47090539e-4 * dt * wvp * wvp * wvp * wvp * wvp
-        + 1.48348065e-3 * wvp * wvp * wvp * wvp * wvp * wvp
-    )
-
-
-@declare_units(
-    tas="[temperature]",
-    hurs="[]",
-    sfcWind="[speed]",
-    mrt="[temperature]",
-    rsds="[radiation]",
-    rsus="[radiation]",
-    rlds="[radiation]",
-    rlus="[radiation]",
-)
-def universal_thermal_climate_index(
-    tas: xr.DataArray,
-    hurs: xr.DataArray,
-    sfcWind: xr.DataArray,
-    mrt: xr.DataArray | None = None,
-    rsds: xr.DataArray | None = None,
-    rsus: xr.DataArray | None = None,
-    rlds: xr.DataArray | None = None,
-    rlus: xr.DataArray | None = None,
-    stat: str = "sunlit",
-    mask_invalid: bool = True,
-    wind_cap_min: bool = False,
-) -> xr.DataArray:
-    r"""
-    Universal thermal climate index (UTCI).
-
-    The UTCI is the equivalent temperature for the environment derived from a
-    reference environment and is used to evaluate heat stress in outdoor spaces.
-
-    Parameters
-    ----------
-    tas : xarray.DataArray
-        Mean Temperature.
-    hurs : xarray.DataArray
-        Relative Humidity.
-    sfcWind : xarray.DataArray
-        Wind Velocity.
-    mrt : xarray.DataArray, optional
-        Mean Radiant Temperature.
-    rsds : xr.DataArray, optional
-        Surface Downwelling Shortwave Radiation.
-        This is necessary if `mrt` is not `None`.
-    rsus : xr.DataArray, optional
-        Surface Upwelling Shortwave Radiation.
-        This is necessary if `mrt` is not `None`.
-    rlds : xr.DataArray, optional
-        Surface Downwelling Longwave Radiation.
-        This is necessary if `mrt` is not `None`.
-    rlus : xr.DataArray, optional
-        Surface Upwelling Longwave Radiation.
-        This is necessary if `mrt` is not `None`.
-    stat : {'instant', 'sunlit'}
-        Which statistic to apply.
-        If "instant", the instantaneous cosine of the solar zenith angle is calculated.
-        If "sunlit", the cosine of the solar zenith angle is calculated during the sunlit period of each interval.
-        This is necessary if `mrt` is not `None`.
-    mask_invalid : bool
-        If True (default), UTCI values are NaN where any of the inputs are outside their validity ranges:
-        - -50°C < tas < 50°C.
-        - -30°C < tas - mrt < 30°C.
-        - 0.5 m/s < sfcWind < 17.0 m/s.
-    wind_cap_min : bool
-        If True, wind velocities are capped to a minimum of 0.5 m/s following :cite:t:`brode_utci_2012`
-        usage guidelines. This ensures UTCI calculation for low winds. Default value False.
-
-    Returns
-    -------
-    xarray.DataArray
-        Universal Thermal Climate Index.
-
-    Notes
-    -----
-    The calculation uses water vapour partial pressure, which is derived from relative
-    humidity and saturation vapour pressure computed according to the ITS-90 equation.
-
-    This code was inspired by the `pythermalcomfort` and `thermofeel` packages.
-
-    For more information: https://www.utci.org/
-
-    References
-    ----------
-    :cite:cts:`brode_utci_2009,brode_utci_2012,blazejczyk_introduction_2013`
-    """
-    e_sat = saturation_vapor_pressure(tas=tas, method="its90")
-    tas = convert_units_to(tas, "degC")
-    sfcWind = convert_units_to(sfcWind, "m/s")
-    if wind_cap_min:
-        sfcWind = sfcWind.clip(0.5, None)
-    if mrt is None:
-        mrt = mean_radiant_temperature(rsds=rsds, rsus=rsus, rlds=rlds, rlus=rlus, stat=stat)
-    mrt = convert_units_to(mrt, "degC")
-    delta = mrt - tas
-    pa = convert_units_to(e_sat, "kPa") * convert_units_to(hurs, "1")
-
-    utci: xr.DataArray = xr.apply_ufunc(
-        _utci,
-        tas,
-        sfcWind,
-        delta,
-        pa,
-        input_core_dims=[[], [], [], []],
-        dask="parallelized",
-        output_dtypes=[tas.dtype],
-    )
-
-    utci = utci.assign_attrs({"units": "degC"})
-    if mask_invalid:
-        utci = utci.where(
-            (-50.0 < tas) & (tas < 50.0) & (-30 < delta) & (delta < 30) & (0.5 <= sfcWind) & (sfcWind < 17.0)
-        )
-    return utci
-
-
-def _fdir_ratio(
-    dates: xr.DataArray,
-    csza: xr.DataArray,
-    rsds: xr.DataArray,
-) -> xr.DataArray:
-    r"""
-    Return ratio of direct solar radiation.
-
-    The ratio of direct solar radiation is the fraction of the total horizontal solar irradiance
-    due to the direct beam of the sun.
-
-    Parameters
-    ----------
-    dates : xr.DataArray
-        Series of dates and time of day.
-    csza : xr.DataArray
-        Cosine of the solar zenith angle during the sunlit period of each interval or at an instant.
-    rsds : xr.DataArray
-        Surface Downwelling Shortwave Radiation.
-
-    Returns
-    -------
-    xarray.DataArray, [dimensionless]
-        Ratio of direct solar radiation.
-
-    Notes
-    -----
-    This code was inspired by the `PyWBGT` package.
-
-    References
-    ----------
-    :cite:cts:`liljegren_modeling_2008,kong_explicit_2022`
-    """
-    d = distance_from_sun(dates)
-    s_star = rsds * ((1367 * csza * (d ** (-2))) ** (-1))
-    s_star = xr.where(s_star > 0.85, 0.85, s_star)
-    fdir_ratio = np.exp(3 - 1.34 * s_star - 1.65 * (s_star ** (-1)))
-    fdir_ratio = xr.where(fdir_ratio > 0.9, 0.9, fdir_ratio)
-    return xr.where(
-        (fdir_ratio <= 0) | (csza <= np.cos(89.5 / 180 * np.pi)) | (rsds <= 0),
-        0,
-        fdir_ratio,
-    )
-
-
-@declare_units(rsds="[radiation]", rsus="[radiation]", rlds="[radiation]", rlus="[radiation]")
-def mean_radiant_temperature(
-    rsds: xr.DataArray,
-    rsus: xr.DataArray,
-    rlds: xr.DataArray,
-    rlus: xr.DataArray,
-    stat: str = "sunlit",
-) -> xr.DataArray:
-    r"""
-    Mean radiant temperature.
-
-    The mean radiant temperature is the incidence of radiation on the body from all directions.
-
-    Parameters
-    ----------
-    rsds : xr.DataArray
-       Surface Downwelling Shortwave Radiation.
-    rsus : xr.DataArray
-        Surface Upwelling Shortwave Radiation.
-    rlds : xr.DataArray
-        Surface Downwelling Longwave Radiation.
-    rlus : xr.DataArray
-        Surface Upwelling Longwave Radiation.
-    stat : {'instant', 'sunlit'}
-        Which statistic to apply. If "instant", the instantaneous cosine of the solar zenith angle is calculated.
-        If "sunlit", the cosine of the solar zenith angle is calculated during the sunlit period of each interval.
-
-    Returns
-    -------
-    xarray.DataArray, [K]
-        Mean Radiant Temperature.
-
-    Warnings
-    --------
-    There are some issues in the calculation of `mrt` in extreme polar regions.
-
-    Notes
-    -----
-    This code was inspired by the `thermofeel` package :cite:p:`brimicombe_thermofeel_2021`.
-
-    References
-    ----------
-    :cite:cts:`di_napoli_mean_2020`
-    """
-    rsds = convert_units_to(rsds, "W m-2")
-    rsus = convert_units_to(rsus, "W m-2")
-    rlds = convert_units_to(rlds, "W m-2")
-    rlus = convert_units_to(rlus, "W m-2")
-
-    dates = rsds.time
-    lat = _gather_lat(rsds)
-    lon = _gather_lon(rsds)
-    dec = solar_declination(dates)
-
-    if stat == "sunlit":
-        csza = cosine_of_solar_zenith_angle(
-            dates,
-            dec,
-            lat,
-            lon=lon,
-            stat="average",
-            sunlit=True,
-            chunks=rsds.chunksizes,
-        )
-    elif stat == "instant":
-        tc = time_correction_for_solar_angle(dates)
-        csza = cosine_of_solar_zenith_angle(
-            dates,
-            dec,
-            lat,
-            lon=lon,
-            time_correction=tc,
-            stat="instant",
-            chunks=rsds.chunksizes,
-        )
-    else:
-        raise NotImplementedError("Argument 'stat' must be one of 'instant' or 'sunlit'.")
-
-    fdir_ratio = _fdir_ratio(dates, csza, rsds)
-
-    rsds_direct = fdir_ratio * rsds
-    rsds_diffuse = rsds - rsds_direct
-
-    gamma = np.arcsin(csza)
-    fp = 0.308 * np.cos(gamma * 0.988 - (gamma**2 / 50000))
-    i_star = xr.where(csza > 0.001, rsds_direct / csza, 0)
-
-    mrt = cast(
-        xr.DataArray,
-        np.power(
-            (
-                (1 / 5.67e-8)  # Stefan-Boltzmann constant
-                * (0.5 * rlds + 0.5 * rlus + (0.7 / 0.97) * (0.5 * rsds_diffuse + 0.5 * rsus + fp * i_star))
-            ),
-            0.25,
-        ),
-    )
-    mrt = mrt.assign_attrs({"units": "K"})
-    return mrt
-
-
-@declare_units(wind_speed="[speed]", h="[length]", h_r="[length]")
-def wind_profile(
-    wind_speed: xr.DataArray,
-    h: Quantified,
-    h_r: Quantified,
-    method: str = "power_law",
-    **kwds,
-) -> xr.DataArray:
-    r"""
-    Wind speed at a given height estimated from the wind speed at a reference height.
-
-    Estimate the wind speed based on a power law profile relating wind speed to height above the surface.
-
-    Parameters
-    ----------
-    wind_speed : xarray.DataArray
-        Wind Speed at the reference height.
-    h : Quantified
-        Height at which to compute the Wind Speed.
-    h_r : Quantified
-        Reference height.
-    method : {"power_law"}
-        Method to use. Currently only "power_law" is implemented.
-    **kwds : dict
-        Additional keyword arguments to pass to the method.For power_law, this is alpha, which takes a default value
-        of 1/7, but is highly variable based on topography, surface cover and atmospheric stability.
-
-    Returns
-    -------
-    xarray.DataArray
-        Wind Speed at the desired height.
-
-    Notes
-    -----
-    The power law profile is given by:
-
-    .. math::
-
-       v = v_r \left( \frac{h}{h_r} \right)^{\alpha},
-
-    where :math:`v_r` is the wind speed at the reference height, :math:`h` is the height at which the wind speed is
-    desired, and :math:`h_r` is the reference height.
-    """
-    # Convert units to meters
-    h = convert_units_to(h, "m")
-    h_r = convert_units_to(h_r, "m")
-
-    if method == "power_law":
-        alpha = kwds.pop("alpha", 1 / 7)
-        out: xr.DataArray = wind_speed * (h / h_r) ** alpha
-        out = out.assign_attrs(units=wind_speed.attrs["units"])
-        return out
-    raise NotImplementedError(f"Method {method} not implemented.")
-
-
-@declare_units(
-    wind_speed="[speed]",
-    air_density="[air_density]",
-    cut_in="[speed]",
-    rated="[speed]",
-    cut_out="[speed]",
-)
-def wind_power_potential(
-    wind_speed: xr.DataArray,
-    air_density: xr.DataArray | None = None,
-    cut_in: Quantified = "3.5 m/s",
-    rated: Quantified = "13 m/s",
-    cut_out: Quantified = "25 m/s",
-) -> xr.DataArray:
-    r"""
-    Wind power potential estimated from an idealized wind power production factor.
-
-    The actual power production of a wind farm can be estimated by multiplying its nominal (nameplate) capacity by the
-    wind power potential, which depends on wind speed at the hub height, the turbine specifications and air density.
-
-    Parameters
-    ----------
-    wind_speed : xarray.DataArray
-        Wind Speed at the hub height.
-        Use the `wind_profile` function to estimate from the surface wind speed.
-    air_density : xarray.DataArray
-        Air Density at the hub height. Defaults to 1.225 kg/m³.
-        This is worth changing if applying in cold or mountainous regions with non-standard air density.
-    cut_in : Quantified
-        Cut-in wind speed. Default is 3.5 m/s.
-    rated : Quantified
-        Rated wind speed. Default is 13 m/s.
-    cut_out : Quantified
-        Cut-out wind speed. Default is 25 m/s.
-
-    Returns
-    -------
-    xr.DataArray
-        The power production factor. Multiply by the nominal capacity to get the actual power production.
-
-    See Also
-    --------
-    wind_profile : Estimate wind speed at the hub height from the surface wind speed.
-
-    Notes
-    -----
-    This estimate of wind power production is based on an idealized power curve with four wind regimes specified
-    by the cut-in wind speed (:math:`u_i`), the rated speed (:math:`u_r`) and the cut-out speed (:math:`u_o`).
-    Power production is zero for wind speeds below the cut-in speed, increases cubically between the cut-in
-    and rated speed, is constant between the rated and cut-out speed, and is zero for wind speeds above the cut-out
-    speed to avoid damage to the turbine :cite:p:`tobin_2018`:
-
-    .. math::
-
-       \begin{cases}
-       0,  &  v < u_i \\
-       (v^3 - u_i^3) / (u_r^3 - u_i^3),  & u_i ≤ v < u_r \\
-       1, & u_r ≤ v < u_o \\
-       0, & v ≥ u_o
-       \end{cases}
-
-    For non-standard air density (:math:`\rho`), the wind speed is scaled using
-    :math:`v_n = v \left( \frac{\rho}{\rho_0} \right)^{1/3}`.
-
-    The temporal resolution of wind time series has a significant influence on the results: mean daily wind
-    speeds yield lower values than hourly wind speeds. Note however that percent changes in the wind power potential
-    climate projections are similar across resolutions :cite:p:`chen_2020`.
-
-    To compute the power production, multiply the power production factor by the nominal
-    turbine capacity (e.g. 100), set the units attribute (e.g. "MW"), resample and sum with
-    `xclim.indices.generic.select_resample_op(power, op="sum", freq="D")`, then convert to
-    the desired units (e.g. "MWh") using `xclim.core.units.convert_units_to`.
-
-    References
-    ----------
-    :cite:cts:`chen_2020,tobin_2018`.
-    """
-    # Convert units
-    cut_in = convert_units_to(cut_in, wind_speed)
-    rated = convert_units_to(rated, wind_speed)
-    cut_out = convert_units_to(cut_out, wind_speed)
-
-    # Correct wind speed for air density
-    if air_density is not None:
-        default_air_density = convert_units_to("1.225 kg/m^3", air_density)
-        f = (air_density / default_air_density) ** (1 / 3)
-    else:
-        f = 1
-
-    v = wind_speed * f
-
-    out: xr.DataArray = xr.apply_ufunc(_wind_power_factor, v, cut_in, rated, cut_out)
-    out = out.assign_attrs(units="")
-    return out
-
-
-@vectorize
-def _wind_power_factor(v, cut_in, rated, cut_out):
-    """Wind power factor function"""
-    if v < cut_in:
-        return 0.0
-    if v < rated:
-        return (v**3 - cut_in**3) / (rated**3 - cut_in**3)
-    if v < cut_out:
-        return 1.0
-    return 0.0
-=======
-]
->>>>>>> 97dbab52
+]