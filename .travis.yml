language: python

sudo: false

branches:
  only:
    - master

matrix:
  fast_finish: true
  include:
    - env: TOXENV=docs
      python: 3.6
    - env: TOXENV=flake8
      python: 3.6
    - env: TOXENV=py38-dev
      python: 3.8-dev
      dist: xenial
      addons:
        apt:
          packages:
          - liblapack-dev
          - libblas-dev
          - libhdf5-serial-dev
          - netcdf-bin
          - libnetcdf-dev
    - env: TOXENV=py37
      python: 3.7
      dist: xenial
      addons:
        apt:
          packages:
            - libhdf5-serial-dev
            - netcdf-bin
            - libnetcdf-dev
    - env: TOXENV=py36
      python: 3.6
    - env: TOXENV=py35
      python: 3.5
    - env: TOXENV=py27
      python: 2.7
  allow_failures:
    - env: TOXENV=py38-dev
    - env: TOXENV=py37

install:
    - sudo -H pip install --upgrade pip
    - pip install -U tox-travis

script: tox -e $TOXENV

before_deploy:
    - export TRAVIS_TAG=$GIT_TAG
    - echo "$TRAVIS_TAG" "$TRAVIS_COMMIT"

deploy:
  provider: pypi
  distributions: sdist bdist_wheel
  user: Zeitsperre
  password:
    secure: Fk0EFrbBumFHXWoCdTCdrsTp9lSnrksqhEbsXLYFhmfnsFtzQ9z4Uhs4sgyzNeA0VsIJ3q2RnPaSrgDXxDzguzSrm9R2tKjgSoZxrdaMKOaHwkJjkF+5DKqBUpjhGQmlLVt0u31vGBS3u8OE18cP4CxZOuPM2Dx2dnHLB9mVZAC8dlt5SBxS2HtC8J8IYilR/v4fkTt6niZPnaozsViBCiybnzyrylJsYeVhTj7p1buscw/yogZPylNV+O1Dn8GLXe7Viw3ZO5kIyEq96NMTBwpXtbgQmUClcGB6m1J+mx6wE0nh9abo69EtGOuaiCY9XqEgO7J8zZNIG2hC3Smy3+o96ltPopl3C2ZJebvM3aVqNx+GHnSkmAYw/VYtGb9Psd5IzafixTIQkBP6Qab8GGj2+iaeriLgTFqUEvxtywZZovQKHtXgPyy1kcztGSY/hygObQu4Ixvx8BjkzATfMKKkc3B8MBOeFnsxm7gn5IAhukbIh8JHTU4t2sHHJUVAbor3p7luGkZUp6ygoOuYsKNpER+cr39GLVV5p+IAY2Lm69aKSXkJe0tvPRouii2TNfnNU+S8ygbZ/6fqK5VTS1eLG0ehXXCxSDBkqt4xw4IFsoDFwObsjVSzKzcOP0UAqDWZhiHoiPLDxUfW/nA2JoTHrM3tBiXzWAZenS5y7Pc=
  on:
    tags: true
    all_branches: true
<<<<<<< HEAD
    condition: $TRAVIS_TAG =~ ^v[0-9]+\.[0-9]+[\.]?[b-c+-]?[0-9]?
=======
    condition: $TRAVIS_TAG =~ ^v[0-9]+\.[0-9]+[\.]?[<a-c>-]?[0-9]?[\w-]+\b
>>>>>>> c0b69d45
    repo: Ouranosinc/xclim
    python: 3.6<|MERGE_RESOLUTION|>--- conflicted
+++ resolved
@@ -62,10 +62,6 @@
   on:
     tags: true
     all_branches: true
-<<<<<<< HEAD
-    condition: $TRAVIS_TAG =~ ^v[0-9]+\.[0-9]+[\.]?[b-c+-]?[0-9]?
-=======
     condition: $TRAVIS_TAG =~ ^v[0-9]+\.[0-9]+[\.]?[<a-c>-]?[0-9]?[\w-]+\b
->>>>>>> c0b69d45
     repo: Ouranosinc/xclim
     python: 3.6