--- conflicted
+++ resolved
@@ -449,24 +449,14 @@
     "abstract": "Nombre de jours de vagues de froid. Une vague de froid se produit lorsque la température minimale quotidienne est sous un centile donné pendant au moins {window} jours consécutifs."
   },
   "COLD_SPELL_FREQUENCY": {
-<<<<<<< HEAD
     "long_name": "Nombre total de séries d'au moins {window} jours consécutifs où la température minimale quotidienne est sous {thresh}.",
     "description": "Nombre {freq:m} de vagues de froid. Une vague de froid se produit lorsque la température minimale quotidienne est sous {thresh} durant au moins {window} jours consécutifs.",
-=======
-    "long_name": "Nombre total de séries d'au moins {window} jours consécutifs où la température quotidienne moyenne est sous {thresh}.",
-    "description": "Nombre {freq:m} de vagues de froid. Une vague de froid se produit lorsque la température quotidienne moyenne est sous {thresh} durant au moins {window} jours consécutifs.",
->>>>>>> 39efa100
     "title": "Nombre de vagues de froid",
     "abstract": "Nombre de vagues de froid. Une vague de froid se produit lorsque la température quotidienne moyenne est sous un seuil durant au moins un certain nombre de jours consécutifs."
   },
   "COLD_SPELL_DAYS": {
-<<<<<<< HEAD
     "long_name": "Nombre total de jours constituant des événements d'au moins {window} jours consécutifs où la température minimale quotidienne est sous {thresh}",
     "description": "Nombre {freq:m} de jours faisant partie d'une vague de froid. Une vague de froid se produit lorsque la température minimale quotidienne est sous {thresh} durant au moins {window} jours consécutifs.",
-=======
-    "long_name": "Nombre total de jours constituant des événements d'au moins {window} jours consécutifs où la température quotidienne moyenne est sous {thresh}",
-    "description": "Nombre {freq:m} de jours faisant partie d'une vague de froid. Une vague de froid se produit lorsque la température quotidienne moyenne est sous {thresh} durant au moins {window} jours consécutifs.",
->>>>>>> 39efa100
     "title": "Nombre de jours faisant partie d'une vague de froid",
     "abstract": "Nombre de jours faisant partie d'une vague de froid. Une vague de froid se produit lorsque la température quotidienne moyenne est sous un seuil donné durant au moins un certain nombre de jours consécutifs."
   },
