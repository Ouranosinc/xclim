{
  "attrs_mapping": {
    "modifiers": [
      "m",
      "f",
      "mpl",
      "fpl",
      "nom"
    ],
    "D": [
      "quotidien",
      "quotidienne",
      "quotidiens",
      "quotidiennes",
      "jours"
    ],
    "YS": [
      "annuel",
      "annuelle",
      "annuels",
      "annuelles",
      "années"
    ],
    "YS-*": [
      "annuel",
      "annuelle",
      "annuels",
      "annuelles",
      "années"
    ],
    "MS": [
      "mensuel",
      "mensuelle",
      "mensuels",
      "mensuelles",
      "mois"
    ],
    "QS-*": [
      "saisonnier",
      "saisonnière",
      "saisonniers",
      "saisonnières",
      "saisons"
    ],
    "DJF": [
      "hivernal",
      "hivernale",
      "hivernaux",
      "hivernales",
      "hiver"
    ],
    "MAM": [
      "printanier",
      "printanière",
      "printaniers",
      "printanières",
      "printemps"
    ],
    "JJA": [
      "estival",
      "estivale",
      "estivaux",
      "estivales",
      "été"
    ],
    "SON": [
      "automnal",
      "automnale",
      "automnaux",
      "automnales",
      "automne"
    ],
    "norm": [
      "normal",
      "normale",
      "normaux",
      "normales"
    ],
    "m1": [
      "janvier"
    ],
    "m2": [
      "février"
    ],
    "m3": [
      "mars"
    ],
    "m4": [
      "avril"
    ],
    "m5": [
      "mai"
    ],
    "m6": [
      "juin"
    ],
    "m7": [
      "juillet"
    ],
    "m8": [
      "août"
    ],
    "m9": [
      "septembre"
    ],
    "m10": [
      "octobre"
    ],
    "m11": [
      "novembre"
    ],
    "m12": [
      "decembre"
    ],
    "integral": [
      "intégré",
      "intégrée",
      "intégrés",
      "intégrées",
      "intégrale"
    ],
    "count": [
      "décompte"
    ],
    "doymin": [
      "jour du minimum"
    ],
    "doymax": [
      "jour du maximum"
    ],
    "mean": [
      "moyen",
      "moyenne",
      "moyens",
      "moyennes",
      "moyenne"
    ],
    "max": [
      "maximal",
      "maximale",
      "maximaux",
      "maximales",
      "maximum"
    ],
    "min": [
      "minimal",
      "minimale",
      "minimaux",
      "minimales",
      "minimum"
    ],
    "sum": [
      "total",
      "totale",
      "totaux",
      "totales",
      "somme"
    ],
    "std": [
      "écart-type"
    ],
    "var": [
      "variance"
    ],
    "absamp": [
      "amplitude absolue"
    ],
    "relamp": [
      "amplitude relative"
    ],
    "<an array>": [
      "<une matrice>"
    ]
  },
  "RAIN_FRZGR": {
    "long_name": "Nombre de jours de pluie sur sol gelé (température > 0℃ et précipitation > {thresh})",
    "description": "Nombre {freq:m} de jours avec plus de {thresh} de pluie suivant sept (7) jours consécutifs où la température était sous 0°C. Les précipitations sont considérées comme de la pluie lorsque la température moyenne est au-dessus de 0°C.",
    "title": "Nombre de jours de pluie sur sol gelé",
    "abstract": "Nombre de jours avec pluie au-dessus d'un seuil donné après sept (7) jours consécutifs où la température était sous 0°C. Les précipitations sont considérées comme de la pluie lorsque la température moyenne est au-dessus de 0°C."
  },
  "RX1DAY": {
    "long_name": "Précipitation quotidienne maximale",
    "description": "Maximum {freq:m} de la précipitation quotidienne.",
    "title": "Précipitation maximale en 1 jour pour une période donnée",
    "abstract": "Maximum des précipitations totales quotidiennes pour une période donnée."
  },
  "MAX_N_DAY_PRECIPITATION_AMOUNT": {
    "long_name": "Maximum du cumul sur {window} jours de la précipitation quotidienne",
    "description": "Maximum {freq:m} du cumul sur {window} jours de la précipitation quotidienne.",
    "title": "Précipitation maximale cumulée sur un nombre de jours donné",
    "abstract": "Maximum de la somme mobile des précipitations quotidiennes pour une période donnée."
  },
  "MAX_PR_INTENSITY": {
    "long_name": "Intensité maximale de précipitation horaire durant une fenêtre mobile temporelle de {window} h",
    "description": "Intensité maximale {freq:f} de précipitation horaire durant une fenêtre mobile de {window} h.",
    "title": "Intensité maximale de précipitation horaire durant une fenêtre mobile temporelle donnée",
    "keywords": "courbes IDF",
    "abstract": "Maximum de l'intensité de précipitation horaire durant une fenêtre mobile temporelle donnée."
  },
  "RPRCTOT": {
    "long_name": "Proportion convective de la précipitation totale pour les jours avec une précipitation d'au moins {thresh}",
    "description": "Proportion de la précipitation totale {freq:f} due à la précipitation convective pour les jours avec une précipitation d'au moins {thresh}.",
    "title": "Proportion convective de la précipitation totale.",
    "abstract": "Proportion de la précipitation totale due aux processus de convections. Seuls les jours avec un flux minimum de précipitation sont considérés."
  },
  "WETDAYS": {
    "long_name": "Nombre de jours où la précipitation est supérieure ou égale à {thresh}",
    "description": "Nombre {freq:m} de jours où la précipitation est supérieure ou égale à {thresh}.",
    "title": "Jours pluvieux",
    "abstract": "Nombre de jours où la précipitation est supérieure ou égale à un seuil donné."
  },
  "WETDAYS_PROP": {
    "long_name": "Proportion de jours où la précipitation est supérieure ou égale à {thresh}",
    "description": "Proportion {freq:m} de jours où la précipitation est supérieure ou égale à {thresh}.",
    "title": "Proportion de jours avec précipitation",
    "abstract": "Proportion de jours où la précipitation est supérieure ou égale à un seuil donné."
  },
  "CDD": {
    "long_name": "Durée maximale d'une période où la précipitation est sous {thresh}",
    "description": "Nombre {freq:m} maximal de jours consécutifs où la précipitation est sous {thresh}.",
    "title": "Nombre maximal de jours secs consécutifs",
    "abstract": "Période la plus longue où la précipitation est sous un seuil donné."
  },
  "CWD": {
    "long_name": "Durée maximale d'une période où les précipitations sont au-dessus de {thresh}",
    "description": "Nombre {freq:m} maximal de jours consécutifs où les précipitations sont au-dessus de {thresh}.",
    "title": "Durée de période pluvieuse",
    "abstract": "Période la plus longue où la précipitation est au-dessus d'un seuil donné."
  },
  "SDII": {
    "long_name": "Moyenne de la précipitation quotidienne pour les jours où la précipitation est au-dessus de {thresh}. [Indice simple de l'intensité des précipitations: SDII]",
    "description": "Indice simple d'intensité des précipitations {freq:m} [SDII]. Moyenne {freq:f} de la précipitation quotidienne pour les jours où la précipitation est au-dessus de {thresh}.",
    "title": "Indice simple de l'intensité des précipitations [SDII]",
    "abstract": "Moyenne de la précipitation quotidienne pour les jours où la précipitation est au-dessus d'un seuil donné."
  },
  "PRCPAVG": {
    "long_name": "Précipitation moyenne",
    "description": "Précipitation moyenne {freq:f}.",
    "title": "Précipitation accumulée moyenne (liquide ou solide)",
    "abstract": "Précipitation accumulée moyenne. Si la température quotidienne moyenne est donnée, le paramètre phase peut-être utilisé pour restreindre le calcul aux précipitations d'une seule phase (liquide ou solide). Les précipitations sont considérées solides si la température quotidienne moyenne est sous 0°C (et vice-versa)."
  },
  "LIQUIDPRCPAVG": {
    "long_name": "Précipitation moyenne lorsque la température moyenne est au-dessus de {thresh}",
    "description": "Précipitation liquide moyenne {freq:f}, estimée comme la précipitation lorsque la température moyenne est au-dessus de {thresh}.",
    "title": "Précipitation liquide accumulée moyenne",
    "abstract": "Précipitation liquide accumulée moyenne. Les précipitations sont considérées liquides lorsque la température quotidienne moyenne est au-dessus de 0°C."
  },
  "SOLIDPRCPAVG": {
    "long_name": "Précipitation moyenne lorsque la température moyenne est en dessous ou égale à {thresh}",
    "description": "Précipitation solide moyenne {freq:f}, estimée comme la précipitation lorsque la température moyenne est en dessous ou égale à {thresh}.",
    "title": "Précipitation solide accumulée moyenne",
    "abstract": "Précipitation solide accumulée moyenne. La précipitation est considéré solide lorsque la température quotidienne moyenne est en dessous ou égale à 0°C."
  },
  "PRCPTOT": {
    "long_name": "Précipitation totale",
    "description": "Précipitation totale {freq:f}.",
    "title": "Précipitation accumulée totale (liquide ou solide)",
    "abstract": "Précipitation accumulée totale. Si la température quotidienne moyenne est donnée, le paramètre phase peut-être utilisé pour restreindre le calcul aux précipitations d'une seule phase (liquide ou solide). Les précipitations sont considérées solides si la température quotidienne moyenne est sous 0°C (et vice-versa)."
  },
  "WET_PRCPTOT": {
    "long_name": "Précipitation totale lors de jours avec précipitation au-dessus de {thresh}",
    "description": "Précipitation totale {freq:f} lorsque la précipitation quotidienne est au-dessus de {thresh}.",
    "title": "Précipitation accumulée totale lors de jours avec précipitation",
    "abstract": "Précipitation accumulée totale lors de jours avec précipitation. Un jour est considéré avec précipitation si la précipitation est au-dessus ou égale à un seuil donné."
  },
  "LIQUIDPRCPTOT": {
    "long_name": "Précipitation totale lorsque la température moyenne est au-dessus de {thresh}",
    "description": "Précipitation liquide totale {freq:f}, estimée comme la précipitation lorsque la température moyenne est au-dessus de {thresh}.",
    "title": "Précipitation liquide accumulée totale",
    "abstract": "Précipitation liquide accumulée totale. Les précipitations sont considérées liquides lorsque la température quotidienne moyenne est au-dessus de 0°C."
  },
  "SOLIDPRCPTOT": {
    "long_name": "Précipitation totale lorsque la température moyenne est en dessous ou égale à {thresh}",
    "description": "Précipitation solide totale {freq:f}, estimée comme la précipitation lorsque la température moyenne est en dessous ou égale à {thresh}.",
    "title": "Précipitation solide accumulée totale",
    "abstract": "Précipitation solide accumulée totale. La précipitation est considéré solide lorsque la température quotidienne moyenne est en dessous ou égale à 0°C."
  },
  "SPI": {
    "long_name": "Indice de précipitation standardisé (SPI)",
    "description": "Précipitation sur une fenêtre mobile de {window} {freq:nom}, normalisée telle que la moyenne du SPI est 0 pour les données de calibration. L'unité de la fenêtre 'X' est l'unité de temps déterminée par la fréquence de rééchantillonage,",
    "title": "Indice de précipitation standardisé (SPI)",
    "abstract": "Précipitation sur une fenêtre mobile, normalisée telle que la moyenne du SPI est 0 pour les données de calibration. L'unité de la fenêtre est l'unité de temps déterminée par la fréquence de rééchantillonnage."
  },
  "SPEI": {
    "long_name": "Indice de précipitation évapotranspiration standardisé (SPEI)",
    "description": "Budget d'eau (précipitation moins évapotranspiration) sur une fenêtre mobile de {window} {freq:nom}, normalisé tel que la moyenne du SPEI est 0 pour les données de calibration. L'unité de la fenêtre `X` est l'unité de temps determinée par la fréquence de rééchantillonnage {freq:f}.",
    "title": "Indice de précipitation évapotranspiration standardisé (SPEI)",
    "abstract": "Budget d'eau (précipitation - évapotranspiration) sur une fenêtre mobile, normalisé tel que la moyenne du SPEI est 0 pour les données de calibration. L'unité de la fenêtre est l'unité de temps déterminée par la fréquence de rééchantillonnage."
  },
  "DC": {
    "long_name": "Indice de sécheresse",
    "description": "Code numérique estimant la teneur en humidité moyenne des couches organiques.",
    "title": "Indice de sécheresse quotidien",
    "abstract": "L'indice de sécheresse fait partie du système canadien des Indices Forêt-Météo. C'est un code numérique estimant la teneur en humidité moyenne de couches organiques."
  },
  "TN_DAYS_ABOVE": {
    "long_name": "Nombre de jours ayant une température minimale quotidienne au-dessus de {thresh}",
    "description": "Nombre {freq:m} de jours où la température minimale quotidienne est au-dessus de {thresh}.",
    "title": "Nombre de jours ayant une température minimale quotidienne au-dessus d'un seuil donné",
    "abstract": "Nombre de jours où la température minimale quotidienne est au-dessus d'un seuil donné."
  },
  "TN_DAYS_BELOW": {
    "long_name": "Nombre de jours ayant une température minimale quotidienne sous {thresh}",
    "description": "Nombre {freq:m} de jours où la température minimale quotidienne est sous {thresh}.",
    "title": "Nombre de jours ayant une température minimale quotidienne sous un seuil donné",
    "abstract": "Nombre de jours où la température minimale quotidienne est sous un seuil donné."
  },
  "TG_DAYS_ABOVE": {
    "long_name": "Nombre de jours ayant une température moyenne quotidienne au-dessus de {thresh}",
    "description": "Nombre {freq:m} de jours où la température quotidienne moyenne est au-dessus de {thresh}.",
    "title": "Nombre de jours ayant une température moyenne quotidienne au-dessus d'un seuil donné",
    "abstract": "Nombre de jours où la température quotidienne moyenne est au-dessus d'un seuil donné."
  },
  "TG_DAYS_BELOW": {
    "long_name": "Nombre de jours ayant une température moyenne quotidienne sous {thresh}",
    "description": "Nombre {freq:m} de jours où la température quotidienne moyenne est sous {thresh}.",
    "title": "Nombre de jours ayant une température moyenne quotidienne sous un seuil donné",
    "abstract": "Nombre de jours où la température quotidienne moyenne est sous un seuil donné."
  },
  "TX_DAYS_ABOVE": {
    "long_name": "Nombre de jours ayant une température maximale quotidienne au-dessus de {thresh}",
    "description": "Nombre {freq:m} de jours où la température maximale quotidienne est au-dessus de {thresh}.",
    "title": "Nombre de jours ayant une température maximale quotidienne au-dessus d'un seuil donné",
    "abstract": "Nombre de jours où la température maximale quotidienne est au-dessus d'un seuil donné."
  },
  "TX_DAYS_BELOW": {
    "long_name": "Nombre de jours ayant une température maximale quotidienne sous {thresh}",
    "description": "Nombre {freq:m} de jours où la température maximale quotidienne est sous {thresh}.",
    "title": "Nombre de jours ayant une température maximale quotidienne sous un seuil donné",
    "abstract": "Nombre de jours où la température maximale quotidienne est sous un seuil donné."
  },
  "TX_TN_DAYS_ABOVE": {
    "long_name": "Nombre de jours ayant des températures minimales au-dessus {thresh_tasmin} et températures maximale quotidiennes au-dessus {thresh_tasmax}",
    "description": "Nombre {freq:m} de jours où la température maximale quotidienne est au-dessus {thresh_tasmax} et la température minimale quotidienne est au-dessus {thresh_tasmin}.",
    "title": "Nombre de jours ayant des températures minimale et maximale quotidiennes au-dessus de seuils donnés",
    "abstract": "Nombre de jours où les températures maximale et minimale quotidiennes sont au-dessus de seuils donnés."
  },
  "HEAT_SPELL_FREQUENCY": {
    "long_name": "Nombre de vagues de chaleur.",
    "description": "Nombre {freq:m} de vagues de chaleur. Une vague de chaleur se produit lorsque les moyennes sur {window} jours des températures minimale et maximale quotidiennes excèdent {thresh_tasmin} et {thresh_tasmax}, respectivement. Les {window} jours de la moyenne sont comptés dans la vague.",
    "title": "Fréquence des vagues de chaleur",
    "abstract": "Nombre de vagues de chaleur. Une vague de chaleur se produit lorsque les moyennes mobiles des températures minimale et maximale quotidiennes excèdent des seuils donnés."
  },
  "HEAT_SPELL_MAX_LENGTH": {
    "long_name": "Vague de chaleur la plus longue.",
    "description": "Durée maximale {freq:f} des vagues de chaleur. Une vague de chaleur se produit lorsque les moyennes sur {window} jours des températures minimale et maximale quotidiennes excèdent {thresh_tasmin} et {thresh_tasmax}, respectivement. Les {window} jours de la moyenne sont comptés dans la vague.",
    "title": "Durée maximale des vagues de chaleur",
    "abstract": "Durée maximale des vagues de chaleur. Une vague de chaleur se produit lorsque les moyennes mobiles des températures minimale et maximale quotidiennes excèdent des seuils donnés."
  },
  "HEAT_SPELL_TOTAL_LENGTH": {
    "long_name": "Durée totale des vagues de chaleur.",
    "description": "Durée totale {freq:f} des vagues de chaleur. Une vague de chaleur se produit lorsque les moyennes sur {window} jours des températures minimale et maximale quotidiennes excèdent {thresh_tasmin} et {thresh_tasmax}, respectivement. Les {window} jours de la moyenne sont comptés dans la vague.",
    "title": "Durée totale des vagues de chaleur",
    "abstract": "Durée totale des vagues de chaleur. Une vague de chaleur se produit lorsque les moyennes mobiles des températures minimale et maximale quotidiennes excèdent des seuils donnés."
  },
  "HEAT_WAVE_FREQUENCY": {
    "long_name": "Nombre de séries d'au moins {window} jours consécutifs ayant des températures minimales quotidiennes au-dessus {thresh_tasmin} et températures maximales quotidiennes au-dessus {thresh_tasmax}",
    "description": "Nombre {freq:m} de vagues de chaleur. Une vague de chaleur se produit lorsque les températures minimale et maximale quotidiennes excèdent {thresh_tasmin} et {thresh_tasmax}, respectivement, durant au moins {window} jours.",
    "title": "Fréquence des vagues de chaleur",
    "abstract": "Nombre de vagues de chaleur. Une vague de chaleur se produit lorsque les températures minimale et maximale quotidiennes excèdent des seuils donnés durant un certain nombre de jours."
  },
  "HEAT_WAVE_MAX_LENGTH": {
    "long_name": "Série la plus longue d'au moins {window} jours consécutifs ayant des températures minimales quotidiennes au-dessus {thresh_tasmin} et températures maximales quotidiennes au-dessus {thresh_tasmax}",
    "description": "Durée maximale {freq:f} des vagues de chaleur. Une vague de chaleur se produit lorsque les températures minimale et maximale quotidiennes excèdent {thresh_tasmin} et {thresh_tasmax}, respectivement, durant au moins {window} jours.",
    "title": "Durée maximale des vagues de chaleur",
    "abstract": "Durée maximale des vagues de chaleur. Une vague de chaleur se produit lorsque les températures minimale et maximale quotidiennes excèdent des seuils donnés durant un certain nombre de jours."
  },
  "HEAT_WAVE_TOTAL_LENGTH": {
    "long_name": "Durée totale des événements d'au moins {window} jours consécutifs ayant des températures minimales quotidiennes au-dessus {thresh_tasmin} et températures maximales quotidiennes au-dessus {thresh_tasmax}",
    "description": "Durée totale {freq:f} des vagues de chaleur en somme de jours. Une vague de chaleur se produit lorsque les températures minimale et maximale quotidiennes excèdent {thresh_tasmin} et {thresh_tasmax}, respectivement, durant au moins {window} jours.",
    "title": "Durée totale des vagues de chaleur",
    "abstract": "Durée totale des vagues de chaleur en somme de jours. Une vague de chaleur se produit lorsque les températures minimale et maximale quotidiennes excèdent des seuils donnés durant un certain nombre de jours."
  },
  "HEAT_WAVE_INDEX": {
    "long_name": "Nombre total de jours constituant des événements d'au moins {window} jours consécutifs ayant une température maximale quotidienne au-dessus {thresh}",
    "description": "Nombre {freq:m} de jours de vague de chaleur. Une vague de chaleur se produit lorsque la température maximale quotidienne excède {thresh} durant au moins {window} jours.",
    "title": "Indice de vague de chaleur",
    "abstract": "Nombre de jours de vagues de chaleur. Une vague de chaleur se produit lorsque la température maximale quotidienne excède un seuil donné durant un certain nombre de jours."
  },
  "TG": {
    "long_name": "Moyenne des températures maximale et minimale quotidennes",
    "description": "Température moyenne quotidienne moyenne estimée par la moyenne des températures maximale et minimale quotidiennnes.",
    "title": "Température moyenne",
    "abstract": "La température moyenne quotidienne en supposant une distribution symétrique des températures maximale et minimale quotidiennes (Tg = (Tx + Tn) / 2)."
  },
  "TG_MIN": {
    "long_name": "Minimum de la température moyenne quotidienne",
    "description": "Minimum {freq:m} de la température moyenne quotidienne.",
    "title": "Minimum de la température moyenne",
    "abstract": "Minimum de la température moyenne quotidienne."
  },
  "TG_MAX": {
    "long_name": "Maximum de la température moyenne quotidienne",
    "description": "Maximum {freq:m} de la température moyenne quotidienne.",
    "title": "Maximum de la température moyenne",
    "abstract": "Maximum de la température moyenne quotidienne."
  },
  "TG_MEAN": {
    "long_name": "Moyenne de la température moyenne quotidienne",
    "description": "Moyenne {freq:f} de la température quotidienne.",
    "title": "Température moyenne",
    "abstract": "Moyenne de la température moyenne quotidienne."
  },
  "TG10P": {
    "long_name": "Nombre de jours ayant une température moyenne quotidienne sous le 10ᵉ centile",
    "description": "Nombre {freq:m} de jours où la température moyenne est sous le {per_base_thresh}ᵉ centile. Le {per_base_thresh}ᵉ centile est calculé à partir d'une fenêtre de {per_window} jours centrée sur chaque jour du calendrier à l'intérieur d'une période de référence.",
    "title": "Nombre de jours ayant une température moyenne quotidienne sous le 10ᵉ centile",
    "abstract": "Nombre de jours où la température moyenne quotidienne est sous le 10ᵉ centile."
  },
  "TG90P": {
    "long_name": "Nombre de jours ayant une température moyenne quotidienne au-dessus du 90ᵉ centile",
    "description": "Nombre {freq:m} de jours où la température est au-dessus du {per_base_thresh}ᵉ centile. Le {per_base_thresh}ᵉ centile est calculé à partir d'une fenêtre de {per_window} jours centrée sur chaque jour du calendrier à l'intérieur d'une période de référence.",
    "title": "Nombre de jours ayant une température moyenne quotidienne au-dessus du 90ᵉ centile",
    "abstract": "Nombre de jours où la température moyenne quotidienne est au-dessus du 90ᵉ centile."
  },
  "TN_MIN": {
    "long_name": "Minimum de la température minimale quotidienne",
    "description": "Minimum {freq:m} de la température minimale quotidienne.",
    "title": "Température minimale",
    "abstract": "Minimum de la température minimale quotidienne."
  },
  "TN_MAX": {
    "long_name": "Maximum de la température minimale quotidienne",
    "description": "Maximum {freq:m} de la température minimale quotidienne.",
    "title": "Maximum de la température minimale",
    "abstract": "Maximum de la température minimale quotidienne."
  },
  "TN_MEAN": {
    "long_name": "Moyenne de la température minimale quotidienne",
    "description": "Moyenne {freq:f} de la température minimale quotidienne.",
    "title": "Moyenne de la température minimale",
    "abstract": "Moyenne de la température minimale quotidienne."
  },
  "TN10P": {
    "long_name": "Nombre de jours ayant une température minimale sous le 10ᵉ centile",
    "description": "Nombre {freq:m} de jours où la température minimale est sous le {per_base_thresh}ᵉ centile. Le {per_base_thresh}ᵉ centile est calculé à partir d'une fenêtre de {per_window} jours centrée sur chaque jour du calendrier à l'intérieur d'une période de référence.",
    "title": "Nombre de jours ayant une température minimale sous le 10ᵉ centile",
    "abstract": "Nombre de jours où la température minimale est sous le 10ᵉ centile."
  },
  "TN90P": {
    "long_name": "Nombre de jours ayant une température minimale au-dessus du 90ᵉ centile",
    "description": "Nombre {freq:m} de jours où la température minimale est au-dessus du {per_base_thresh}ᵉ centile. Le {per_base_thresh}ᵉ centile est calculé à partir d'une fenêtre de {per_window} jours centrée sur chaque jour du calendrier à l'intérieur d'une période de référence.",
    "title": "Nombre de jours ayant une température minimale au-dessus du 90ᵉ centile",
    "abstract": "Nombre de jours où la température minimale est au-dessus du 90ᵉ centile."
  },
  "TX_MIN": {
    "long_name": "Minimum de la température maximale quotidienne",
    "description": "Minimum {freq:m} de la température maximale quotidienne.",
    "title": "Minimum de la température maximale",
    "abstract": "Minimum de la température maximale quotidienne."
  },
  "TX_MAX": {
    "long_name": "Maximum de la température quotidienne",
    "description": "Maximum {freq:m} de la température maximale quotidienne.",
    "title": "Température maximale",
    "abstract": "Maximum de la température maximale quotidienne."
  },
  "TX_MEAN": {
    "long_name": "Moyenne de la température maximale quotidienne",
    "description": "Moyenne {freq:f} de la température maximale quotidienne.",
    "title": "Moyenne de la température maximale",
    "abstract": "Moyenne de la température maximale quotidienne."
  },
  "TX10P": {
    "long_name": "Nombre de jours ayant une température maximale sous le 10ᵉ centile",
    "description": "Nombre {freq:m} de jours où la température maximale est en dessous du {per_base_thresh}ᵉ centile. Le {per_base_thresh}ᵉ centile est calculé à partir d'une fenêtre de {per_window} jours centrée sur chaque jour du calendrier à l'intérieur d'une période de référence.",
    "title": "Nombre de jours ayant une température maximale sous le 10ᵉ centile",
    "abstract": "Nombre de jours où la température maximale est sous le 10ᵉ centile."
  },
  "TX90P": {
    "long_name": "Nombre de jours ayant une température maximale au-dessus du 90ᵉ centile",
    "description": "Nombre {freq:m} de jours où la température maximale est au-dessus du {per_base_thresh}ᵉ centile. Le {per_base_thresh}ᵉ centile est calculé à partir d'une fenêtre de {per_window} jours centrée sur chaque jour du calendrier à l'intérieur d'une période de référence.",
    "title": "Nombre de jours ayant la température maximale au-dessus du 90ᵉ centile",
    "abstract": "Nombre de jours où la température maximale est au-dessus du 90ᵉ centile."
  },
  "DTRMAX": {
    "long_name": "Amplitude diurne maximale de la température",
    "description": "Maximum {freq:m} de l'amplitude diurne de la température.",
    "title": "Amplitude diurne maximale de la température",
    "abstract": "L'écart maximal entre les températures maximale et minimale quotidiennes."
  },
  "DTR": {
    "long_name": "Amplitude diurne de la température",
    "description": "Moyenne {freq:f} de l'amplitude diurne de la température.",
    "title": "Amplitude diurne de la température",
    "abstract": "La différence moyenne entre les températures maximale et minimale quotidiennes."
  },
  "DTRVAR": {
    "long_name": "Variabilité de l'amplitude diurne de la température",
    "description": "Variation interdiurne moyenne {freq:f} de l'amplitude diurne de la température, définie comme la variation quotidienne moyenne de l'amplitude diurne des températures quotidiennes pour une période donnée.",
    "title": "Variation interdiurne moyenne de l'amplitude diurne de la température",
    "abstract": "Variation interdiurne moyenne de l'amplitude diurne de la température."
  },
  "ETR": {
    "long_name": "Amplitude des températures extrêmes",
    "description": "Calcul {freq:m} de l'intervalle entre le maximum de la température maximale quotidienne et le minimum de la température minimale quotidienne.",
    "title": "Amplitude des températures extrêmes",
    "abstract": "Le maximum de la température maximale moins le minimum de la température minimale."
  },
  "COLD_SPELL_DURATION_INDEX": {
    "long_name": "Nombre total de jours constituant des événements d'au moins {window} jours consécutifs où la température minimale quotidienne est en dessous du {tasmin_per_thresh}ᵉ percentile",
    "description": "{freq:m} nombre de jours avec au moins {window} jours consécutifs où la température minimale quotidienne est sous le {tasmin_per_thresh}ᵉ centile. Une vague de froid se produit lorsque la température minimale quotidienne est sous un centile donné pendant au moins {window} jours consécutifs.",
    "title": "Indice de durée des vagues de froid [CSDI]",
    "abstract": "Nombre de jours de vagues de froid. Une vague de froid se produit lorsque la température minimale quotidienne est sous un centile donné pendant au moins {window} jours consécutifs."
  },
  "COLD_SPELL_FREQUENCY": {
    "long_name": "Nombre total de séries d'au moins {window} jours consécutifs où la température quotidienne moyenne est sous {thresh}.",
    "description": "Nombre {freq:m} de vagues de froid. Une vague de froid se produit lorsque la température quotidienne moyenne est sous {thresh} durant au moins {window} jours consécutifs.",
    "title": "Nombre de vagues de froid",
    "abstract": "Nombre de vagues de froid. Une vague de froid se produit lorsque la température quotidienne moyenne est sous un seuil durant au moins un certain nombre de jours consécutifs."
  },
  "COLD_SPELL_DAYS": {
    "long_name": "Nombre total de jours constituant des événements d'au moins {window} jours consécutifs où la température quotidienne moyenne est sous {thresh}",
    "description": "Nombre {freq:m} de jours faisant partie d'une vague de froid. Une vague de froid se produit lorsque la température quotidienne moyenne est sous {thresh} durant au moins {window} jours consécutifs.",
    "title": "Nombre de jours faisant partie d'une vague de froid",
    "abstract": "Nombre de jours faisant partie d'une vague de froid. Une vague de froid se produit lorsque la température quotidienne moyenne est sous un seuil donné durant au moins un certain nombre de jours consécutifs."
  },
  "COLD_SPELL_MAX_LENGTH": {
    "long_name": "Série la plus longue d'au moins {window} jours consécutifs ayant une température quotidienne en dessous de {thresh}.",
    "description": "Longueur maximale {freq:f} des périodes froides durant une période donnée. Une période froide se produit lorsque la température quotidienne est en dessous de {thresh} durant au moins {window} jours.",
    "title": "Longueur maximale des périodes froides",
    "abstract": "Longueur maximale des périodes froides durant une période donnée. Une période froide se produit lorsque la température quotidienne est en dessous d'un seuil spécifique durant un minimum de jours."
  },
  "COLD_SPELL_TOTAL_LENGTH": {
    "long_name": "Durée totale des périodes d'au moins {window} jours consécutifs ayant une température quotidienne en dessous de {thresh}.",
    "description": "Durée totale {freq:f} des périodes froides durant une période donnée. Une période froide se produit lorsque la température quotidienne est en dessous de {thresh} durant au moins {window} jours.",
    "title": "Durée totale des périodes froides",
    "abstract": "Durée totale des périodes froides durant une période donnée. Une période froide se produit lorsque la température quotidienne est en dessous d'un seuil spécifique durant un minimum de jours."
  },
  "COOL_NIGHT_INDEX": {
    "long_name": "Indice de fraîcheur des nuits",
    "description": "Moyenne {freq:f} de la température minimale quotidienne en septembre (hémisphère nord) ou en mars (hémisphère sud).",
    "title": "Indice de fraîcheur des nuits",
    "abstract": "Indicateur des conditions nycthermiques de maturation, qui correspond à la valeur moyenne de la température minimale de l'air sur les 30 jours précédant la date de récolte potentielle."
  },
  "DLYFRZTHW": {
    "long_name": "Nombre de jours où les températures maximales quotidiennes sont au-dessus de {thresh_tasmax} et les températures minimales quotidiennes sont en dessous ou égales à {thresh_tasmin})",
    "description": "Nombre {freq} de jours avec un cycle diurne de gel-dégel, où les températures maximales quotidiennes sont au-dessus de {thresh_tasmax} et les températures minimales quotidiennes sont en dessous ou égales à {thresh_tasmin}.",
    "title": "Cycles de gel-dégel",
    "abstract": "Le nombre de jours avec un cycle de gel-dégel. Un cycle de gel-dégel est défini comme un jour où la température maximale quotidienne est au-dessus d'un seuil donné et où la température minimale quotidienne est en dessous ou égale à un seuil, généralement 0°C pour les deux.."
  },
  "COOLING_DEGREE_DAYS": {
    "long_name": "Somme cumulée des degrés de température pour la température moyenne quotidienne au-dessus de {thresh}",
    "description": "Cumul {freq:m} des degrés-jours de climatisation (température moyenne quotidienne au-dessus de {thresh}).",
    "title": "Degrés-jours de climatisation",
    "abstract": "Cumul des degrés-jours pour les jours où la température moyenne quotidienne est au-dessus d'un seuil donné et que les immeubles doivent être climatisés."
  },
  "HEATING_DEGREE_DAYS": {
    "long_name": "Somme cumulée des degrés de température pour la température moyenne quotidienne sous {thresh}",
    "description": "Cumul {freq:m} des degrés-jours de chauffage (température moyenne quotidienne sous {thresh}).",
    "title": "Degrés-jours de chauffage",
    "abstract": "Cumul des degrés-jours pour les jours où la température moyenne est sous un seuil donné et que les immeubles doivent être chauffés."
  },
  "GROWING_DEGREE_DAYS": {
    "long_name": "Somme cumulée des degrés de température pour la température moyenne quotidienne au-dessus de {thresh}",
    "description": "Cumul {freq:m} des degrés-jours de croissance (température moyenne quotidienne au-dessus de {thresh}).",
    "title": "Degrés-jours de croissance",
    "abstract": "Cumul des degrés-jours pour les jours où la température moyenne quotidienne est au-dessus d'un seuil donné."
  },
  "FREEZING_DEGREE_DAYS": {
    "long_name": "Somme cumulée des degrés de température pour la température moyenne quotidienne sous {thresh}",
    "description": "Cumul {freq:m} des degrés-jours de gel (température moyenne quotidienne sous {thresh}).",
    "title": "Degrés-jours de gel",
    "abstract": "Cumul des degrés-jours pour les jours où la température moyenne quotidienne est sous un seuil donné, habituellement 0°C."
  },
  "THAWING_DEGREE_DAYS": {
    "long_name": "Somme cumulée des degrés de température pour la température moyenne quotidienne au-dessus de {thresh}",
    "description": "Cumul {freq:m} des degrés-jours de dégel (température moyenne quotidienne au-dessus de {thresh}).",
    "title": "Degrés-jours de dégel",
    "abstract": "Cumul des degrés-jours pour les jours où la température moyenne quotidienne est au-dessus d'un seuil donné, habituellement 0°C."
  },
  "LATE_FROST_DAYS": {
    "long_name": "Nombre de jours de retard où la température minimale quotidienne est sous {thresh}",
    "description": "Cumul {freq:m} de nombre de jours de retard où la température minimale quotidienne est sous {thresh}. \"Dans l'hémisphère nord, un jour de gel est retardé entre {start_date_nh} et {end_date_nh}. Dans l'hémisphère sud, un jour de gel est retardé entre {start_date_sh} et {end_date_sh}.",
    "title": "Jours de gel retardés",
    "abstract": "Nombre de jours de retard où la température minimale quotidienne est sous un seuil donné."
  },
  "BIOLOGICALLY_EFFECTIVE_DEGREE_DAYS": {
    "long_name": "Intégrale de la température moyenne quotidienne au-dessus de {thresh_tasmin}, avec une valeur maximale de {max_daily_degree_days}, multipliée par un coefficient de longueur de jour et un modificateur de plage de température basé sur la méthode {method} pour les jours compris entre {start_date} et {end_date}",
    "description": "Cumul des degrés-jours borné par la température minimale quotidienne sous {thresh_tasmin} et la différence entre les températures maximale et minimale quotiennes sous {max_daily_degree_days} . Les degrés jours quotidiens sont corrigés selon la différence entre les températures maximale et minimale quotiennes et selon un coefficient de durée du jour `k` dépendant de la latitude et le coefficient `TR_adj` est un modificateur qui tient compte des grandes variations de température.",
    "title": "Degrés-jours biologiquement actifs",
    "comment": "Formule originale prise de Gladstones 1992.",
    "abstract": "Prend en compte les températures minimales et maximales quotidiennes avec un seuil de base donné entre le 1er avril et le 31 octobre, avec une valeur quotidienne maximale pour les degrés-jours cumulés (généralement 9°C), et intègre des coefficients de modification pour les latitudes comprises entre 40°N et 50°N ainsi que pour les variations de l'amplitude thermique quotidienne."
  },
  "EFFECTIVE_GROWING_DEGREE_DAYS": {
    "long_name": "Intégrale de la température journalière moyenne supérieure à {thresh} pour les jours compris entre les dates de début et de fin déterminées dynamiquement à l'aide de la méthode {method}",
    "description": "Indice de sommation de chaleur pour l'estimation de l'adéquation agroclimatique. Calculé avec la formule {method} (Somme de max((Tn + Tx)/2 - {thresh}, 0) entre les dates de début et de fin de saison de croissance déterminées dynamiquement. La méthode `bootsma` utilise une température moyenne sur 10 jours au-dessus de {thresh} pour identifier une date de début, tandis que la méthode `qian` utilise une moyenne pondérée au-dessus de {thresh} sur 5 jours pour déterminer la date de début. La date de fin de la saison de croissance est la date de la première gelée d'automne (Tn < 0°C) survenant après {after_date}.",
    "title": "Degrés-jours de croissance effectifs",
    "comment": "Formule originale prise de Bootsma et al. 2005.",
    "abstract": "Considère la température minimale et maximale quotidienne avec un seuil de base donné entre les dates de début et de fin de saison de croissance déterminées dynamiquement. La méthode `bootsma` utilise une température moyenne sur 10 jours au-dessus d'un seuil donné pour identifier une date de début, tandis que la méthode `qian` utilise une température moyenne pondérée au-dessus d'un seuil donné sur 5 jours pour déterminer la date de début. La date de fin de la saison de croissance est la date de la première gelée d'automne (Tn < 0°C) survenant après une date donnée (généralement le 1er juillet)."
  },
  "LATITUDE_TEMPERATURE_INDEX": {
    "long_name": "Température moyenne du mois le plus chaud multipliée par la différence de {lat_factor} moins la latitude",
    "description": "Température moyenne du mois le plus chaud avec un facteur d'échelle basé sur la latitude. Température moyenne du mois le plus chaud multipliée par la différence de {lat_factor} moins la latitude.",
    "title": "Indice de latitude-température",
    "comment": "Formule originale prise de Jackson, D. I., & Cherry, N. J. (1988)",
    "abstract": "Indice climatique basé sur la température moyenne du mois le plus chaud et un coefficient basé sur la latitude pour tenir compte de la durée plus longue du jour favorisant les conditions de croissance. Développé spécifiquement pour la viticulture. Température moyenne du mois le plus chaud multipliée par la différence de coéffient de facteur latitude moins la latitude."
  },
  "AUSTRALIAN_HARDINESS_ZONES": {
    "long_name": "Zones de rusticité",
    "description": "Indice climatique basé sur une moyenne mobile de {window} années de la température minimale annuelle. Développé spécifiquement pour aider à déterminer l'adéquation des plantes aux régions géographiques. Le système de classification des jardins botaniques nationaux australiens (ANBG) divise les catégories en zones de 5 degrés Celsius, allant de -15 degrés Celsius à 20 degrés Celsius.",
    "title": "Zones de rusticité australiennes",
    "abstract": "Indice climatique basé sur une moyenne mobile multi-annuelle de la température minimale annuelle. Développé spécifiquement pour aider à déterminer l'adéquation des plantes aux régions géographiques. Le système de classification des jardins botaniques nationaux australiens (ANBG) divise les catégories en zones de 5 degrés Celsius, allant de -15 degrés Celsius à 20 degrés Celsius."
  },
  "USDA_HARDINESS_ZONES": {
    "long_name": "Zones de rusticité",
    "description": "Indice climatique basé sur une moyenne mobile de {window} années de la température minimale annuelle. Développé spécifiquement pour aider à déterminer l'adéquation des plantes aux régions géographiques. Le système de classification de l'USDA divise les catégories en zones de 10 degrés Fahrenheit, avec des demi-zones de 5 degrés Fahrenheit, allant de -65 degrés Fahrenheit à 65 degrés Fahrenheit.",
    "title": "Zones de rusticité de l'USDA",
    "abstract": "Indice climatique basé sur une moyenne mobile multi-annuelle de la température minimale annuelle. Développé spécifiquement pour aider à déterminer l'adéquation des plantes aux régions géographiques. Le système de classification de l'USDA divise les catégories en zones de 10 degrés Fahrenheit, avec des demi-zones de 5 degrés Fahrenheit, allant de -65 degrés Fahrenheit à 65 degrés Fahrenheit."
  },
  "HUGLIN_INDEX": {
    "long_name": "Intégrale de la température moyenne quotidienne au-dessus de {thresh} multipliée par le coefficient de longueur du jour du méthode {method} pour les jours compris entre {start_date} et {end_date}",
    "description": "Indice de sommation de chaleur pour l'estimation de l'adéquation agroclimatique, développé spécifiquement pour la viticulture. Calculé avec la formule {méthode} (Somme de ((Tn + Tx)/2 - {thresh}) * k), où le coefficient (`k`) est une longueur de jour basée sur la latitude pour les jours typiquement compris entre {start_date} et {end_date}.",
    "title": "Indice héliothermique de Huglin",
    "abstract": "Indice de sommation de chaleur pour l'estimation de l'adéquation agroclimatique, développé spécifiquement pour la viticulture. Il prend en compte les temperature minimales et maximales quotidiennes avec un seuil de base donné, généralement entre le 1er avril et le 30 septembre, et intègre un calcul de coefficient de longueur de jour pour les latitudes plus élevées. Métrique initialement publiée dans Huglin (1978). Le coefficient de longueur du jour est basé sur Hall & Jones (2010)."
  },
  "FRESHET_START": {
    "long_name": "Premier jour où le seuil de température de {thresh} est dépassé pendant au moins {windows} jours",
    "description": "Jour de l'année du début de la crue printanière, défini comme le premier jour la température moyenne quotidienne est au-dessus de {thresh} pendant au moins {window} jours.",
    "title": "Jour de l'année du début de la crue printanière",
    "abstract": "Jour de l'année du début de la crue printanière, défini comme le premier jour où la température moyenne quotidienne est au-dessus d'un seuil donné depuis un certain nombre de jours consécutifs."
  },
  "FROST_SEASON_LENGTH": {
    "long_name": "Nombre de jours entre la première occurrence d'au moins {fenêtre} jours consécutifs avec une température minimale quotidienne en dessous de {thresh} et la première occurrence d'au moins {window} jours consécutifs ayant une température minimale quotidienne au-dessus ou égale à {thresh} après {mid_date}",
    "description": "Nombre {freq:m} de jours entre la première occurrence d'au moins {window} jours consécutifs ayant une température minimale quotidienne sous {thresh} et la première occurrence d'au moins {window} jours consécutifs ayant une température minimale quotidienne au-dessus ou égale à {thresh} après {mid_date}.",
    "title": "Durée de la saison de gel",
    "abstract": "Durée de la saison de gel, définie comme la période pendant laquelle la température minimale quotidienne est inférieure à 0°C sans fenêtre de dégel de plusieurs jours, le dégel se produisant après une date du calendrier médiane."
  },
  "FROST_DAYS": {
    "long_name": "Nombre de jours où la température minimale quotidienne est sous {thresh}",
    "description": "Nombre {freq:m} de jours où la température minimale quotidienne est sous {thresh}.",
    "title": "Nombre de jours de gel",
    "abstract": "Nombre de jours où la température minimale quotidienne est sous un seuil donné."
  },
  "ICE_DAYS": {
    "long_name": "Nombre de jours où la température maximale quotidienne est sous {thresh}.",
    "description": "Nombre {freq:m} de jours où la température maximale quotidienne est sous {thresh}.",
    "title": "Nombre de jours de glace",
    "abstract": "Nombre de jours où la température maximale quotidienne est sous 0°C."
  },
  "CONSECUTIVE_FROST_DAYS": {
    "long_name": "Nombre maximal de jours consécutifs où la température minimale quotidienne est en dessous de {thresh}",
    "description": "Durée maximale {freq:f} des périodes où la température minimale quotidienne est sous {thresh}.",
    "title": "Nombre maximal de jours de gel consécutifs",
    "abstract": "Durée maximale des périodes consécutives où la température minimale quotidienne est sous un seuil donné."
  },
  "FROST_FREE_SEASON_LENGTH": {
    "long_name": "Nombre de jours entre la première occurrence d'au moins {window} jours consécutifs ayant une température minimale quotidienne au-dessus ou égale à {thresh} et la première occurrence d'au moins {window} jours consécutifs ayant une température minimale quotidienne sous {thresh} après {mid_date}",
    "description": "Nombre {freq:m} de jours entre la première occurrence d'au moins {window} jours consécutifs ayant une température minimale quotidienne au-dessus ou égale à {thresh} et la première occurrence d'au moins {window} jours consécutifs ayant une température minimale quotidienne sous {thresh} après {mid_date}.",
    "title": "Durée de la saison sans gel",
    "abstract": "Durée de la saison sans gel, définie comme la période pendant laquelle la température minimale quotidienne est au-dessus de 0°C sans fenêtre de gel de plusieurs jours, le gel se produisant après une date du calendrier médiane."
  },
  "FROST_FREE_SEASON_START": {
    "long_name": "Premier jour suivant une période de {window} jours ayant une température minimale quotidienne au-dessus ou égale à {thresh}",
    "description": "Jour de l'année du début de la saison sans gel, défini comme le {window}e jour consécutif où la température minimale quotidienne est au-dessus {thresh}.",
    "title": "Jour de l'année du début de la saison sans gel",
    "abstract": "Premier jour où la température minimale quotidienne est au-dessus un seuil donné depuis un certain nombre de jours consécutifs."
  },
  "FROST_FREE_SPELL_MAX_LENGTH": {
    "long_name": "Série la plus longue d'au moins {window} jours consécutifs ayant une température minimale quotidienne au-dessus de {thresh}.",
    "description": "Longueur maximale {freq:f} des périodes sans gel durant une période donnée. Une période froide se produit lorsque la température minimale quotidienne est au-dessus de {thresh} durant au moins {window} jours.",
    "title": "Longueur maximale des périodes sans gel",
    "abstract": "Longueur maximale des périodes sans gel durant une période donnée. Une période sans gel se produit lorsque la température minimale quotidienne est au-dessus d'un seuil spécifique durant un minimum de jours."
  },
  "GROWING_SEASON_LENGTH": {
    "long_name": "Nombre de jours entre la première occurrence d'au moins {window} jours consécutifs ayant une température moyenne quotidienne au-dessus de {fourchette} et la première occurrence d'au moins {window} jours consécutifs ayant une température moyenne quotidienne sous {thresh}, survenant après {mid_date}",
    "description": "Nombre {freq:m} de jours entre la première occurrence d'au moins {window} jours consécutifs ayant une température moyenne quotidienne au-dessus de {thresh} et la première occurrence d'au moins {window} jours consécutifs ayant une température moyenne quotidienne est sous {thresh}, survenant après {mid_date}.",
    "title": "Durée de la saison de croissance",
    "abstract": "Nombre de jours entre la première occurrence d'une série de jours ayant une température moyenne quotidienne au-dessus d'un seuil et la première occurrence d'une série de jours avec une température moyenne quotidienne sous ce même seuil, survenant après une date de calendrier donnée."
  },
  "GROWING_SEASON_START": {
    "long_name": "Premier jour de la première série de {window} jours ayant une température moyenne quotidienne {op} {thresh}",
    "description": "Jour de l’année marquant le début de la saison de croissance, défini comme le premier jour de la première série de {window} jours ayant une température moyenne quotidienne {op} {thresh}",
    "title": "Jour de l'année du début de la saison de croissance",
    "abstract": "Premier jour où la température moyenne quotidienne est au-dessus d'un seuil donné depuis un certain nombre de jours consécutifs."
  },
  "TROPICAL_NIGHTS": {
    "long_name": "Nombre de jours où la température minimale quotidienne est au-dessus de {thresh}",
    "description": "Nombre {freq:m} de nuits tropicales, définies comme des jours ayant une température minimale quotidienne au-dessus de {thresh}.",
    "title": "Nombre de nuits tropicales",
    "abstract": "Nombre de jours où la température minimale quotidienne est au-dessus d'un seuil donné."
  },
  "BASE_FLOW_INDEX": {
    "long_name": "Écoulement de base",
    "description": "Minimum de la moyenne mobile sur 7 jours du flux moyen divisé par le flux moyen.",
    "title": "Écoulement de base",
    "abstract": "Minimum de la moyenne mobile sur 7 jours du flux moyen divisé par le flux moyen."
  },
  "RB_FLASHINESS_INDEX": {
    "long_name": "Indice Richards-Baker de torrentialité",
    "description": "Indice R-B {freq:m}, un indice mesurant le caractère torrentiel d'un débit de rivière.",
    "title": "Indice Richards-Baker de torrentialité",
    "abstract": "Mesure des oscillations du débit relatif au débit moyen, quantifiant la fréquence et la rapidité des changements de débits."
  },
  "RETURN_LEVEL": {
    "long_name": "Valeur de retour",
    "description": "Analyse fréquentielle de type {dist:f} des moyennes sur {window} jours, pour le {mode} {indexer}.",
    "title": "Valeur de retour",
    "abstract": "Analyse fréquentielle selon un mode et une distribution."
  },
  "STATS": {
    "long_name": "{op:nom} de la variable.",
    "description": "{op:nom} {freq:f} da la variable ({indexer}).",
    "title": "Calcul de statistiques sur des sous-périodes.",
    "abstract": ""
  },
  "FIT": {
    "long_name": "Paramètres d'une distribution {dist:f}",
    "description": "Paramètres d'une distribution {dist:f}.",
    "title": "Calcul les paramètres d'une distribution univariée pour un ensemble de données",
    "abstract": ""
  },
  "DOY_QMAX": {
    "long_name": "Jour de l'année du maximum du débit en {indexer:nom}",
    "description": "Jour de l'année du maximum du débit en {indexer:nom}.",
    "title": "Jour de l'année du maximum du débit",
    "abstract": ""
  },
  "DOY_QMIN": {
    "long_name": "Jour de l'année du minimum du débit en {indexer:nom}",
    "description": "Jour de l'année du minimum du débit en {indexer:nom}.",
    "title": "Jour de l'année du minimum du débit",
    "abstract": ""
  },
  "SEA_ICE_AREA": {
    "long_name": "Somme des surfaces recouvertes de glace de mer là où sa concentration est d'au moins {thresh}",
    "description": "La somme des surfaces recouvertes de glace de mer là où sa concentration est d'au moins {thresh}.",
    "title": "Surface de la banquise",
    "abstract": "Mesure de surface totale des océans couverte de glace de mer."
  },
  "SEA_ICE_EXTENT": {
    "long_name": "Aire totale de toutes les régions où la concentration de glace de mer est d'au moins {thresh}",
    "description": "L'aire totale de toutes les régions où la concentration de glace de mer est d'au moins {thresh}.",
    "title": "Étendue de la banquise",
    "abstract": "Mesure de l'étendue de toutes les régions où la concentration de glace de mer est au-dessus ou égale à un seuil donné."
  },
  "DRY_DAYS": {
    "long_name": "Nombre de jours secs",
    "description": "Nombre {freq:m} de jours où la précipitation quotidienne est sous {thresh}.",
    "title": "Nombre de jours secs",
    "abstract": "Nombre de jours où la précipitation quotidienne est sous un seuil donné."
  },
  "DRYNESS_INDEX": {
    "long_name": "Humidité de la saison de croissance",
    "description": "Estimation de l'humidité de la saison de croissance (précipitations moins évapotranspiration ajustée) pour la période d'avril à septembre (hémisphère nord) ou d'octobre à mars (hémisphère sud), avec une humidité initiale du sol fixée à {wo} et un ajustement basé sur les limites mensuelles des précipitations et de l'évapotranspiration.",
    "title": "Indice de sécheresse",
    "abstract": "L'indice de sécheresse est une caractérisation de la composante hydrique des régions viticoles qui prend en compte les facteurs de précipitation et d'évapotranspiration sans déduction pour le ruissellement ou le drainage de surface. Métrique initialement publiée dans Riou et al. (1994)."
  },
  "HOT_SPELL_FREQUENCY": {
    "long_name": "Nombre total de séries d'au moins {window} jours consécutifs ayant une température maximale quotidienne au-dessus de {thresh_tasmax}",
    "description": "Nombre {freq:m} de périodes chaudes durant une période donnée. Une période chaude se produit lorsque la température maximale quotidienne est au-dessus de {thresh_tasmax} durant au moins {window} jours.",
    "title": "Fréquences des périodes chaudes",
    "abstract": "Nombre de périodes chaudes durant une période donnée. Une période chaude se produit lorsque la température maximale quotidienne est au-dessus d'un seuil spécifique durant un minimum de jours donné."
  },
  "LAST_SPRING_FROST": {
    "long_name": "Dernier jour de température minimale quotidienne en dessous d'un seuil de {thresh} pendant au moins {window} jours avant une date donnée ({before_date})",
    "description": "Jour de l'année du dernier gel printanier, défini comme le dernier jour où la température minimale quotidienne reste sous {thresh} durant au moins {window} jours avant une certaine date ({before_date}).",
    "title": "Jour de l'année du dernier gel printanier",
    "abstract": "Dernier jour où la température minimale quotidienne reste sous un seuil donné durant un certain nombre de jours, limité par une date de calendrier finale."
  },
  "HOT_SPELL_MAX_LENGTH": {
    "long_name": "Série la plus longue d'au moins {window} jours consécutifs ayant une température maximale quotidienne au-dessus de {thresh_tasmax}.",
    "description": "Longueur maximale {freq:f} des périodes chaudes durant une période donnée. Une période chaude se produit lorsque la température maximale quotidienne est au-dessus de {thresh_tasmax} durant au moins {window} jours.",
    "title": "Longueur maximale des périodes chaudes",
    "abstract": "Longueur maximale des périodes chaudes durant une période donnée. Une période chaude se produit lorsque la température maximale quotidienne est au-dessus d'un seuil spécifique durant un minimum de jours."
  },
  "HOT_SPELL_TOTAL_LENGTH": {
    "long_name": "Durée totale des périodes d'au moins {window} jours consécutifs ayant une température maximale quotidienne au-dessus de {thresh_tasmax}.",
    "description": "Durée totale {freq:f} des périodes chaudes durant une période donnée. Une période chaude se produit lorsque la température maximale quotidienne est au-dessus de {thresh_tasmax} durant au moins {window} jours.",
    "title": "Durée totale des périodes chaudes",
    "abstract": "Durée totale des périodes chaudes durant une période donnée. Une période chaude se produit lorsque la température maximale quotidienne est au-dessus d'un seuil spécifique durant un minimum de jours."
  },
  "CONSECUTIVE_FROST_FREE_DAYS": {
    "long_name": "Nombre maximal de jours consécutifs ayant une température minimale au-dessus ou égale à {thresh}",
    "description": "Nombre maximal {freq:m} de jours consécutifs où la température minimale quotidienne est au-dessus ou égale à {thresh}.",
    "title": "Nombre maximal de jours consécutifs sans gel",
    "abstract": "Nombre maximal de jours consécutifs sans gel où la température minimale quotidienne est au-dessus ou égale à 0°C."
  },
  "GROWING_SEASON_END": {
    "long_name": "Premier jour de la première série de {window} jours ayant une température journalière moyenne {op} {thresh}, survenant après {mid_date}",
    "description": "Jour de l'année de la fin de la saison de croissance, défini comme le premier jour après {mid_date} ayant une température moyenne quotidienne au-dessus ou égale à {thresh} après une série de {window} jours ayant une température moyenne quotidienne sous {thresh}.",
    "title": "Fin de la saison de croissance",
    "abstract": "Le premier jour où la température moyenne quotidienne est sous un seuil donné pendant un certain nombre de jours consécutifs après une date de calendrier donnée."
  },
  "FROST_FREE_SEASON_END": {
    "long_name": "Premier jour, après {mid_date}, suivant une période de {window} jours ayant une température minimale quotidienne sous {thresh}",
    "description": "Jour de l'année de la fin de la saison sans gel. La saison sans gel est définie comme l'intervalle entre la première série de {window} jours où la température minimale quotidienne est au-dessus ou égale à {thresh} et la première série (après le {mid_date}) de {window} jours où elle est sous {thresh}.",
    "title": "Fin de la saison sans gel",
    "abstract": "Premier jour où la température minimale quotidienne est sous un seuil donné depuis un certain nombre de jours consécutifs."
  },
  "CFFWIS": {
    "description": "L'IFM est formé de six composantes qui tiennent compte des effets de la teneur en eau des combustibles et des conditions météorologiques sur le comportement du feu.",
    "title": "Indices Forêt-Météo",
    "abstract": "Calcule les 6 indices forêt-météo tels que définis par le Service Canadien des Forêts : l'indice de sécheresse, l'indice d'humidité de l'humus, l'indice du combustible léger, l'indice de propagation initiale, l'indice du combustible disponible et l'indice forêt météo."
  },
  "CFFWIS.dc": {
    "long_name": "Indice de sécheresse",
    "description": "Évaluation numérique de la teneur moyenne en eau des épaisses couches organiques compactes."
  },
  "CFFWIS.dmc": {
    "long_name": "Indice d'humidité de l'humus",
    "description": "Évaluation numérique de la teneur moyenne en eau des couches organiques peu tassées de moyenne épaisseur."
  },
  "CFFWIS.ffmc": {
    "long_name": "Indice du combustible léger (FFMC)",
    "description": "Évaluation numérique de la teneur en eau de la litière et d'autres combustibles légers."
  },
  "CFFWIS.isi": {
    "long_name": "Indice de propagation initiale",
    "description": "Évaluation numérique du taux prévu de propagation du feu."
  },
  "CFFWIS.bui": {
    "long_name": "Indice du combustible disponible",
    "description": "Évaluation numérique de la quantité totale de combustible disponible."
  },
  "CFFWIS.fwi": {
    "long_name": "Indice forêt météo",
    "description": "Évaluation numérique de l'intensité du feu."
  },
  "DMC": {
    "long_name": "Indice de l'humus",
    "description": "Évaluation numérique de la teneur moyenne en eau des couches organiques peu tassées de moyenne épaisseur.",
    "title": "Indice de l'humus (IH)",
    "abstract": "Évaluation numérique de la teneur moyenne en eau des couches organiques peu tassées de moyenne épaisseur."
  },
  "WIND_POWER_POTENTIAL": {
    "long_name": "Potentiel de production éolienne",
    "description": "Potentiel de production éolienne estimé par une courbe de puissance semi-idéalisée d'une turbine, paramétrée par une vitesse minimale de démarrage {cut_in}, la vitesse nominale {rated}, et la vitesse d'arrêt {cut_out}.",
    "title": "Potentiel de production éolienne",
    "abstract": "Estimation à partir d'une loi de puissance semi-idéalisée de la production d'énergie éolienne selon la vitesse du vent."
  },
  "WIND_PROFILE": {
    "long_name": "Vitesse du vent à la hauteur {h}",
    "description": "Vitesse du vent à une hauteur de {h} calculée de la vitesse à {h_r} par un profil de loi de puissance.",
    "title": "Profil du vent",
    "abstract": "Estimation de la vitesse du vent à partir du vent à une hauteur de référence."
  },
  "WIND_SPEED_FROM_VECTOR": {
    "title": "Vitesse et direction du vent à partir du vecteur vent",
    "abstract": "Calcul de la magnitude et la direction de la vitesse du vent à partir des deux composantes ouest-est et sud-nord."
  },
  "WIND_SPEED_FROM_VECTOR.sfcWind": {
    "long_name": "Vitesse du vent près de la surface",
    "description": "Magnitude de la vitesse du vent près de la surface calculée à partir des deux variables composantes ('uas' et 'vas')."
  },
  "WIND_SPEED_FROM_VECTOR.sfcWindfromdir": {
    "long_name": "Direction de provenance du vent près de la surface",
    "description": "Direction de provenance du vent près de la surface calculée à partir des deux variables composantes ('uas' et 'vas'). Les vents du nord ont une direction de 360° et les vents de moins de {calm_wind_thresh} ont une direction de 0°."
  },
  "WIND_VECTOR_FROM_SPEED": {
    "title": "Vitesse cartésienne du vent à partir de la magnitude et de la direction.",
    "abstract": "Calcul des deux composantes ouest-est et nord-sud du vent à partir de la magnitude et de la direction."
  },
  "WIND_VECTOR_FROM_SPEED.uas": {
    "long_name": "Vent d'ouest près de la surface",
    "description": "Vitesse du vent d'ouest près de la surface calculé à partir de la vitesse et de la direction du vent."
  },
  "WIND_VECTOR_FROM_SPEED.vas": {
    "long_name": "Vent du sud près de la surface",
    "description": "Vitesse du vent du sud près de la surface calculé à partir de la vitesse et de la direction du vent."
  },
  "SFCWIND_MIN": {
    "long_name": "Minimum de la vitesse du vent près de la surface",
    "description": "Minimum {freq:f} de la vitesse du vent près de la surface",
    "title": "Minimum de la vitesse du vent près de la surface",
    "abstract": "Minimum de la vitesse du vent près de la surface"
  },
  "SFCWIND_MEAN": {
    "long_name": "Moyenne de la vitesse du vent près de la surface",
    "description": "Moyenne {freq:f} de la vitesse du vent près de la surface",
    "title": "Moyenne de la vitesse du vent près de la surface",
    "abstract": "Moyenne de la vitesse du vent près de la surface"
  },
  "SFCWIND_MAX": {
    "long_name": "Maximum de la vitesse du vent près de la surface",
    "description": "Maximum {freq:f} de la vitesse du vent près de la surface",
    "title": "Maximum de la vitesse du vent près de la surface",
    "abstract": "Maximum de la vitesse du vent près de la surface"
  },
  "SFCWINDMAX_MIN": {
    "long_name": "Minimum de la vitesse maximimale du vent près de la surface",
    "description": "Minimum {freq:f} de la vitesse maximimale du vent près de la surface",
    "title": "Minimum de la vitesse maximimale du vent près de la surface",
    "abstract": "Minimum de la vitesse maximimale du vent près de la surface"
  },
  "SFCWINDMAX_MEAN": {
    "long_name": "Moyenne de la vitesse maximimale du vent près de la surface",
    "description": "Moyenne {freq:f} de la vitesse maximimale du vent près de la surface",
    "title": "Moyenne de la vitesse maximimale du vent près de la surface",
    "abstract": "Moyenne de la vitesse maximimale du vent près de la surface"
  },
  "SFCWINDMAX_MAX": {
    "long_name": "Maximum de la vitesse maximimale du vent près de la surface",
    "description": "Maximum {freq:f} de la vitesse maximimale du vent près de la surface",
    "title": "Maximum de la vitesse maximimale du vent près de la surface",
    "abstract": "Maximum de la vitesse maximimale du vent près de la surface"
  },
  "E_SAT": {
    "long_name": "Pression de vapeur saturante (méthode \"{method}\")",
    "description": "Pression de vapeur saturante calculée à partir de la température en suivant la méthode {method}.",
    "title": "Pression de vapeur saturante (e_sat)",
    "abstract": "Calcul de la pression de vapeur saturante à partir de la température, selon une méthode donnée. Si ice_thresh est donné, le calcul se fait en référence à la glace pour les températures sous ce seuil."
  },
  "HURS_FROMDEWPOINT": {
    "long_name": "Humidité relative (méthode \"{method}\")",
    "description": "Humidité relative calculée à partir de la température du point de rosée à l'aide de la pression de vapeur saturante, laquelle fut calculée en suivant la méthode {method}.",
    "title": "Humidité relative calculée à partir de la température du point de rosée",
    "abstract": "Humidité relative calculée à partir de la température du point de rosée à l'aide de la pression de vapeur saturante."
  },
  "HURS": {
    "long_name": "Humidité relative (méthode \"{method}\")",
    "description": "Humidité relative calculée à partir de la température, de l'humidité spécifique et de la pression à l'aide de la pression de vapeur saturante, laquelle fut calculée en suivant la méthode {method}.",
    "title": "Humidité relative calculée à partir de la température, de l'humidité spécifique et de la pression",
    "abstract": "Humidité relative calculée à partir de la température, de l'humidité spécifique et de la pression à l'aide de la pression de vapeur saturante."
  },
  "HUSS": {
    "long_name": "Humidité spécifique (méthode \"{method}\")",
    "description": "Humidité spécifique calculée à partir de la température, de l'humidité relative et de la pression à l'aide de la pression de vapeur saturante, laquelle fut calculée en suivant la méthode {method}.",
    "title": "Humidité spécifique calculée à partir de la température, de l'humidité relative et de la pression",
    "abstract": "Humidité spécifique calculée à partir de la température, de l'humidité relative et de la pression à l'aide de la pression de vapeur saturante."
  },
  "HUSS_FROMDEWPOINT": {
    "long_name": "Humidité spécifique (méthode \"{method}\")",
    "description": "Humidité spécifique calculée à partir de la température du point de rosée et de la pression à l'aide de la pression de vapeur saturante, laquelle fut calculée en suivant la méthode {method}.",
    "title": "Humidité spécifique calculée à partir de la température du point de rosée et de la pression",
    "abstract": "Humidité spécifique calculée à partir de la température du point de rosée et de la pression à l'aide de la pression de vapeur saturante."
  },
  "FIRST_DAY_TG_BELOW": {
    "long_name": "Premier jour de l'année avec une température moyenne quotidienne sous {thresh} durant au moins {window} jours",
    "description": "Premier jour de l'année avec une température moyenne quotidienne sous {thresh} durant au moins {window} jours.",
    "title": "Premier jour de l'année de températures moyennes quotidiennes sous un seuil",
    "abstract": "Calcule le premier jour d'une période où la température moyenne quotidienne est plus basse qu'un certain seuil durant un nombre de jours donné, limité par une date minimale."
  },
  "FIRST_DAY_TN_BELOW": {
    "long_name": "Premier jour de l'année avec une température minimale quotidienne sous {thresh} durant au moins {window} jours",
    "description": "Premier jour de l'année avec une température minimale quotidienne sous {thresh} durant au moins {window} jours.",
    "title": "Premier jour de l'année de températures minimales quotidiennes sous un seuil",
    "abstract": "Calcule le premier jour d'une période où la température minimale quotidienne est plus basse qu'un certain seuil durant un nombre de jours donné, limité par une date minimale."
  },
  "FIRST_DAY_TX_BELOW": {
    "long_name": "Premier jour de l'année avec une température maximale quotidienne sous {thresh} durant au moins {window} jours",
    "description": "Premier jour de l'année avec une température maximale quotidienne sous {thresh} durant au moins {window} jours.",
    "title": "Premier jour de l'année de températures maximales quotidiennes sous un seuil",
    "abstract": "Calcule le premier jour d'une période où la température maximale quotidienne est plus basse qu'un certain seuil durant un nombre de jours donné, limité par une date minimale."
  },
  "FIRST_DAY_TG_ABOVE": {
    "long_name": "Premier jour de l'année avec une température moyenne quotidienne au-dessus de {thresh} durant au moins {window} jours",
    "description": "Premier jour de l'année avec une température moyenne quotidienne au-dessus de {thresh} durant au moins {window} jours.",
    "title": "Premier jour de l'année de températures moyennes quotidiennes au-dessus d'un seuil",
    "abstract": "Calcule le premier jour d'une période où la température moyenne quotidienne est plus élevée qu'un certain seuil durant un nombre de jours donné, limité par une date minimale."
  },
  "FIRST_DAY_TN_ABOVE": {
    "long_name": "Premier jour de l'année avec une température minimale quotidienne au-dessus de {thresh} durant au moins {window} jours",
    "description": "Premier jour de l'année avec une température minimale quotidienne au-dessus de {thresh} durant au moins {window} jours.",
    "title": "Premier jour de l'année de températures minimales quotidiennes au-dessus d'un seuil",
    "abstract": "Calcule le premier jour d'une période où la température minimale quotidienne est plus élevée qu'un certain seuil durant un nombre de jours donné, limité par une date minimale."
  },
  "FIRST_DAY_TX_ABOVE": {
    "long_name": "Premier jour de l'année avec une température maximale quotidienne au-dessus de {thresh} durant au moins {window} jours",
    "description": "Premier jour de l'année avec une température maximale quotidienne au-dessus de {thresh} durant au moins {window} jours.",
    "title": "Premier jour de l'année de températures maximales quotidiennes au-dessus d'un seuil",
    "abstract": "Calcule le premier jour d'une période où la température maximale quotidienne est plus élevée qu'un certain seuil durant un nombre de jours donné, limité par une date minimale."
  },
  "DEGREE_DAYS_EXCEEDANCE_DATE": {
    "long_name": "Premier jour de l'année où l'intégrale de la température moyenne quotidienne {op} {thresh} est au-dessus de {sum_thresh}, avec la somme cumulative à partir de {after_date}",
    "description": "Premier jour de l'année où l'intégrale des degrés-jours (ou température moyenne quotidienne {op} {thresh}) est au-dessus de {sum_thresh}, avec la somme cumulative à partir de {after_date}.",
    "title": "Jour du dépassement des degrés-jours",
    "abstract": "Jour de l'année où la somme des degrés-jours est au-dessus d'un seuil donné, survenant après une date donnée. Les degrés-jours sont calculés au-dessus ou en dessous d'un seuil de température donné."
  },
  "PRSN": {
    "long_name": "Précipitation solide (méthode \"{methode}\" avec une température égale ou inférieure à {thresh})",
    "description": "Précipitation solide estimée à partir de la précipitation totale et de la température selon la méthode {method} et le seuil de température {thresh}.",
    "title": "Approximation de la neige",
    "abstract": "Précipitation solide estimée à partir de la précipitation totale et de la température selon une méthode et un seuil de température donnés."
  },
  "SNW_TO_SND": {
    "long_name": "Épaisseur de neige",
    "description": "Épaisseur de neige calculée à partir de sa quantité et de sa densité.",
    "title": "Épaisseur de neige",
    "abstract": "Épaisseur de neige calculée à partir de sa quantité et de sa densité."
  },
  "SNOW_DEPTH": {
    "long_name": "Épaisseur de neige",
    "description": "Moyenne {freq:f} de l'épaisseur de neige quotidienne.",
    "title": "Moyenne de l'épaisseur de neige",
    "abstract": "Épaisseur de neige moyenne."
  },
  "SNOWFALL_FREQUENCY": {
    "long_name": "Pourcentage de jours où la chute de neige est au-dessus de {thresh}",
    "description": "Pourcentage de jours {freq:m} où la chute de neige est au-dessus de {thresh}.",
    "title": "Fréquence de la chute de neige",
    "abstract": "Pourcentage de jours où la chute de neige est au-dessus d'un seuil donné."
  },
  "SNOWFALL_INTENSITY": {
    "long_name": "Chute de neige moyenne au-dessus de {thresh}",
    "description": "Chute de neige moyenne  {freq:f} au-dessus de {thresh}.",
    "title": "Intensité de la chute de neige",
    "abstract": "Chute de neige moyenne au-dessus d'un seuil donné."
  },
  "SND_TO_SNW": {
    "long_name": "Quantité de neige à la surface",
    "description": "Quantité de neige calculée à partir de son épaisseur et de sa densité.",
    "title": "Quantité de neige à la surface",
    "abstract": "Quantité de neige à la surface calculée à partir de son épaisseur et de sa densité."
  },
  "PRLP": {
    "long_name": "Précipitation liquide (méthode \"{methode}\" avec une température égale ou inférieure à {thresh})",
    "description": "Précipitation liquide estimée à partir de la précipitation totale et de la température selon la méthode {method} et le seuil de température {thresh}.",
    "title": "Approximation de la pluie",
    "abstract": "Précipitation liquide estimée à partir de la précipitation totale et de la température selon une méthode et un seuil de température donnés."
  },
  "LAST_SNOWFALL": {
    "long_name": "Date du dernier jour où la chute de neige est au-dessus de {thresh}",
    "description": "Dernier jour {freq:m} où la chute de neige est au-dessus de {thresh}.",
    "title": "Dernier jour avec une chute de neige au-dessus d'un seuil donné",
    "abstract": "Dernier jour d'une période où la chute de neige est au-dessus d'un seuil donné."
  },
  "FIRST_SNOWFALL": {
    "long_name": "Date du premier jour où la chute de neige est au-dessus de {thresh}",
    "description": "Premier jour {freq:m} où la chute de neige est au-dessus de {thresh}.",
    "title": "Premier jour avec une chute de neige au-dessus d'un seuil donné",
    "abstract": "Premier jour d'une période où la chute de neige est au-dessus d'un seuil donné."
  },
  "DAYS_WITH_SNOW": {
    "long_name": "Nombre de jours où la chute de neige se trouve entre une borne de {low} et {high}",
    "description": "Nombre {freq:m} de jours où la chute de neige est plus grande que {low} et plus petite ou égale à {high}.",
    "title": "Jours avec neige",
    "abstract": "Nombre de jours où la neige est entre une borne inférieure et supérieure."
  },
  "SND_SEASON_LENGTH": {
    "long_name": "Durée de couvert de neige",
    "description": "La saison débute lorsque l'épaisseur de neige est au-dessus de {thresh} durant {window} jours et se termine lorsqu'elle redescend sous {thresh} durant {window} jours.",
    "title": "Durée du couvert de neige (épaisseur)",
    "abstract": "Durée de la saison de neige, qui débute lorsque la quantité de neige est au-dessus d'un seuil donné durant un nombre de jours donné et qui se termine lorsqu'elle redescend sous le seuil pour la même durée."
  },
  "SND_SEASON_START": {
    "long_name": "Date du début du couvert de neige continu",
    "description": "Première date à laquelle l'épaisseur de neige est au-dessus ou égale à {thresh} pendant au moins {window} jours consécutifs.",
    "title": "Date de début du couvert de neige (épaisseur)",
    "abstract": "Première date à partir de laquelle l'épaisseur de neige est au-dessus ou égale à un seuil donné pendant un nombre de jours consécutifs."
  },
  "SND_SEASON_END": {
    "long_name": "Date de fin du couvert de neige continu",
    "description": "Première date à laquelle l'épaisseur de neige passe sous {thresh} pendant au moins {window} jours consécutifs suite à l'établissement du couvert de neige.",
    "title": "Date de fin du couvert de neige (épaisseur)",
    "abstract": "Première date à partir de laquelle l'épaisseur de neige est sous à un seuil donné pendant un nombre de jours consécutifs suite au début du couvert de neige."
  },
  "SND_DAYS_ABOVE": {
    "long_name": "Nombre de jours avec de la neige au sol.",
    "description": "Nombre {freq:m} de jours avec au moins {thresh} de neige au sol.",
    "title": "Nombre de jours avec de la neige au sol (épaisseur)",
    "abstract": "Nombre de jours avec une épaisseur de neige au sol au-dessus d'un seuil donné."
  },
  "SNW_SEASON_LENGTH": {
    "long_name": "Durée de couvert de neige",
    "description": "La saison débute lorsque la quantité de neige est au-dessus de {thresh} durant {window} jours et se termine lorsqu'elle redescend sous {thresh} durant {window} jours.",
    "title": "Durée du couvert de neige (quantité)",
    "abstract": "Durée de la saison de neige, qui débute lorsque l'épaisseur de neige est au-dessus d'un seuil donné durant un nombre de jours donnés et qui se termine lorsqu'elle redescend sous le seuil pour la même durée."
  },
  "SNW_SEASON_START": {
    "long_name": "Date du début du couvert de neige continu",
    "description": "Première date à laquelle la quantité de neige est au-dessus ou égale à {thresh} pendant au moins {window} jours consécutifs.",
    "title": "Date de début du couvert de neige (quantité)",
    "abstract": "Première date à partir de laquelle la quantité de neige est au-dessus ou égale à un seuil donné pendant un nombre de jours consécutifs."
  },
  "SNW_SEASON_END": {
    "long_name": "Date de fin du couvert de neige continu",
    "description": "Première date à laquelle la quantité de neige passe sous {thresh} pendant au moins {window} jours consécutifs suite à l'établissement du couvert de neige.",
    "title": "Date de fin du couvert de neige (quantité)",
    "abstract": "Première date à partir de laquelle la quantité de neige est sous à un seuil donné pendant un nombre de jours consécutifs suite au début du couvert de neige."
  },
  "SNW_DAYS_ABOVE": {
    "long_name": "Nombre de jours avec de la neige au sol.",
    "description": "Nombre {freq:m} de jours avec au moins {thresh} de neige au sol.",
    "title": "Nombre de jours avec de la neige au sol (quantité)",
    "abstract": "Nombre de jours avec une quantité de neige au sol au-dessus d'un seuil donné."
  },
  "SND_MAX": {
    "long_name": "Épaisseur de neige maximale",
    "description": "Épaisseur maximale {freq:f} de la neige.",
    "title": "Épaisseur de la neige maximale",
    "abstract": "Maximum de l'épaisseur de neige quotidienne."
  },
  "SND_MAX_DOY": {
    "long_name": "Date de l'épaisseur de neige maximale",
    "description": "Date {freq:f} à laquelle l'épaisseur de neige atteint sa valeur maximale.",
    "title": "Date où l'épaisseur de neige est maximale",
    "abstract": "Jour de l'année où l'épaisseur de neige atteint sa valeur maximale."
  },
  "SNOW_MELT_WE_MAX": {
    "long_name": "Fonte de neige maximale",
    "description": "Fonte maximale {freq:f} de neige sur {window} jours.",
    "title": "Fonte de neige maximale",
    "abstract": "Équivalent en eau de la fonte de neige maximale."
  },
  "SNW_MAX": {
    "long_name": "Équivalent en eau de la neige maximale",
    "description": "Équivalent en eau maximale {freq:f} de la neige.",
    "title": "Équivalent en eau de la neige maximale",
    "abstract": "Maximum de la quantité de neige quotidienne."
  },
  "SNW_MAX_DOY": {
    "long_name": "Date de la quantité de neige maximale",
    "description": "Date {freq:f} à laquelle la quantité de neige atteint sa valeur maximale.",
    "title": "Date où la quantité de neige est maximale",
    "abstract": "Jour de l'année où l'équivalent en eau de la neige quotidienne atteint sa valeur maximale."
  },
  "MELT_AND_PRECIP_MAX": {
    "long_name": "Maximum des apports en eau incluant la fonte de neige et les précipitations",
    "description": "Precipitation et fonte de neige maximales {freq:fpl} sur {window} jours.",
    "title": "Précipitations et fonte de neige maximales",
    "abstract": "Maximum des apports en eau provenant des précipitations et de la fonte de neige."
  },
  "BLOWING_SNOW": {
    "long_name": "Jours de poudrerie",
    "description": "Nombre {freq:m} de jours avec accumulation de neige au-dessus ou égale à {snd_thresh} au cours des {window} jours précédents et vents supérieurs à {sfcWind_thresh}.",
    "title": "Nombre de jours de poudrerie",
    "abstract": "Nombre de jours avec des chutes de neige, une épaisseur de neige et une vitesse du vent au-dessus ou égales à des seuils donnés pendant une période de jours."
  },
  "SND_STORM_DAYS": {
    "long_name": "Jours avec forte accumulation de l'épaisseur de neige",
    "description": "Nombre de jours où l'accumulation de l'épaisseur de neige est au-dessus ou égale à {thresh}.",
    "title": "Jours avec accumulation de l'épaisseur de neige supérieure à un seuil",
    "abstract": "Nombre de jours où l'accumulation de l'épaisseur neige est au-dessus ou égale à un seuil donné."
  },
  "SNW_STORM_DAYS": {
    "long_name": "Jours avec forte accumulation de la quantité de neige",
    "description": "Nombre de jours où l'accumulation de la quantité de neige est au-dessus ou égale à {thresh}.",
    "title": "Jours avec accumulation de la quantité de neige supérieure à un seuil",
    "abstract": "Nombre de jours où l'accumulation de la quantité de neige est au-dessus ou égale à un seuil donné."
  },
  "HIGH_PRECIP_LOW_TEMP": {
    "long_name": "Jours avec des précipitations au dessus de {pr_thresh} et des températures sous {tas_thresh}",
    "description": "Nombre {freq:m} de jours avec précipitation plus grande ou égale à {pr_thresh} et température inférieure à {tas_thresh}.",
    "title": "Jours avec précipitations et températures froides",
    "abstract": "Nombre de jours avec précipitation au-dessus d'un seuil et températures sous un seuil donné."
  },
  "DAYS_OVER_PRECIP_THRESH": {
    "long_name": "Nombre de jours avec précipitation où la précipitation est au-dessus du {pr_per_thresh}e centile calculé sur la période {pr_per_period}.",
    "title": "Nombre de jours avec précipitation où la précipitation est au-dessus d'un centile donné",
    "abstract": "Nombre de jours d'une période où la précipitation est au-dessus d'un centile donné, calculé sur une période donnée et un seuil fixe.",
    "description": "Nombre {freq:m} de jours où la précipitation est au-dessus du {pr_per_thresh}e centile calculé sur la période {pr_per_period}. Seuls les jours avec au moins {thresh} sont comptés."
  },
  "DAYS_OVER_PRECIP_DOY_THRESH": {
    "long_name": "Nombre de jours avec précipitation quotidien où la précipitation est au-dessus du {pr_per_thresh}e centile calculé sur la période {pr_per_period}",
    "title": "Nombre de jours avec précipitation où la précipitation est au-dessus d'un centile quotidien donné",
    "abstract": "Nombre de jours d'une période où la précipitation est au-dessus d'un centile quotidien donné et d'un seuil fixe.",
    "description": "Nombre {freq:m} de jours où la précipitation est au-dessus du {pr_per_thresh}e centile quotidien. Seuls les jours avec au moins {thresh} sont comptés. Le {pr_per_thresh}e centile est calculé sur une fenêtre glissante de {pr_per_window} jour(s) de la période {pr_per_period}."
  },
  "FRACTION_OVER_PRECIP_THRESH": {
    "long_name": "Fraction des jours avec précipitation où la précipitation est au-dessus du {pr_per_thresh}e centile quotidien",
    "title": "Fraction des jours avec précipitation où la précipitation est au-dessus d'un centile quotidien.",
    "abstract": "Fraction des jours avec précipitation d'une période où la précipitation est au-dessus d'un centile quotidien. La référence est le nombre de jours où la précipitation est au-dessus d'un seuil fixe.",
    "description": "Fraction {freq:f} des jours avec précipitation où la précipitation est au-dessus du {pr_per_thresh}e centile quotidien. La référence est le nombre jours où la précipitation est au-dessus d'un seuil fixe."
  },
  "FRACTION_OVER_PRECIP_DOY_THRESH": {
    "long_name": "Fraction de jours avec précipitation où la précipitation est au-dessus du {pr_per_thresh}e centile quotidien",
    "title": "Fraction de jours avec précipitation où la précipitation est au-dessus d'un centile quotidien",
    "abstract": "Fraction de jours d'une période où la précipitation quotidien est au-dessus du {pr_per_thresh}e centile quotidien et d'un seuil fixe.",
    "description": "Fraction {freq:m} de jours où la précipitation est au-dessus du {pr_per_thresh}e centile quotidien. Seuls les jours avec au moins {thresh} sont comptés. Le {pr_per_thresh}e centile est calculé sur une fenêtre glissante de {pr_per_window} jour(s) de la période {pr_per_period}."
  },
  "LIQUID_PRECIP_RATIO": {
    "long_name": "Fraction liquide de la précipitation totale (température au-dessus de {thresh})",
    "title": "Fraction liquide de la précipitation totale",
    "abstract": "Le ratio entre la précipitation liquide et la précipitation totale. La précipitation liquide est approximée par la précipitation lorsque la température est au-dessus d'un seuil donné.",
    "description": "Le ratio {freq:m} entre la précipitation liquide et la précipitation totale. La précipitation liquide est approximée par la précipitation lorsque la température est au-dessus de {thresh}."
  },
  "WARM_SPELL_DURATION_INDEX": {
    "long_name": "Nombre de jours avec au moins {window} jours consécutifs ayant une température maximale quotidienne au-dessus du ou des {tasmax_per_thresh}ème(s) percentile(s)",
    "title": "Indice de durée des vagues de chaleur",
    "abstract": "Nombre de jours consécutifs plus grand qu'un nombre de jours minimal donnée et ayant une température maximale quotidienne plus grande qu'un centile donné. Le seuil de centile des températures doit être calculé avec une fenêtre mobile d'un nombre de jours donné.",
    "description": "Nombre de jours avec au moins {window} jours consécutifs où la température maximale quotidienne est au-dessus ou égale au(x) {tasmax_per_thresh}e centile(s). Une fenêtre de {tasmax_per_window} jour(s), centrée sur chaque jour du calendrier de la période {tasmax_per_period}, est utilisée pour calculer le(s) {tasmax_per_thresh}e(s) centile(s)."
  },
  "MAXIMUM_CONSECUTIVE_WARM_DAYS": {
    "long_name": "Nombre maximal de jours consécutifs ayant une température maximale quotidienne au-dessus de {thresh}",
    "description": "La plus longue période {freq:m} de jours consécutifs ayant une température maximale quotidienne au-dessus de {thresh}.",
    "title": "Nombre maximal de jours chauds consécutifs",
    "abstract": "Nombre maximal de jours consécutifs ayant une température maximale quotidienne au-dessus d'un seuil donné."
  },
  "FIRE_SEASON": {
    "long_name": "Saison des incendies",
    "description": "Masque de la saison des incendies, calculé selon la méthode {method}",
    "title": "Saison des incendies",
    "abstract": "Masque binaire de la saison des incendies, défini selon des conditions de températures quotidiennes consécutives et, optionnellement, d'épaisseurs du couvert de neige."
  },
  "CORN_HEAT_UNITS": {
    "title": "Unités thermiques maïs",
    "abstract": "Indice basé sur la température utilisée pour estimer le développement des cultures de maïs. La croissance du maïs se produit lorsque la température minimale quotidienne et la température maximale quotidienne excèdent des seuils donnés.",
    "description": "Indice basé sur la température utilisée pour estimer le développement des cultures de maïs. La croissance du maïs se produit lorsque la température minimale quotidienne et et la température maximale quotidienne excèdent {thresh_tasmin} et {thresh_tasmax}, respectivement.",
    "long_name": "Unités thermiques maïs (Tmin > {thresh_tasmin} et Tmax > {thresh_tasmax})"
  },
  "FREEZETHAW_SPELL_FREQUENCY": {
    "long_name": "Fréquence des périodes où les températures maximales quotidiennes sont au-dessus de {thresh_tasmax} et les températures minimales quotidiennes sont égales ou en dessous de {thresh_tasmin} pendant au moins {window} jour(s) consécutif(s)",
    "description": "Fréquence {freq:f} périodes des événements consécutifs de gel-dégel (températures maximales au-dessus de {thresh_tasmax} et températures minimales en dessous ou égales à {thresh_tasmin} pour au moins {window} jour(s) consécutif(s)).",
    "title": "Fréquence des périodes des événements consécutifs de gel-dégel",
    "abstract": "Fréquence des périodes des événements consécutifs de gel-dégel. Une période de gel-dégel est définie comme un nombre de jours consécutifs où les températures maximales quotidiennes sont au-dessus d'un seuil donné et les températures minimales quotidiennes sont en dessous ou égales à un seuil donné, généralement 0°C pour les deux."
  },
  "FREEZETHAW_SPELL_MAX_LENGTH": {
    "long_name": "Durée maximale des périodes où les températures maximales quotidiennes sont au-dessus de {thresh_tasmax} et les températures minimales quotidiennes sont égales ou en dessous de {thresh_tasmin} pendant au moins {window} jour(s) consécutif(s)",
    "description": "Durée maximale {freq:f} des périodes des événements consécutifs de gel-dégel (températures maximales au-dessus de {thresh_tasmax} et températures minimales en dessous ou égales à {thresh_tasmin} pour au moins {window} jour(s) consécutif(s)).",
    "title": "Durée maximale des périodes des événements consécutifs de gel-dégel",
    "abstract": "Durée maximale des périodes des événements consécutifs de gel-dégel. Une période de gel-dégel est définie comme un nombre de jours consécutifs où les températures maximales quotidiennes sont au-dessus d'un seuil donné et les températures minimales quotidiennes sont en dessous ou égales à un seuil donné, généralement 0°C pour les deux."
  },
  "FREEZETHAW_SPELL_MEAN_LENGTH": {
    "long_name": "Durée moyenne des périodes où les températures maximales quotidiennes sont au-dessus de {thresh_tasmax} et les températures minimales quotidiennes sont égales ou en dessous de {thresh_tasmin} pendant au moins {window} jour(s) consécutif(s)",
    "description": "Durée moyenne {freq:f} des périodes des événements consécutifs de gel-dégel (températures maximales au-dessus de {thresh_tasmax} et températures minimales en dessous ou égales à {thresh_tasmin} pour au moins {window} jour(s) consécutif(s)).",
    "title": "Durée moyenne des périodes des événements consécutifs de gel-dégel",
    "abstract": "Durée moyenne des périodes des événements consécutifs de gel-dégel. Une période de gel-dégel est définie comme un nombre de jours consécutifs où les températures maximales quotidiennes sont au-dessus d'un seuil donné et les températures minimales quotidiennes sont en dessous ou égales à un seuil donné, généralement 0°C pour les deux."
  },
  "WIND_CHILL": {
    "long_name": "Indice de facteur éolien",
    "description": "L'indice de refroiddissement éolien, équivalent à la température ressentie due au vent par un individu moyen.",
    "title": "Facteur éolien",
    "abstract": "Le facteur éolien est un indice qui équivaut à la sensation du froid par un individu moyen. Il est calculé à partir de la température et de la vitesse du vent à 10 m. Tel que définit par Environnement et Changement Climatique Canada, une seconde formule est utilisée pour les vents faibles. La formule standard est sinon la même qu'utilisée aux États-Unis."
  },
  "HUMIDEX": {
    "long_name": "indice humidex",
    "description": "Indice humidex décrivant la température ressentie par une personne en réponse à l'humidité relative.",
    "title": "Indice humidex",
    "abstract": "L'indice humidex décrit la température ressentie par une personne lorsqu'on tient compte de l'humidité relative. Il peut être interpreté comme la température équivalente ressentie lorsque l'air est sec."
  },
  "HEAT_INDEX": {
    "long_name": "Indice de chaleur",
    "description": "Température ressentie estimée avec l'humidité relative et la température ambiante.",
    "title": "Indice de chaleur",
    "abstract": "L'indice de chaleur est une estimation de la température ressentie par une personne à l'ombre lorsqu'on tient compte de l'humidité relative."
  },
  "POTENTIAL_EVAPOTRANSPIRATION": {
    "long_name": "Évapotranspiration potentielle (méthode \"{methode}\")",
    "description": "Le potentiel d'évaporation de l'eau du sol et de transpiration par les plantes si l'approvisionnement en eau est suffisant, avec la méthode de {method}.",
    "title": "Évapotranspiration potentielle",
    "abstract": "Le potentiel d'évaporation de l'eau du sol et de transpiration par les plantes si l'approvisionnement en eau est suffisant, avec une méthode donnée."
  },
  "WATER_BUDGET_FROM_TAS": {
    "long_name": "Bilan hydrique (méthode \"{methode}\")",
    "description": "Précipitations moins l'évapotranspiration potentielle en tant que mesure approximative d'un bilan hydrique de surface, où l'évapotranspiration potentielle est calculée avec la méthode {method}.",
    "title": "Bilan hydrique",
    "abstract": "Précipitations moins l'évapotranspiration potentielle en tant que mesure approximative d'un bilan hydrique de surface, où l'évapotranspiration potentielle est calculée avec une méthode donnée."
  },
  "WATER_BUDGET": {
    "long_name": "Bilan hydrique",
    "description": "Précipitations moins l'évapotranspiration potentielle en tant que mesure approximative d'un bilan hydrique de surface.",
    "title": "Bilan hydrique",
    "abstract": "Précipitations moins l'évapotranspiration potentielle en tant que mesure approximative d'un bilan hydrique de surface."
  },
  "DRY_SPELL_FREQUENCY": {
    "long_name": "Fréquence des périodes sèches de {window} jours et plus, pendant lesquelles les précipitations {op:fpl} sur une fenêtre de {window} jours sont inférieures à {thresh}",
    "description": "Fréquence {freq:f} des périodes sèches de {window} jours et plus, pendant lesquelles les précipitations {op:fpl} sur une fenêtre de {window} jours sont inférieures à {thresh}.",
    "title": "Fréquence des périodes sèches",
    "abstract": "Fréquence des périodes sèches d'une durée minimale donnée, pendant lesquelles les précipitations accumulées ou maximales sur une fenêtre de jours donnée sont inférieures à un seuil donné."
  },
  "DRY_SPELL_MAX_LENGTH": {
    "long_name": "Durée maximale en jours des périodes sèches de {window} jours et plus, pendant lesquelles les précipitations {op:fpl} sur une fenêtre de {window} jours sont inférieures à {thresh}",
    "description": "Durée maximale {freq:f} en jours des périodes sèches de {window} jours et plus, pendant lesquelles les précipitations {op:fpl} sur une fenêtre de {window} jours sont inférieures à {thresh}.",
    "title": "Durée maximale en jours des périodes sèches",
    "abstract": "Durée maximale en jours des périodes sèches d'une durée minimale donnée, pendant lesquelles les précipitations accumulées ou maximales sur une fenêtre de jours donné sont inférieures à un seuil donné."
  },
  "DRY_SPELL_TOTAL_LENGTH": {
    "long_name": "Durée totale en jours des périodes sèches de {window} jours et plus, pendant lesquelles les précipitations {op:fpl} sur une fenêtre de {window} jours sont inférieures à {thresh}",
    "description": "Durée totale {freq:f} en jours des périodes sèches de {window} jours et plus, pendant lesquelles les précipitations {op:fpl} sur une fenêtre de {window} jours sont inférieures à {thresh}.",
    "title": "Durée totale en jours des périodes sèches",
    "abstract": "Durée totale en jours des périodes sèches d'une durée minimale donnée, pendant lesquelles les précipitations accumulées ou maximales sur une fenêtre de jours donné sont inférieures à un seuil donné."
  },
  "WET_SPELL_FREQUENCY": {
    "long_name": "Fréquence des périodes mouillées de {window} jours et plus, pendant lesquelles les précipitations {op:fpl} sur une fenêtre de {window} jours sont supérieures ou égales à {thresh}",
    "description": "Fréquence {freq:f} des périodes mouillées de {window} jours et plus, pendant lesquelles les précipitations {op:fpl} sur une fenêtre de {window} jours sont supérieures ou égales à {thresh}.",
    "title": "Fréquence des périodes mouillées",
    "abstract": "Fréquence des périodes mouillées d'une durée minimale donnée, pendant lesquelles les précipitations accumulées ou maximales sur une fenêtre de jours donnée sont inférieures à un seuil donné."
  },
  "WET_SPELL_MAX_LENGTH": {
    "long_name": "Durée maximale en jours des périodes mouillées de {window} jours et plus, pendant lesquelles les précipitations {op:fpl} sur une fenêtre de {window} jours sont supérieures ou égales à {thresh}",
    "description": "Durée maximale {freq:f} en jours des périodes mouillées de {window} jours et plus, pendant lesquelles les précipitations {op:fpl} sur une fenêtre de {window} jours sont supérieures ou égales à {thresh}.",
    "title": "Durée maximale en jours des périodes mouillées",
    "abstract": "Durée maximale en jours des périodes mouillées d'une durée minimale donnée, pendant lesquelles les précipitations accumulées ou maximales sur une fenêtre de jours donné sont inférieures à un seuil donné."
  },
  "WET_SPELL_TOTAL_LENGTH": {
    "long_name": "Durée totale en jours des périodes mouillées de {window} jours et plus, pendant lesquelles les précipitations {op:fpl} sur une fenêtre de {window} jours sont supérieures ou égales à {thresh}",
    "description": "Durée totale {freq:f} en jours des périodes mouillées de {window} jours et plus, pendant lesquelles les précipitations {op:fpl} sur une fenêtre de {window} jours sont supérieures ou égales à {thresh}.",
    "title": "Durée totale en jours des périodes mouillées",
    "abstract": "Durée totale en jours des périodes mouillées d'une durée minimale donnée, pendant lesquelles les précipitations accumulées ou maximales sur une fenêtre de jours donné sont inférieures à un seuil donné."
  },
  "COLD_AND_DRY_DAYS": {
    "long_name": "Nombre de jours où la température est en dessous du {tas_per_thresh}e centile et la précipitation en dessous du {pr_per_thresh}e centile",
    "description": "Nombre {freq:m} de jours où la température est en dessous du {tas_per_thresh}e centile et la précipitation en dessous du {pr_per_thresh}e centile.",
    "title": "Nombre de jours froids et secs",
    "abstract": "Nombre de jours où la température et la précipitation sont en dessous de centiles donnés."
  },
  "WARM_AND_DRY_DAYS": {
    "long_name": "Nombre de jours où la température est au-dessus du {tas_per_thresh}e centile et la précipitation en dessous du {pr_per_thresh}e centile",
    "description": "Nombre {freq:m} de jours où la température est au-dessus du {tas_per_thresh}e centile et la précipitation en dessous du {pr_per_thresh}e centile.",
    "title": "Nombre de jours chauds et secs",
    "abstract": "Nombre de jours où la température est au-dessus d'un centile donné et la précipitation en dessous d'un centile donné."
  },
  "WARM_AND_WET_DAYS": {
    "long_name": "Nombre de jours où la température est au-dessus du {tas_per_thresh}e centile et la précipitation au-dessus du {pr_per_thresh}e centile",
    "description": "Nombre {freq:m} de jours où la température est au-dessus du {tas_per_thresh}e centile et la précipitation au-dessus du {pr_per_thresh}e centile.",
    "title": "Nombre de jours chauds et pluvieux",
    "abstract": "Nombre de jours où la température et la précipitation sont au-dessus de centiles donnés."
  },
  "COLD_AND_WET_DAYS": {
    "long_name": "Nombre de jours où la température est en dessous du {tas_per_thresh}e centile et la précipitation au-dessus du {pr_per_thresh}e centile",
    "description": "Nombre {freq:m} de jours où la température est en dessous du {tas_per_thresh}e centile et la précipitation au-dessus du {pr_per_thresh}e centile.",
    "title": "Nombre de jours froids et pluvieux",
    "abstract": "Nombre de jours où la température est en dessous d'un centile donné et la précipitation au-dessus d'un centile donné."
  },
  "CALM_DAYS": {
    "long_name": "Nombre de jours où la vitesse du vent de surface est sous {thresh}",
    "description": "Nombre {freq:m} de jours où la vitesse du vent de surface est sous {thresh}.",
    "title": "Nombre de jours de vent calme",
    "abstract": "Nombre de jours où la vitesse du vent de surface est sous un seuil donné."
  },
  "WINDY_DAYS": {
    "long_name": "Nombre de jours où la vitesse du vent de surface est au-dessus ou égale à {thresh}",
    "description": "Nombre {freq:m} de jours où la vitesse du vent de surface est au-dessus ou égale à {thresh}.",
    "title": "Nombre de jours venteux",
    "abstract": "Nombre de jours où la vitesse du vent de surface est au-dessus ou égale à un seuil donné."
  },
  "JETSTREAM_METRIC_WOOLLINGS": {
    "title": "Force et latitude du courant-jet",
    "abstract": "Latitude et magnitude du maximum de la vitesse du vent zonal entre 15 à 75°N et -60 à 0°E. Le vent est lissé par un fenêtrage de Lanczos."
  },
  "JETSTREAM_METRIC_WOOLLINGS.jetlat": {
    "description": "Latitude quotidienne du maximum du vent zonal lissé par un fenêtrage de Lanczos.",
    "long_name": "Latitude du maximum du vent zonal"
  },
  "JETSTREAM_METRIC_WOOLLINGS.jetstr": {
    "description": "Magnitude quotidienne du maximum du vent zonal lissé par un fenêtrage de Lanczos.",
    "long_name": "Magnitude du maximum du vent zonal"
  },
  "UTCI": {
    "long_name": "Indice universel du climat thermique [UTCI]",
    "description": "L'UTCI représente la température ressentie par rapport à un environnement de référence et est utilisé pour évaluer le stress thermique à l'extérieur.",
    "title": "Indice universel du climat thermique [UTCI]",
    "abstract": "L'UTCI représente la température ressentie par rapport à un environnement de référence et est utilisé pour évaluer le stress thermique à l'extérieur."
  },
  "MEAN_RADIANT_TEMPERATURE": {
    "long_name": "Température radiative moyenne",
    "description": "La température moyenne des rayonnements incidents sur un corps.",
    "title": "Température radiative moyenne",
    "abstract": "La température moyenne des rayonnements solaires et thermiques incidents sur un corps à l'extérieur."
  },
  "RAIN_SEASON": {
    "description": "Début, fin et longueur de la saison des pluies. La saison commence avec une abondance de pluie, suivie d'une période suffisamment humide, et finit par une période sèche.",
    "title": "Saison des pluies",
    "abstract": "La saison des pluies commence lorsque deux conditions sont réunies : 1) Il doit y avoir un certain nombre de jours humides avec précipitations supérieures ou égales à un seuil donné ; 2) Il doit y avoir une autre séquence suivante, où, pendant une période de temps donnée, il n'y a pas de séquence sèche (c'est-à-dire un certain nombre de jours où les précipitations sont inférieures ou égales à un certain seuil). La saison des pluies se termine lorsqu'il y a une séquence sèche"
  },
  "RAIN_SEASON.rain_season_start": {
    "long_name": "Début de la saison des pluies",
    "description": "La saison débute sous deux conditions: i) une séquence de jours {window_wet_start} accumulant {thresh_wet_start} de précipitations ii) suivie d'une séquence de jours {window_not_dry_start} sans séquence sèche, c'est-à-dire une séquence de jours {window_dry_start} avec au moins {thresh_dry_start} {method_dry_start}. Le début de la saison correspond au dernier jour de la séquence i) et doit  être compris entre le {date_min_start} et le {date_max_start}. "
  },
  "RAIN_SEASON.rain_season_end": {
    "long_name": "Fin de la saison des pluies",
    "description": "Dernier jour d'une séquence sèche après le début de la saison, c'est-à-dire une séquence de {window_dry_end} jours avec au moins {thresh_dry_end} {method_dry_end}. La fin de la saison doit être comprise entre le {date_min_end} et le {date_max_end}."
  },
  "RAIN_SEASON.rain_season_length": {
    "long_name": "Longueur de la saison des pluies",
    "description": "Nombre de pas temporels entre le début et la fin de la saison des pluies."
  },
  "KBDI": {
    "long_name": "Indice de sécheresse de Keetch-Byran",
    "description": "Quantité d'eau nécessaire pour que le contenu en eau du sol atteigne sa capacité au champ.",
    "title": "Indice de sécheresse de Keetch-Byran (KBDI) pour le déficit en humidité du sol",
    "abstract": "Le KDBI indique la quantité d'eau nécessaire pour que le contenu en eau du sol atteigne sa capacité au champ. Il est utile au calul du FFDI."
  },
  "DF": {
    "long_name": "Facteur de sécheresse de Griffiths",
    "description": "Évaluation numérique de la disponibilité de combustible dans la litière profonde.",
    "title": "Facteur de sécheresse de Griffiths basé sur le deficit en humidité du sol",
    "abstract": "Le facteur de sécheresse est un indicateur numérique de la disponibilité du combustible à feu de forêt dans les couches profondes du sol. Il est utile au calcul de l'indice de danger de feu de forêt McArthur."
  },
  "FFDI": {
    "long_name": "Indice de danger de feu de forêt McArthur",
    "description": "Évaluation numérique du danger potentiel d'un feu de forêt.",
    "title": "Indice de danger de feu de forêt McArthur (FFDI)",
    "abstract": "Le FFDI est un indicateur numérique du danger potentiel d'un feu de forêt."
  },
  "SHORTWAVE_UPWELLING_RADIATION_FROM_NET_DOWNWELLING": {
    "long_name": "Rayonnement de courtes longueurs d'onde ascendant",
    "description": "Calcul du rayonnement de courtes longueurs d'onde ascendant à partir du rayonnement de courtes longueurs d'onde net et descendant.",
    "title": "Rayonnement de courtes longueurs d'onde ascendant",
    "abstract": "Calcul du rayonnement de courtes longueurs d'onde ascendant à partir du rayonnement de courtes longueurs d'onde net et descendant."
  },
  "LONGWAVE_UPWELLING_RADIATION_FROM_NET_DOWNWELLING": {
    "long_name": "Rayonnement de grandes longueurs d'onde ascendant",
    "description": "Calcul du rayonnement de grandes longueurs d'onde ascendant à partir du rayonnement de grandes longueurs d'onde net et descendant.",
    "title": "Rayonnement de grandes longueurs d'onde ascendant",
    "abstract": "Calcul du rayonnement de grandes longueurs d'onde ascendant à partir du rayonnement de grandes longueurs d'onde net et descendant."
  },
<<<<<<< HEAD
  "FLOW_INDEX": {
    "long_name": "Indice de débit",
    "description": "Le {p}e percentile du débit normalisé par le débit médian ({indexer}).",
    "title": "Indice de débit",
    "abstract": "Indice de débit, calculé comme le rapport entre un percentile donné du débit et la médiane."
  },
  "HIGH_FLOW_FREQUENCY": {
    "long_name": "Fréquence des débits élevés",
    "description": "Nombre de jours où le débit est {threshold_factor} fois supérieur à la médiane.",
    "title": "Fréquence des débits élevés",
    "abstract": "Fréquence des débits élevés, calculée comme le nombre de jours où le débit est supérieur à un multiple de la médiane."
  },
  "LOW_FLOW_FREQUENCY": {
    "long_name": "Fréquence des débits faibles",
    "description": "Nombre de jours où le débit est inférieur à une fraction ({threshold_factor}) de la moyenne.",
    "title": "Fréquence des débits faibles",
    "abstract": "Fréquence des débits faibles, calculée comme le nombre de jours où le débit est inférieur à une fraction de la moyenne."
=======
  "CP": {
    "title": "Portions de froid (Chill Portions) selon le modèle Dynamique.",
    "abstract": "Les portions de froid (chill portions) sont une mesure du potentiel de débourrement de différentes récoltes basée sur le modèle Dynamique.",
    "long_name": "Portions de froid selon le modèle Dynamique",
    "description": "Les portions de froid (chill portions) sont une mesure du potentiel de débourrement de différentes récoltes basée sur le modèle Dynamique."
  },
  "CU": {
    "title": "Unités de froid (chill units) selon le modèle Utah",
    "abstract": "Les unités de froid (chill units) sont une mesure du potentiel de débourrement de différentes récoltes basée sur le modèle Utah.",
    "long_name": "Unités de froid selon le modèle Utah",
    "description": "Les unités de froid (chill units) sont une mesure du potentiel de débourrement de différentes récoltes basée sur le modèle Utah."
>>>>>>> 95c1a453
  }
}<|MERGE_RESOLUTION|>--- conflicted
+++ resolved
@@ -1386,7 +1386,6 @@
     "title": "Rayonnement de grandes longueurs d'onde ascendant",
     "abstract": "Calcul du rayonnement de grandes longueurs d'onde ascendant à partir du rayonnement de grandes longueurs d'onde net et descendant."
   },
-<<<<<<< HEAD
   "FLOW_INDEX": {
     "long_name": "Indice de débit",
     "description": "Le {p}e percentile du débit normalisé par le débit médian ({indexer}).",
@@ -1404,7 +1403,7 @@
     "description": "Nombre de jours où le débit est inférieur à une fraction ({threshold_factor}) de la moyenne.",
     "title": "Fréquence des débits faibles",
     "abstract": "Fréquence des débits faibles, calculée comme le nombre de jours où le débit est inférieur à une fraction de la moyenne."
-=======
+  },
   "CP": {
     "title": "Portions de froid (Chill Portions) selon le modèle Dynamique.",
     "abstract": "Les portions de froid (chill portions) sont une mesure du potentiel de débourrement de différentes récoltes basée sur le modèle Dynamique.",
@@ -1416,6 +1415,5 @@
     "abstract": "Les unités de froid (chill units) sont une mesure du potentiel de débourrement de différentes récoltes basée sur le modèle Utah.",
     "long_name": "Unités de froid selon le modèle Utah",
     "description": "Les unités de froid (chill units) sont une mesure du potentiel de débourrement de différentes récoltes basée sur le modèle Utah."
->>>>>>> 95c1a453
   }
 }