doc: "  ===================\n  CF Standard indices\n  ===================\n\n  Indicator\
  \ found here are defined by the team at `clix-meta`_.\n  Adapted documentation from\
  \ that repository follows:\n\n  The repository aims to provide a platform for thinking\
  \ about, and developing,\n  a unified view of metadata elements required to describe\
  \ climate indices (aka climate indicators).\n\n  To facilitate data exchange and\
  \ dissemination the metadata should, as far as possible,\n  follow the Climate and\
  \ Forecasting (CF) Conventions. Considering the very rich and diverse flora of\n\
  \  climate indices this is however not always possible. By collecting a wide range\
  \ of different indices\n  it is easier to discover any common patterns and features\
  \ that are currently not well covered by the\n  CF Conventions. Currently identified\
  \ issues frequently relate to standard_name or/and cell_methods\n  which both are\
  \ controlled vocabularies of the CF Conventions.\n\n  .. _clix-meta: https://github.com/clix-meta/clix-meta\n"
indices:
  cdd:
    allowed_periods:
    - A
    - Q
    - M
    compute: spell_length
    input:
      data: pr
    output:
      cell_methods: 'time: sum within days time: sum over days'
      long_name: Maximum consecutive dry days (Precip < 1mm)
      standard_name: spell_length_of_days_with_lwe_thickness_of_precipitation_amount_below_threshold
      units: day
      var_name: cdd
    parameters:
      condition: <
      freq:
        default: YS
      reducer: max
      threshold: 1 mm day-1
    references: ETCCDI
  cddcoldTT:
    allowed_periods:
    - A
    - Q
    - M
    compute: temperature_sum
    input:
      data: tas
    output:
      cell_methods: 'time: mean within days time: sum over days'
      long_name: Cooling Degree Days (Tmean > {threshold}C)
      standard_name: integral_wrt_time_of_air_temperature_excess
      units: degree_Celsius day
      var_name: cddcold{threshold}
    parameters:
      condition: '>'
      freq:
        default: YS
      threshold:
        description: air temperature
        units: degree_Celsius
    references: ET-SCI
  cfd:
    allowed_periods:
    - A
    - Q
    - M
    compute: count_occurrences
    input:
      data: tasmin
    output:
      cell_methods: 'time: minimum within days time: maximum over days'
      long_name: Maximum number of consecutive frost days (Tmin < 0 C)
      standard_name: spell_length_of_days_with_air_temperature_below_threshold
      units: day
      var_name: cfd
    parameters:
      condition: <
      freq:
        default: YS
      threshold: 0 degree_Celsius
    references: ECA&D
  csu:
    allowed_periods:
    - A
    - Q
    - M
    compute: count_occurrences
    input:
      data: tasmax
    output:
      cell_methods: 'time: maximum within days time: maximum over days'
      long_name: Maximum number of consecutive summer days (Tmax >25 C)
      standard_name: spell_length_of_days_with_air_temperature_above_threshold
      units: day
      var_name: csu
    parameters:
      condition: '>'
      freq:
        default: YS
      threshold: 25 degree_Celsius
    references: ECA&D
  ctmgeTT:
    allowed_periods:
    - A
    - Q
    - M
    compute: spell_length
    input:
      data: tas
    output:
      cell_methods: 'time: mean within days time: maximum over days'
      long_name: Maximum number of consequtive days with Tmean >= {threshold}C
      standard_name: spell_length_of_days_with_air_temperature_above_threshold
      units: day
      var_name: ctmge{threshold}
    parameters:
      condition: '>'
      freq:
        default: YS
      reducer: max
      threshold:
        description: air temperature
        units: degree_Celsius
    references: CLIPC
  ctmgtTT:
    allowed_periods:
    - A
    - Q
    - M
    compute: spell_length
    input:
      data: tas
    output:
      cell_methods: 'time: mean within days time: maximum over days'
      long_name: Maximum number of consequtive days with Tmean > {threshold}C
      standard_name: spell_length_of_days_with_air_temperature_above_threshold
      units: day
      var_name: ctmgt{threshold}
    parameters:
      condition: '>'
      freq:
        default: YS
      reducer: max
      threshold:
        description: air temperature
        units: degree_Celsius
    references: CLIPC
  ctmleTT:
    allowed_periods:
    - A
    - Q
    - M
    compute: spell_length
    input:
      data: tas
    output:
      cell_methods: 'time: mean within days time: maximum over days'
      long_name: Maximum number of consequtive days with Tmean <= {threshold}C
      standard_name: spell_length_of_days_with_air_temperature_below_threshold
      units: day
      var_name: ctmle{threshold}
    parameters:
      condition: <
      freq:
        default: YS
      reducer: max
      threshold:
        description: air temperature
        units: degree_Celsius
    references: CLIPC
  ctmltTT:
    allowed_periods:
    - A
    - Q
    - M
    compute: spell_length
    input:
      data: tas
    output:
      cell_methods: 'time: mean within days time: maximum over days'
      long_name: Maximum number of consequtive days with Tmean < {threshold}C
      standard_name: spell_length_of_days_with_air_temperature_below_threshold
      units: day
      var_name: ctmlt{threshold}
    parameters:
      condition: <
      freq:
        default: YS
      reducer: max
      threshold:
        description: air temperature
        units: degree_Celsius
    references: CLIPC
  ctngeTT:
    allowed_periods:
    - A
    - Q
    - M
    compute: spell_length
    input:
      data: tasmin
    output:
      cell_methods: 'time: minimum within days time: maximum over days'
      long_name: Maximum number of consequtive days with Tmin >= {threshold}C
      standard_name: spell_length_of_days_with_air_temperature_above_threshold
      units: day
      var_name: ctnge{threshold}
    parameters:
      condition: '>'
      freq:
        default: YS
      reducer: max
      threshold:
        description: air temperature
        units: degree_Celsius
    references: CLIPC
  ctngtTT:
    allowed_periods:
    - A
    - Q
    - M
    compute: spell_length
    input:
      data: tasmin
    output:
      cell_methods: 'time: minimum within days time: maximum over days'
      long_name: Maximum number of consequtive days with Tmin > {threshold}C
      standard_name: spell_length_of_days_with_air_temperature_above_threshold
      units: day
      var_name: ctngt{threshold}
    parameters:
      condition: '>'
      freq:
        default: YS
      reducer: max
      threshold:
        description: air temperature
        units: degree_Celsius
    references: CLIPC
  ctnleTT:
    allowed_periods:
    - A
    - Q
    - M
    compute: spell_length
    input:
      data: tasmin
    output:
      cell_methods: 'time: minimum within days time: maximum over days'
      long_name: Maximum number of consequtive days with Tmin <= {threshold}C
      standard_name: spell_length_of_days_with_air_temperature_below_threshold
      units: day
      var_name: ctnle{threshold}
    parameters:
      condition: <
      freq:
        default: YS
      reducer: max
      threshold:
        description: air temperature
        units: degree_Celsius
    references: CLIPC
  ctnltTT:
    allowed_periods:
    - A
    - Q
    - M
    compute: spell_length
    input:
      data: tasmin
    output:
      cell_methods: 'time: minimum within days time: maximum over days'
      long_name: Maximum number of consequtive days with Tmin < {threshold}C
      standard_name: spell_length_of_days_with_air_temperature_below_threshold
      units: day
      var_name: ctnlt{threshold}
    parameters:
      condition: <
      freq:
        default: YS
      reducer: max
      threshold:
        description: air temperature
        units: degree_Celsius
    references: CLIPC
  ctxgeTT:
    allowed_periods:
    - A
    - Q
    - M
    compute: spell_length
    input:
      data: tasmax
    output:
      cell_methods: 'time: maximum within days time: maximum over days'
      long_name: Maximum number of consequtive days with Tmax >= {threshold}C
      standard_name: spell_length_of_days_with_air_temperature_above_threshold
      units: day
      var_name: ctxge{threshold}
    parameters:
      condition: '>'
      freq:
        default: YS
      reducer: max
      threshold:
        description: air temperature
        units: degree_Celsius
    references: CLIPC
  ctxgtTT:
    allowed_periods:
    - A
    - Q
    - M
    compute: spell_length
    input:
      data: tasmax
    output:
      cell_methods: 'time: maximum within days time: maximum over days'
      long_name: Maximum number of consequtive days with Tmax > {threshold}C
      standard_name: spell_length_of_days_with_air_temperature_above_threshold
      units: day
      var_name: ctxgt{threshold}
    parameters:
      condition: '>'
      freq:
        default: YS
      reducer: max
      threshold:
        description: air temperature
        units: degree_Celsius
    references: CLIPC
  ctxleTT:
    allowed_periods:
    - A
    - Q
    - M
    compute: spell_length
    input:
      data: tasmax
    output:
      cell_methods: 'time: maximum within days time: maximum over days'
      long_name: Maximum number of consequtive days with Tmax <= {threshold}C
      standard_name: spell_length_of_days_with_air_temperature_below_threshold
      units: day
      var_name: ctxle{threshold}
    parameters:
      condition: <
      freq:
        default: YS
      reducer: max
      threshold:
        description: air temperature
        units: degree_Celsius
    references: CLIPC
  ctxltTT:
    allowed_periods:
    - A
    - Q
    - M
    compute: spell_length
    input:
      data: tasmax
    output:
      cell_methods: 'time: maximum within days time: maximum over days'
      long_name: Maximum number of consequtive days with Tmax < {threshold}C
      standard_name: spell_length_of_days_with_air_temperature_below_threshold
      units: day
      var_name: ctxlt{threshold}
    parameters:
      condition: <
      freq:
        default: YS
      reducer: max
      threshold:
        description: air temperature
        units: degree_Celsius
    references: CLIPC
  cwd:
    allowed_periods:
    - A
    - Q
    - M
    compute: spell_length
    input:
      data: pr
    output:
      cell_methods: 'time: sum within days time: sum over days'
      long_name: Maximum consecutive wet days (Precip >= 1mm)
      standard_name: spell_length_of_days_with_lwe_thickness_of_precipitation_amount_above_threshold
      units: day
      var_name: cwd
    parameters:
      condition: '>'
      freq:
        default: YS
      reducer: max
      threshold: 1 mm day-1
    references: ETCCDI
  ddgtTT:
    allowed_periods:
    - A
    - Q
    - M
    compute: temperature_sum
    input:
      data: tas
    output:
      cell_methods: 'time: mean within days time: sum over days'
      long_name: Degree Days (Tmean > {threshold}C)
      standard_name: integral_wrt_time_of_air_temperature_excess
      units: degree_Celsius day
      var_name: ddgt{threshold}
    parameters:
      condition: '>'
      freq:
        default: YS
      threshold:
        description: air temperature
        units: degree_Celsius
    references: CLIPC
  ddltTT:
    allowed_periods:
    - A
    - Q
    - M
    compute: temperature_sum
    input:
      data: tas
    output:
      cell_methods: 'time: mean within days time: sum over days'
      long_name: Degree Days (Tmean < {threshold}C)
      standard_name: integral_wrt_time_of_air_temperature_deficit
      units: degree_Celsius day
      var_name: ddlt{threshold}
    parameters:
      condition: <
      freq:
        default: YS
      threshold:
        description: air temperature
        units: degree_Celsius
    references: CLIPC
  dtr:
    allowed_periods:
    - A
    - Q
    - M
    compute: diurnal_temperature_range
    input:
      high_data: tasmax
      low_data: tasmin
    output:
      cell_methods: 'time: range within days time: mean over days'
      long_name: Mean Diurnal Temperature Range
      units: degree_Celsius
      var_name: dtr
    parameters:
      freq:
        default: MS
    references: ETCCDI
  etr:
    allowed_periods:
    - A
    - Q
    - M
    compute: extreme_temperature_range
    input:
      high_data: tasmax
      low_data: tasmin
    output:
      cell_methods: 'time: range'
      long_name: Intra-period extreme temperature range
      units: degree_Celsius
      var_name: etr
    parameters:
      freq:
        default: MS
    references: ECA&D
  fg:
    allowed_periods:
    - A
    - Q
    - M
    compute: statistics
    input:
      data: sfcWind
    output:
      cell_methods: 'time: mean'
      long_name: Mean of daily mean wind strength
      standard_name: wind_speed
      units: meter second-1
      var_name: fg
    parameters:
      freq:
        default: MS
      reducer: mean
    references: ECA&D
  fxx:
    allowed_periods:
    - A
    - Q
    - M
    compute: statistics
    input:
      data: wsgsmax
    output:
      cell_methods: 'time: maximum'
      long_name: Maximum value of daily maximum wind gust strength
      standard_name: wind_speed_of_gust
      units: meter second-1
      var_name: fxx
    parameters:
      freq:
        default: MS
      reducer: max
    references: ECA&D
  gd4:
    allowed_periods:
    - A
    - Q
    - M
    compute: temperature_sum
    input:
      data: tas
    output:
      cell_methods: 'time: mean within days time: sum over days'
      long_name: Growing degree days (sum of Tmean > 4 C)
      standard_name: integral_wrt_time_of_air_temperature_excess
      units: degree_Celsius day
      var_name: gd4
    parameters:
      condition: '>'
      freq:
        default: YS
      threshold: 4 degree_Celsius
    references: ECA&D
  gddgrowTT:
    allowed_periods:
    - A
    compute: temperature_sum
    input:
      data: tas
    output:
      cell_methods: 'time: mean within days time: sum over days'
      long_name: Annual Growing Degree Days (Tmean > {threshold}C)
      standard_name: integral_wrt_time_of_air_temperature_excess
      units: degree_Celsius day
      var_name: gddgrow{threshold}
    parameters:
      condition: '>'
      freq:
        default: YS
      threshold:
        description: air temperature
        units: degree_Celsius
    references: ET-SCI
  hd17:
    allowed_periods:
    - A
    - Q
    - M
    compute: temperature_sum
    input:
      data: tas
    output:
      cell_methods: 'time: mean within days time: sum over days'
      long_name: Heating degree days (sum of Tmean < 17 C)
      standard_name: integral_wrt_time_of_air_temperature_excess
      units: degree_Celsius day
      var_name: hd17
    parameters:
      condition: <
      freq:
        default: YS
      threshold: 17 degree_Celsius
    references: ECA&D
  hddheatTT:
    allowed_periods:
    - A
    - Q
    - M
    compute: temperature_sum
    input:
      data: tas
    output:
      cell_methods: 'time: mean within days time: sum over days'
      long_name: Heating Degree Days (Tmean < {threshold}C)
      standard_name: integral_wrt_time_of_air_temperature_deficit
      units: degree_Celsius day
      var_name: hddheat{threshold}
    parameters:
      condition: <
      freq:
        default: YS
      threshold:
        description: air temperature
        units: degree_Celsius
    references: ET-SCI
  pp:
    allowed_periods:
    - A
    - Q
    - M
    compute: statistics
    input:
      data: psl
    output:
      cell_methods: 'time: mean'
      long_name: Mean of daily sea level pressure
      standard_name: air_pressure_at_sea_level
      units: hPa
      var_name: pp
    parameters:
      freq:
        default: MS
      reducer: mean
    references: ECA&D
  rh:
    allowed_periods:
    - A
    - Q
    - M
    compute: statistics
    input:
      data: hurs
    output:
      cell_methods: 'time: mean'
      long_name: Mean of daily relative humidity
      standard_name: relative_humidity
      units: '%'
      var_name: rh
    parameters:
      freq:
        default: MS
      reducer: mean
    references: ECA&D
  sd:
    allowed_periods:
    - A
    - Q
    - M
    compute: statistics
    input:
      data: snd
    output:
      cell_methods: 'time: mean'
      long_name: Mean of daily snow depth
      standard_name: surface_snow_thickness
      units: cm
      var_name: sd
    parameters:
      freq:
        default: MS
      reducer: mean
    references: ECA&D
  sdii:
    allowed_periods:
    - A
    - Q
    - M
    compute: thresholded_statistics
    input:
      data: pr
    output:
      cell_methods: 'time: sum within days time: mean over days'
      long_name: Average precipitation during Wet Days (SDII)
      standard_name: lwe_precipitation_rate
      units: mm day-1
      var_name: sdii
    parameters:
      condition: '>'
      freq:
        default: YS
      reducer: mean
      threshold: 1 mm day-1
    references: ETCCDI
  ss:
    allowed_periods:
    - A
    - Q
    - M
    compute: statistics
    input:
      data: sund
    output:
      long_name: Sunshine duration, sum
      standard_name: duration_of_sunshine
      units: hour
      var_name: ss
    parameters:
      freq:
        default: MS
      reducer: sum
    references: ECA&D
  tg:
    allowed_periods:
    - A
    - Q
    - M
    compute: statistics
    input:
      data: tas
    output:
      cell_methods: 'time: mean'
      long_name: Mean of daily mean temperature
      standard_name: air_temperature
      units: degree_Celsius
      var_name: tg
    parameters:
      freq:
        default: MS
      reducer: mean
    references: ECA&D
  tmm:
    allowed_periods:
    - A
    - Q
    - M
    compute: statistics
    input:
      data: tas
    output:
      cell_methods: 'time: mean within days time: mean over days'
      long_name: Mean daily mean temperature
      standard_name: air_temperature
      units: degree_Celsius
      var_name: tmm
    parameters:
      freq:
        default: YS
      reducer: mean
    references: null
  tmmax:
    allowed_periods:
    - A
    - Q
    - M
    compute: statistics
    input:
      data: tas
    output:
      cell_methods: 'time: mean within days time: maximum over days'
      long_name: Maximum daily mean temperature
      standard_name: air_temperature
      units: degree_Celsius
      var_name: tmmax
    parameters:
      freq:
        default: YS
      reducer: max
    references: CLIPC
  tmmean:
    allowed_periods:
    - A
    - Q
    - M
    compute: statistics
    input:
      data: tas
    output:
      cell_methods: 'time: mean within days time: mean over days'
      long_name: Mean daily mean temperature
      standard_name: air_temperature
      units: degree_Celsius
      var_name: tmmean
    parameters:
      freq:
        default: YS
      reducer: mean
    references: CLIPC
  tmmin:
    allowed_periods:
    - A
    - Q
    - M
    compute: statistics
    input:
      data: tas
    output:
      cell_methods: 'time: mean within days time: maximum over days'
      long_name: Minimum daily mean temperature
      standard_name: air_temperature
      units: degree_Celsius
      var_name: tmmin
    parameters:
      freq:
        default: YS
      reducer: min
    references: CLIPC
  tmn:
    allowed_periods:
    - A
    - Q
    - M
    compute: statistics
    input:
      data: tas
    output:
      cell_methods: 'time: mean within days time: minimum over days'
      long_name: Minimum daily mean temperature
      standard_name: air_temperature
      units: degree_Celsius
      var_name: tmn
    parameters:
      freq:
        default: YS
      reducer: min
    references: null
  tmx:
    allowed_periods:
    - A
    - Q
    - M
    compute: statistics
    input:
      data: tas
    output:
      cell_methods: 'time: mean within days time: maximum over days'
      long_name: Maximum daily mean temperature
      standard_name: air_temperature
      units: degree_Celsius
      var_name: tmx
    parameters:
      freq:
        default: YS
      reducer: max
    references: null
  tn:
    allowed_periods:
    - A
    - Q
    - M
    compute: statistics
    input:
      data: tasmin
    output:
      cell_methods: 'time: mean'
      long_name: Mean of daily minimum temperature
      standard_name: air_temperature
      units: degree_Celsius
      var_name: tn
    parameters:
      freq:
        default: MS
      reducer: mean
    references: ECA&D
  tnm:
    allowed_periods:
    - A
    - Q
    - M
    compute: statistics
    input:
      data: tasmin
    output:
      cell_methods: 'time: minimum within days time: mean over days'
      long_name: Mean daily minimum temperature
      standard_name: air_temperature
      units: degree_Celsius
      var_name: tnm
    parameters:
      freq:
        default: YS
      reducer: mean
    references: null
  tnmax:
    allowed_periods:
    - A
    - Q
    - M
    compute: statistics
    input:
<<<<<<< HEAD
      data: tasmin
=======
      data: pr
    index_function:
      name: spell_length
      parameters:
        threshold:
          kind: quantity
          standard_name: lwe_precipitation_rate
          long_name: "Wet day threshold"
          data: 1
          units: "mm day-1"
        condition:
          kind: operator
          operator: ">"
        reducer:
          kind: reducer
          reducer: max
    ET:
      short_name: "cwd"
      long_name: "Consecutive wet days"
      definition: "Maximum number of consecutive days with P>=1mm"
      comment: "maximum consecutive days when daily total precipitation is at least 1 mm"

  prcptot:
    reference: ETCCDI
    period:
      allowed:
        annual:
        seasonal:
        monthly:
      default: annual
    output:
      var_name: "prcptot"
      standard_name: lwe_thickness_of_precipitation_amount
      long_name: "Total precipitation during Wet Days"
      units: "mm"
      cell_methods:
        - time: sum within days
        - time: mean over days
    input:
      data: pr
    index_function:
      name: wet_precip_accumulation
      parameters:
        thresh:
          kind: quantity
          standard_name: lwe_precipitation_rate
          long_name: "Wet day threshold"
          data: 1
          units: "mm day-1"
    ET:
      short_name: "prcptot"
      long_name: "Total wet-day precipitation"
      definition: "PRCP from wet days (P>=1mm)"
      comment: "sum of total daily precipitation during days having at least 1 mm"

  sdii:
    reference: ETCCDI
    period:
      allowed:
        annual:
        seasonal:
        monthly:
      default: annual
>>>>>>> b956f9ca
    output:
      cell_methods: 'time: minimum within days time: maximum over days'
      long_name: Maximum daily minimum temperature
      standard_name: air_temperature
      units: degree_Celsius
      var_name: tnmax
    parameters:
      freq:
        default: YS
      reducer: max
    references: CLIPC
  tnmean:
    allowed_periods:
    - A
    - Q
    - M
    compute: statistics
    input:
      data: tasmin
    output:
      cell_methods: 'time: minimum within days time: mean over days'
      long_name: Mean daily minimum temperature
      standard_name: air_temperature
      units: degree_Celsius
      var_name: tnmean
    parameters:
      freq:
        default: YS
      reducer: mean
    references: CLIPC
  tnmin:
    allowed_periods:
    - A
    - Q
    - M
    compute: statistics
    input:
      data: tasmin
    output:
      cell_methods: 'time: minimum within days time: minimum over days'
      long_name: Minimum daily minimum temperature
      standard_name: air_temperature
      units: degree_Celsius
      var_name: tnmin
    parameters:
      freq:
        default: YS
      reducer: min
    references: CLIPC
  tnn:
    allowed_periods:
    - A
    - Q
    - M
    compute: statistics
    input:
      data: tasmin
    output:
      cell_methods: 'time: minimum within days time: minimum over days'
      long_name: Minimum daily minimum temperature
      standard_name: air_temperature
      units: degree_Celsius
      var_name: tnn
    parameters:
      freq:
        default: YS
      reducer: min
    references: ETCCDI
  tnx:
    allowed_periods:
    - A
    - Q
    - M
    compute: statistics
    input:
      data: tasmin
    output:
      cell_methods: 'time: minimum within days time: maximum over days'
      long_name: Maximum daily minimum temperature
      standard_name: air_temperature
      units: degree_Celsius
      var_name: tnx
    parameters:
      freq:
        default: YS
      reducer: max
    references: ETCCDI
  tx:
    allowed_periods:
    - A
    - Q
    - M
    compute: statistics
    input:
      data: tasmax
    output:
      cell_methods: 'time: mean'
      long_name: Mean of daily maximum temperature
      standard_name: air_temperature
      units: degree_Celsius
      var_name: tx
    parameters:
      freq:
        default: MS
      reducer: mean
    references: ECA&D
  txm:
    allowed_periods:
    - A
    - Q
    - M
    compute: statistics
    input:
      data: tasmax
    output:
      cell_methods: 'time: maximum within days time: mean over days'
      long_name: Mean daily maximum temperature
      standard_name: air_temperature
      units: degree_Celsius
      var_name: txm
    parameters:
      freq:
        default: YS
      reducer: mean
    references: null
  txmax:
    allowed_periods:
    - A
    - Q
    - M
    compute: statistics
    input:
      data: tasmax
    output:
      cell_methods: 'time: maximum within days time: maximum over days'
      long_name: Maximum daily maximum temperature
      standard_name: air_temperature
      units: degree_Celsius
      var_name: txmax
    parameters:
      freq:
        default: YS
      reducer: max
    references: CLIPC
  txmean:
    allowed_periods:
    - A
    - Q
    - M
    compute: statistics
    input:
      data: tasmax
    output:
      cell_methods: 'time: maximum within days time: mean over days'
      long_name: Mean daily maximum temperature
      standard_name: air_temperature
      units: degree_Celsius
      var_name: txmean
    parameters:
      freq:
        default: YS
      reducer: mean
    references: CLIPC
  txmin:
    allowed_periods:
    - A
    - Q
    - M
    compute: statistics
    input:
      data: tasmax
    output:
      cell_methods: 'time: maximum within days time: minimum over days'
      long_name: Minimum daily maximum temperature
      standard_name: air_temperature
      units: degree_Celsius
      var_name: txmin
    parameters:
      freq:
        default: YS
      reducer: min
    references: CLIPC
  txn:
    allowed_periods:
    - A
    - Q
    - M
    compute: statistics
    input:
      data: tasmax
    output:
      cell_methods: 'time: maximum within days time: minimum over days'
      long_name: Minimum daily maximum temperature
      standard_name: air_temperature
      units: degree_Celsius
      var_name: txn
    parameters:
      freq:
        default: YS
      reducer: min
    references: ETCCDI
  txx:
    allowed_periods:
    - A
    - Q
    - M
    compute: statistics
    input:
      data: tasmax
    output:
      cell_methods: 'time: maximum within days time: maximum over days'
      long_name: Maximum daily maximum temperature
      standard_name: air_temperature
      units: degree_Celsius
      var_name: txx
    parameters:
      freq:
        default: YS
      reducer: max
    references: ETCCDI
  vdtr:
    allowed_periods:
    - A
    - Q
    - M
    compute: interday_diurnal_temperature_range
    input:
      high_data: tasmax
      low_data: tasmin
    output:
      long_name: Mean day-to-day variation in Diurnal Temperature Range
      units: degree_Celsius
      var_name: vdtr
    parameters:
      freq:
        default: MS
    references: ECA&D
realm: atmos
references: clix-meta https://github.com/clix-meta/clix-meta<|MERGE_RESOLUTION|>--- conflicted
+++ resolved
@@ -22,6 +22,7 @@
     output:
       cell_methods: 'time: sum within days time: sum over days'
       long_name: Maximum consecutive dry days (Precip < 1mm)
+      proposed_standard_name: spell_length_with_lwe_thickness_of_precipitation_amount_below_threshold
       standard_name: spell_length_of_days_with_lwe_thickness_of_precipitation_amount_below_threshold
       units: day
       var_name: cdd
@@ -65,6 +66,7 @@
     output:
       cell_methods: 'time: minimum within days time: maximum over days'
       long_name: Maximum number of consecutive frost days (Tmin < 0 C)
+      proposed_standard_name: spell_length_with_air_temperature_below_threshold
       standard_name: spell_length_of_days_with_air_temperature_below_threshold
       units: day
       var_name: cfd
@@ -85,6 +87,7 @@
     output:
       cell_methods: 'time: maximum within days time: maximum over days'
       long_name: Maximum number of consecutive summer days (Tmax >25 C)
+      proposed_standard_name: spell_length_with_air_temperature_above_threshold
       standard_name: spell_length_of_days_with_air_temperature_above_threshold
       units: day
       var_name: csu
@@ -105,6 +108,7 @@
     output:
       cell_methods: 'time: mean within days time: maximum over days'
       long_name: Maximum number of consequtive days with Tmean >= {threshold}C
+      proposed_standard_name: spell_length_with_air_temperature_at_or_above_threshold
       standard_name: spell_length_of_days_with_air_temperature_above_threshold
       units: day
       var_name: ctmge{threshold}
@@ -128,6 +132,7 @@
     output:
       cell_methods: 'time: mean within days time: maximum over days'
       long_name: Maximum number of consequtive days with Tmean > {threshold}C
+      proposed_standard_name: spell_length_with_air_temperature_above_threshold
       standard_name: spell_length_of_days_with_air_temperature_above_threshold
       units: day
       var_name: ctmgt{threshold}
@@ -151,6 +156,7 @@
     output:
       cell_methods: 'time: mean within days time: maximum over days'
       long_name: Maximum number of consequtive days with Tmean <= {threshold}C
+      proposed_standard_name: spell_length_with_air_temperature_at_or_below_threshold
       standard_name: spell_length_of_days_with_air_temperature_below_threshold
       units: day
       var_name: ctmle{threshold}
@@ -174,6 +180,7 @@
     output:
       cell_methods: 'time: mean within days time: maximum over days'
       long_name: Maximum number of consequtive days with Tmean < {threshold}C
+      proposed_standard_name: spell_length_with_air_temperature_below_threshold
       standard_name: spell_length_of_days_with_air_temperature_below_threshold
       units: day
       var_name: ctmlt{threshold}
@@ -197,6 +204,7 @@
     output:
       cell_methods: 'time: minimum within days time: maximum over days'
       long_name: Maximum number of consequtive days with Tmin >= {threshold}C
+      proposed_standard_name: spell_length_with_air_temperature_at_or_above_threshold
       standard_name: spell_length_of_days_with_air_temperature_above_threshold
       units: day
       var_name: ctnge{threshold}
@@ -220,6 +228,7 @@
     output:
       cell_methods: 'time: minimum within days time: maximum over days'
       long_name: Maximum number of consequtive days with Tmin > {threshold}C
+      proposed_standard_name: spell_length_with_air_temperature_above_threshold
       standard_name: spell_length_of_days_with_air_temperature_above_threshold
       units: day
       var_name: ctngt{threshold}
@@ -243,6 +252,7 @@
     output:
       cell_methods: 'time: minimum within days time: maximum over days'
       long_name: Maximum number of consequtive days with Tmin <= {threshold}C
+      proposed_standard_name: spell_length_with_air_temperature_at_or_below_threshold
       standard_name: spell_length_of_days_with_air_temperature_below_threshold
       units: day
       var_name: ctnle{threshold}
@@ -266,6 +276,7 @@
     output:
       cell_methods: 'time: minimum within days time: maximum over days'
       long_name: Maximum number of consequtive days with Tmin < {threshold}C
+      proposed_standard_name: spell_length_with_air_temperature_below_threshold
       standard_name: spell_length_of_days_with_air_temperature_below_threshold
       units: day
       var_name: ctnlt{threshold}
@@ -289,6 +300,7 @@
     output:
       cell_methods: 'time: maximum within days time: maximum over days'
       long_name: Maximum number of consequtive days with Tmax >= {threshold}C
+      proposed_standard_name: spell_length_with_air_temperature_at_or_above_threshold
       standard_name: spell_length_of_days_with_air_temperature_above_threshold
       units: day
       var_name: ctxge{threshold}
@@ -312,6 +324,7 @@
     output:
       cell_methods: 'time: maximum within days time: maximum over days'
       long_name: Maximum number of consequtive days with Tmax > {threshold}C
+      proposed_standard_name: spell_length_with_air_temperature_above_threshold
       standard_name: spell_length_of_days_with_air_temperature_above_threshold
       units: day
       var_name: ctxgt{threshold}
@@ -335,6 +348,7 @@
     output:
       cell_methods: 'time: maximum within days time: maximum over days'
       long_name: Maximum number of consequtive days with Tmax <= {threshold}C
+      proposed_standard_name: spell_length_with_air_temperature_at_or_below_threshold
       standard_name: spell_length_of_days_with_air_temperature_below_threshold
       units: day
       var_name: ctxle{threshold}
@@ -358,6 +372,7 @@
     output:
       cell_methods: 'time: maximum within days time: maximum over days'
       long_name: Maximum number of consequtive days with Tmax < {threshold}C
+      proposed_standard_name: spell_length_with_air_temperature_below_threshold
       standard_name: spell_length_of_days_with_air_temperature_below_threshold
       units: day
       var_name: ctxlt{threshold}
@@ -381,6 +396,7 @@
     output:
       cell_methods: 'time: sum within days time: sum over days'
       long_name: Maximum consecutive wet days (Precip >= 1mm)
+      proposed_standard_name: spell_length_with_lwe_thickness_of_precipitation_amount_at_or_above_threshold
       standard_name: spell_length_of_days_with_lwe_thickness_of_precipitation_amount_above_threshold
       units: day
       var_name: cwd
@@ -447,6 +463,7 @@
     output:
       cell_methods: 'time: range within days time: mean over days'
       long_name: Mean Diurnal Temperature Range
+      proposed_standard_name: air_temperature_range
       units: degree_Celsius
       var_name: dtr
     parameters:
@@ -465,6 +482,7 @@
     output:
       cell_methods: 'time: range'
       long_name: Intra-period extreme temperature range
+      proposed_standard_name: air_temperature_range
       units: degree_Celsius
       var_name: etr
     parameters:
@@ -865,309 +883,261 @@
     - M
     compute: statistics
     input:
-<<<<<<< HEAD
       data: tasmin
-=======
-      data: pr
-    index_function:
-      name: spell_length
-      parameters:
-        threshold:
-          kind: quantity
-          standard_name: lwe_precipitation_rate
-          long_name: "Wet day threshold"
-          data: 1
-          units: "mm day-1"
-        condition:
-          kind: operator
-          operator: ">"
-        reducer:
-          kind: reducer
-          reducer: max
-    ET:
-      short_name: "cwd"
-      long_name: "Consecutive wet days"
-      definition: "Maximum number of consecutive days with P>=1mm"
-      comment: "maximum consecutive days when daily total precipitation is at least 1 mm"
-
+    output:
+      cell_methods: 'time: minimum within days time: maximum over days'
+      long_name: Maximum daily minimum temperature
+      standard_name: air_temperature
+      units: degree_Celsius
+      var_name: tnmax
+    parameters:
+      freq:
+        default: YS
+      reducer: max
+    references: CLIPC
+  tnmean:
+    allowed_periods:
+    - A
+    - Q
+    - M
+    compute: statistics
+    input:
+      data: tasmin
+    output:
+      cell_methods: 'time: minimum within days time: mean over days'
+      long_name: Mean daily minimum temperature
+      standard_name: air_temperature
+      units: degree_Celsius
+      var_name: tnmean
+    parameters:
+      freq:
+        default: YS
+      reducer: mean
+    references: CLIPC
+  tnmin:
+    allowed_periods:
+    - A
+    - Q
+    - M
+    compute: statistics
+    input:
+      data: tasmin
+    output:
+      cell_methods: 'time: minimum within days time: minimum over days'
+      long_name: Minimum daily minimum temperature
+      standard_name: air_temperature
+      units: degree_Celsius
+      var_name: tnmin
+    parameters:
+      freq:
+        default: YS
+      reducer: min
+    references: CLIPC
+  tnn:
+    allowed_periods:
+    - A
+    - Q
+    - M
+    compute: statistics
+    input:
+      data: tasmin
+    output:
+      cell_methods: 'time: minimum within days time: minimum over days'
+      long_name: Minimum daily minimum temperature
+      standard_name: air_temperature
+      units: degree_Celsius
+      var_name: tnn
+    parameters:
+      freq:
+        default: YS
+      reducer: min
+    references: ETCCDI
+  tnx:
+    allowed_periods:
+    - A
+    - Q
+    - M
+    compute: statistics
+    input:
+      data: tasmin
+    output:
+      cell_methods: 'time: minimum within days time: maximum over days'
+      long_name: Maximum daily minimum temperature
+      standard_name: air_temperature
+      units: degree_Celsius
+      var_name: tnx
+    parameters:
+      freq:
+        default: YS
+      reducer: max
+    references: ETCCDI
+  tx:
+    allowed_periods:
+    - A
+    - Q
+    - M
+    compute: statistics
+    input:
+      data: tasmax
+    output:
+      cell_methods: 'time: mean'
+      long_name: Mean of daily maximum temperature
+      standard_name: air_temperature
+      units: degree_Celsius
+      var_name: tx
+    parameters:
+      freq:
+        default: MS
+      reducer: mean
+    references: ECA&D
+  txm:
+    allowed_periods:
+    - A
+    - Q
+    - M
+    compute: statistics
+    input:
+      data: tasmax
+    output:
+      cell_methods: 'time: maximum within days time: mean over days'
+      long_name: Mean daily maximum temperature
+      standard_name: air_temperature
+      units: degree_Celsius
+      var_name: txm
+    parameters:
+      freq:
+        default: YS
+      reducer: mean
+    references: null
+  txmax:
+    allowed_periods:
+    - A
+    - Q
+    - M
+    compute: statistics
+    input:
+      data: tasmax
+    output:
+      cell_methods: 'time: maximum within days time: maximum over days'
+      long_name: Maximum daily maximum temperature
+      standard_name: air_temperature
+      units: degree_Celsius
+      var_name: txmax
+    parameters:
+      freq:
+        default: YS
+      reducer: max
+    references: CLIPC
+  txmean:
+    allowed_periods:
+    - A
+    - Q
+    - M
+    compute: statistics
+    input:
+      data: tasmax
+    output:
+      cell_methods: 'time: maximum within days time: mean over days'
+      long_name: Mean daily maximum temperature
+      standard_name: air_temperature
+      units: degree_Celsius
+      var_name: txmean
+    parameters:
+      freq:
+        default: YS
+      reducer: mean
+    references: CLIPC
+  txmin:
+    allowed_periods:
+    - A
+    - Q
+    - M
+    compute: statistics
+    input:
+      data: tasmax
+    output:
+      cell_methods: 'time: maximum within days time: minimum over days'
+      long_name: Minimum daily maximum temperature
+      standard_name: air_temperature
+      units: degree_Celsius
+      var_name: txmin
+    parameters:
+      freq:
+        default: YS
+      reducer: min
+    references: CLIPC
+  txn:
+    allowed_periods:
+    - A
+    - Q
+    - M
+    compute: statistics
+    input:
+      data: tasmax
+    output:
+      cell_methods: 'time: maximum within days time: minimum over days'
+      long_name: Minimum daily maximum temperature
+      standard_name: air_temperature
+      units: degree_Celsius
+      var_name: txn
+    parameters:
+      freq:
+        default: YS
+      reducer: min
+    references: ETCCDI
+  txx:
+    allowed_periods:
+    - A
+    - Q
+    - M
+    compute: statistics
+    input:
+      data: tasmax
+    output:
+      cell_methods: 'time: maximum within days time: maximum over days'
+      long_name: Maximum daily maximum temperature
+      standard_name: air_temperature
+      units: degree_Celsius
+      var_name: txx
+    parameters:
+      freq:
+        default: YS
+      reducer: max
+    references: ETCCDI
+  vdtr:
+    allowed_periods:
+    - A
+    - Q
+    - M
+    compute: interday_diurnal_temperature_range
+    input:
+      high_data: tasmax
+      low_data: tasmin
+    output:
+      long_name: Mean day-to-day variation in Diurnal Temperature Range
+      proposed_standard_name: air_temperature_difference
+      units: degree_Celsius
+      var_name: vdtr
+    parameters:
+      freq:
+        default: MS
+    references: ECA&D
   prcptot:
-    reference: ETCCDI
-    period:
-      allowed:
-        annual:
-        seasonal:
-        monthly:
-      default: annual
+    references: ETCCDI
+    allowed_periods:
+      - A
+      - Q
+      - M
     output:
       var_name: "prcptot"
       standard_name: lwe_thickness_of_precipitation_amount
       long_name: "Total precipitation during Wet Days"
       units: "mm"
-      cell_methods:
-        - time: sum within days
-        - time: mean over days
+      cell_methods: "time: sum within days time: mean over days"
     input:
       data: pr
-    index_function:
-      name: wet_precip_accumulation
-      parameters:
-        thresh:
-          kind: quantity
-          standard_name: lwe_precipitation_rate
-          long_name: "Wet day threshold"
-          data: 1
-          units: "mm day-1"
-    ET:
-      short_name: "prcptot"
-      long_name: "Total wet-day precipitation"
-      definition: "PRCP from wet days (P>=1mm)"
-      comment: "sum of total daily precipitation during days having at least 1 mm"
-
-  sdii:
-    reference: ETCCDI
-    period:
-      allowed:
-        annual:
-        seasonal:
-        monthly:
-      default: annual
->>>>>>> b956f9ca
-    output:
-      cell_methods: 'time: minimum within days time: maximum over days'
-      long_name: Maximum daily minimum temperature
-      standard_name: air_temperature
-      units: degree_Celsius
-      var_name: tnmax
-    parameters:
-      freq:
-        default: YS
-      reducer: max
-    references: CLIPC
-  tnmean:
-    allowed_periods:
-    - A
-    - Q
-    - M
-    compute: statistics
-    input:
-      data: tasmin
-    output:
-      cell_methods: 'time: minimum within days time: mean over days'
-      long_name: Mean daily minimum temperature
-      standard_name: air_temperature
-      units: degree_Celsius
-      var_name: tnmean
-    parameters:
-      freq:
-        default: YS
-      reducer: mean
-    references: CLIPC
-  tnmin:
-    allowed_periods:
-    - A
-    - Q
-    - M
-    compute: statistics
-    input:
-      data: tasmin
-    output:
-      cell_methods: 'time: minimum within days time: minimum over days'
-      long_name: Minimum daily minimum temperature
-      standard_name: air_temperature
-      units: degree_Celsius
-      var_name: tnmin
-    parameters:
-      freq:
-        default: YS
-      reducer: min
-    references: CLIPC
-  tnn:
-    allowed_periods:
-    - A
-    - Q
-    - M
-    compute: statistics
-    input:
-      data: tasmin
-    output:
-      cell_methods: 'time: minimum within days time: minimum over days'
-      long_name: Minimum daily minimum temperature
-      standard_name: air_temperature
-      units: degree_Celsius
-      var_name: tnn
-    parameters:
-      freq:
-        default: YS
-      reducer: min
-    references: ETCCDI
-  tnx:
-    allowed_periods:
-    - A
-    - Q
-    - M
-    compute: statistics
-    input:
-      data: tasmin
-    output:
-      cell_methods: 'time: minimum within days time: maximum over days'
-      long_name: Maximum daily minimum temperature
-      standard_name: air_temperature
-      units: degree_Celsius
-      var_name: tnx
-    parameters:
-      freq:
-        default: YS
-      reducer: max
-    references: ETCCDI
-  tx:
-    allowed_periods:
-    - A
-    - Q
-    - M
-    compute: statistics
-    input:
-      data: tasmax
-    output:
-      cell_methods: 'time: mean'
-      long_name: Mean of daily maximum temperature
-      standard_name: air_temperature
-      units: degree_Celsius
-      var_name: tx
-    parameters:
-      freq:
-        default: MS
-      reducer: mean
-    references: ECA&D
-  txm:
-    allowed_periods:
-    - A
-    - Q
-    - M
-    compute: statistics
-    input:
-      data: tasmax
-    output:
-      cell_methods: 'time: maximum within days time: mean over days'
-      long_name: Mean daily maximum temperature
-      standard_name: air_temperature
-      units: degree_Celsius
-      var_name: txm
-    parameters:
-      freq:
-        default: YS
-      reducer: mean
-    references: null
-  txmax:
-    allowed_periods:
-    - A
-    - Q
-    - M
-    compute: statistics
-    input:
-      data: tasmax
-    output:
-      cell_methods: 'time: maximum within days time: maximum over days'
-      long_name: Maximum daily maximum temperature
-      standard_name: air_temperature
-      units: degree_Celsius
-      var_name: txmax
-    parameters:
-      freq:
-        default: YS
-      reducer: max
-    references: CLIPC
-  txmean:
-    allowed_periods:
-    - A
-    - Q
-    - M
-    compute: statistics
-    input:
-      data: tasmax
-    output:
-      cell_methods: 'time: maximum within days time: mean over days'
-      long_name: Mean daily maximum temperature
-      standard_name: air_temperature
-      units: degree_Celsius
-      var_name: txmean
-    parameters:
-      freq:
-        default: YS
-      reducer: mean
-    references: CLIPC
-  txmin:
-    allowed_periods:
-    - A
-    - Q
-    - M
-    compute: statistics
-    input:
-      data: tasmax
-    output:
-      cell_methods: 'time: maximum within days time: minimum over days'
-      long_name: Minimum daily maximum temperature
-      standard_name: air_temperature
-      units: degree_Celsius
-      var_name: txmin
-    parameters:
-      freq:
-        default: YS
-      reducer: min
-    references: CLIPC
-  txn:
-    allowed_periods:
-    - A
-    - Q
-    - M
-    compute: statistics
-    input:
-      data: tasmax
-    output:
-      cell_methods: 'time: maximum within days time: minimum over days'
-      long_name: Minimum daily maximum temperature
-      standard_name: air_temperature
-      units: degree_Celsius
-      var_name: txn
-    parameters:
-      freq:
-        default: YS
-      reducer: min
-    references: ETCCDI
-  txx:
-    allowed_periods:
-    - A
-    - Q
-    - M
-    compute: statistics
-    input:
-      data: tasmax
-    output:
-      cell_methods: 'time: maximum within days time: maximum over days'
-      long_name: Maximum daily maximum temperature
-      standard_name: air_temperature
-      units: degree_Celsius
-      var_name: txx
-    parameters:
-      freq:
-        default: YS
-      reducer: max
-    references: ETCCDI
-  vdtr:
-    allowed_periods:
-    - A
-    - Q
-    - M
-    compute: interday_diurnal_temperature_range
-    input:
-      high_data: tasmax
-      low_data: tasmin
-    output:
-      long_name: Mean day-to-day variation in Diurnal Temperature Range
-      units: degree_Celsius
-      var_name: vdtr
-    parameters:
-      freq:
-        default: MS
-    references: ECA&D
+    compute: wet_precip_accumulation
+    parameters:
+      thresh: 1 mm day-1
 realm: atmos
 references: clix-meta https://github.com/clix-meta/clix-meta