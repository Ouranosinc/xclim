"""Atmospheric conversion definitions."""
from inspect import _empty

from xclim import indices
from xclim.core.indicator import Indicator
from xclim.core.utils import wrapped_partial

__all__ = [
    "humidex",
    "tg",
    "wind_speed_from_vector",
    "wind_vector_from_speed",
    "saturation_vapor_pressure",
    "relative_humidity_from_dewpoint",
    "relative_humidity",
    "specific_humidity",
    "snowfall_approximation",
    "rain_approximation",
<<<<<<< HEAD
    "potential_evapotranspiration",
=======
    "wind_chill_index",
>>>>>>> 18ceee3f
]


class Converter(Indicator):
    """Class for indicators doing variable conversion (dimension-independent 1-to-1 computation)."""

    missing = "skip"


humidex = Converter(
    identifier="humidex",
    nvar=2,
    units="C",
    standard_name="air_temperature",
    long_name="humidex index",
    description="Humidex index describing the temperature felt by the average person in response to relative humidity.",
    cell_methods="",
    compute=indices.humidex,
)


tg = Converter(
    identifier="tg",
    nvar=2,
    units="K",
    standard_name="air_temperature",
    long_name="Daily mean temperature",
    description="Estimated mean temperature from maximum and minimum temperatures",
    cell_methods="time: mean within days",
    compute=indices.tas,
)


wind_speed_from_vector = Converter(
    identifier="wind_speed_from_vector",
    nvar=2,
    var_name=["sfcWind", "sfcWindfromdir"],
    units=["m s-1", "degree"],
    standard_name=["wind_speed", "wind_from_direction"],
    description=[
        "Wind speed computed as the magnitude of the (uas, vas) vector.",
        "Wind direction computed as the angle of the (uas, vas) vector."
        " A direction of 0° is attributed to winds with a speed under {calm_wind_thresh}.",
    ],
    long_name=["Near-Surface Wind Speed", "Near-Surface Wind from Direction"],
    cell_methods="",
    compute=indices.uas_vas_2_sfcwind,
)


wind_vector_from_speed = Converter(
    identifier="wind_vector_from_speed",
    nvar=2,
    var_name=["uas", "vas"],
    units=["m s-1", "m s-1"],
    standard_name=["eastward_wind", "northward_wind"],
    long_name=["Near-Surface Eastward Wind", "Near-Surface Northward Wind"],
    description=[
        "Eastward wind speed computed from its speed and direction of origin.",
        "Northward wind speed computed from its speed and direction of origin.",
    ],
    cell_methods="",
    compute=indices.sfcwind_2_uas_vas,
)


saturation_vapor_pressure = Converter(
    identifier="e_sat",
    nvar=1,
    units="Pa",
    long_name="Saturation vapor pressure",
    description=lambda **kws: (
        "The saturation vapor pressure was calculated from a temperature "
        "according to the {method} method."
    )
    + (
        " The computation was done in reference to ice for temperatures below {ice_thresh}."
        if kws["ice_thresh"] is not None
        else ""
    ),
    compute=indices.saturation_vapor_pressure,
)


relative_humidity_from_dewpoint = Converter(
    identifier="hurs_fromdewpoint",
    nvar=2,
    units="%",
    var_name="hurs",
    long_name="Relative Humidity",
    standard_name="relative_humidity",
    title="Relative humidity from temperature and dewpoint temperature.",
    description=lambda **kws: (
        "Computed from temperature, and dew point temperature through the "
        "saturation vapor pressures, which were calculated "
        "according to the {method} method."
    )
    + (
        " The computation was done in reference to ice for temperatures below {ice_thresh}."
        if kws["ice_thresh"] is not None
        else ""
    ),
    compute=wrapped_partial(
        indices.relative_humidity,
        suggested={"tdps": _empty},
        huss=None,
        ps=None,
        invalid_values="mask",
    ),
)


relative_humidity = Converter(
    identifier="hurs",
    nvar=3,
    units="%",
    long_name="Relative Humidity",
    standard_name="relative_humidity",
    title="Relative humidity from temperature, pressure and specific humidity.",
    description=lambda **kws: (
        "Computed from temperature, specific humidity and pressure through the "
        "saturation vapor pressure, which was calculated from temperature "
        "according to the {method} method."
    )
    + (
        " The computation was done in reference to ice for temperatures below {ice_thresh}."
        if kws["ice_thresh"] is not None
        else ""
    ),
    compute=wrapped_partial(
        indices.relative_humidity, tdps=None, invalid_values="mask"
    ),
)


specific_humidity = Converter(
    identifier="huss",
    nvar=3,
    units="",
    long_name="Specific Humidity",
    standard_name="specific_humidity",
    description=lambda **kws: (
        "Computed from temperature, relative humidity and pressure through the "
        "saturation vapor pressure, which was calculated from temperature "
        "according to the {method} method."
    )
    + (
        " The computation was done in reference to ice for temperatures below {ice_thresh}."
        if kws["ice_thresh"] is not None
        else ""
    ),
    compute=wrapped_partial(indices.specific_humidity, invalid_values="mask"),
)


snowfall_approximation = Converter(
    identifier="prsn",
    nvar=2,
    units="kg m-2 s-1",
    standard_name="solid_precipitation_flux",
    long_name="Solid precipitation",
    description=(
        "Solid precipitation estimated from total precipitation and temperature"
        " with method {method} and threshold temperature {thresh}."
    ),
    compute=indices.snowfall_approximation,
)

rain_approximation = Converter(
    identifier="prlp",
    nvar=2,
    units="kg m-2 s-1",
    standard_name="precipitation_flux",
    long_name="Liquid precipitation",
    description=(
        "Liquid precipitation estimated from total precipitation and temperature"
        " with method {method} and threshold temperature {thresh}."
    ),
    compute=indices.rain_approximation,
)

<<<<<<< HEAD
potential_evapotranspiration = Converter(
    identifier="potential_evapotranspiration",
    units="mm day-1",
    standard_name="water_evapotranspiration_flux",
    long_name="Potential evapotranspiration",
    description=(
        "The daily or monthly potential for water evaporation from soil and transpiration by plants if the water "
        "supply is sufficient, with the method {method}."
    ),
    compute=indices.potential_evapotranspiration,
=======

wind_chill_index = Converter(
    identifier="wind_chill",
    nvar=2,
    units="degC",
    long_name="Wind chill index",
    description=lambda **kws: (
        "Wind chill index describing the temperature felt by the average person in response to cold wind."
    )
    + (
        "A slow-wind version of the wind chill index was used for wind speeds under 5 km/h and invalid "
        "temperatures were masked (T > 0°C)."
        if kws["method"] == "CAN"
        else "Invalid temperatures (T > 50°F) and winds (V < 3 mph) where masked."
    ),
    compute=wrapped_partial(indices.wind_chill_index, mask_invalid=True),
>>>>>>> 18ceee3f
)<|MERGE_RESOLUTION|>--- conflicted
+++ resolved
@@ -16,11 +16,8 @@
     "specific_humidity",
     "snowfall_approximation",
     "rain_approximation",
-<<<<<<< HEAD
+    "wind_chill_index",
     "potential_evapotranspiration",
-=======
-    "wind_chill_index",
->>>>>>> 18ceee3f
 ]
 
 
@@ -202,7 +199,23 @@
     compute=indices.rain_approximation,
 )
 
-<<<<<<< HEAD
+wind_chill_index = Converter(
+    identifier="wind_chill",
+    nvar=2,
+    units="degC",
+    long_name="Wind chill index",
+    description=lambda **kws: (
+        "Wind chill index describing the temperature felt by the average person in response to cold wind."
+    )
+    + (
+        "A slow-wind version of the wind chill index was used for wind speeds under 5 km/h and invalid "
+        "temperatures were masked (T > 0°C)."
+        if kws["method"] == "CAN"
+        else "Invalid temperatures (T > 50°F) and winds (V < 3 mph) where masked."
+    ),
+    compute=wrapped_partial(indices.wind_chill_index, mask_invalid=True),
+)
+
 potential_evapotranspiration = Converter(
     identifier="potential_evapotranspiration",
     units="mm day-1",
@@ -213,22 +226,4 @@
         "supply is sufficient, with the method {method}."
     ),
     compute=indices.potential_evapotranspiration,
-=======
-
-wind_chill_index = Converter(
-    identifier="wind_chill",
-    nvar=2,
-    units="degC",
-    long_name="Wind chill index",
-    description=lambda **kws: (
-        "Wind chill index describing the temperature felt by the average person in response to cold wind."
-    )
-    + (
-        "A slow-wind version of the wind chill index was used for wind speeds under 5 km/h and invalid "
-        "temperatures were masked (T > 0°C)."
-        if kws["method"] == "CAN"
-        else "Invalid temperatures (T > 50°F) and winds (V < 3 mph) where masked."
-    ),
-    compute=wrapped_partial(indices.wind_chill_index, mask_invalid=True),
->>>>>>> 18ceee3f
 )