"""Precipitation indicator definitions."""
from inspect import _empty  # noqa

from xclim import indices
from xclim.core import cfchecks
from xclim.core.indicator import Daily, Hourly, Indicator
from xclim.core.utils import InputKind

__all__ = [
    "rain_on_frozen_ground_days",
    "max_1day_precipitation_amount",
    "max_n_day_precipitation_amount",
    "wetdays",
    "wetdays_prop",
    "dry_days",
    "maximum_consecutive_dry_days",
    "maximum_consecutive_wet_days",
    "daily_pr_intensity",
    "max_pr_intensity",
    "precip_accumulation",
    "liquid_precip_accumulation",
    "solid_precip_accumulation",
    "drought_code",
    "fire_weather_indexes",
    "last_snowfall",
    "first_snowfall",
    "days_with_snow",
    "days_over_precip_thresh",
    "days_over_precip_doy_thresh",
    "high_precip_low_temp",
    "fraction_over_precip_thresh",
    "fraction_over_precip_doy_thresh",
    "liquid_precip_ratio",
    "dry_spell_frequency",
    "dry_spell_total_length",
    "wet_precip_accumulation",
<<<<<<< HEAD
    "rain_season",
    "rain_season_start",
    "rain_season_end",
    "rain_season_length",
    "rain_season_prcptot",
=======
    "rprctot",
>>>>>>> d8853606
]


class FireWeather(Indicator):
    """Non resampling - precipitation related indicators."""

    src_freq = "D"
    context = "hydro"


class Precip(Daily):
    """Indicator involving daily pr series."""

    context = "hydro"


class PrTasx(Daily):
    """Indicator involving pr and one of tas, tasmin or tasmax."""

    context = "hydro"

    def cfcheck(self, pr, tas):
        cfchecks.cfcheck_from_name("pr", pr)
        cfchecks.check_valid(tas, "standard_name", "air_temperature")


class HrPrecip(Hourly):
    """Indicator involving hourly pr series,"""

    context = "hydro"


rain_on_frozen_ground_days = PrTasx(
    identifier="rain_frzgr",
    units="days",
    standard_name="number_of_days_with_lwe_thickness_of_"
    "precipitation_amount_above_threshold",
    long_name="Number of rain on frozen ground days",
    description="{freq} number of days with rain above {thresh} "
    "after a series of seven days "
    "with average daily temperature below 0℃. "
    "Precipitation is assumed to be rain when the"
    "daily average temperature is above 0℃.",
    cell_methods="",
    compute=indices.rain_on_frozen_ground_days,
)

max_1day_precipitation_amount = Precip(
    identifier="rx1day",
    units="mm/day",
    standard_name="lwe_thickness_of_precipitation_amount",
    long_name="maximum 1-day total precipitation",
    description="{freq} maximum 1-day total precipitation",
    cell_methods="time: maximum over days",
    compute=indices.max_1day_precipitation_amount,
)

max_n_day_precipitation_amount = Precip(
    identifier="max_n_day_precipitation_amount",
    var_name="rx{window}day",
    units="mm",
    standard_name="lwe_thickness_of_precipitation_amount",
    long_name="maximum {window}-day total precipitation",
    description="{freq} maximum {window}-day total precipitation.",
    cell_methods="time: maximum over days",
    compute=indices.max_n_day_precipitation_amount,
)

wetdays = Precip(
    identifier="wetdays",
    units="days",
    standard_name="number_of_days_with_lwe_thickness_of_precipitation_amount_at_or_above_threshold",
    long_name="Number of wet days (precip >= {thresh})",
    description="{freq} number of days with daily precipitation over {thresh}.",
    cell_methods="time: sum over days",
    compute=indices.wetdays,
)

wetdays_prop = Precip(
    identifier="wetdays_prop",
    units="1",
    long_name="Proportion of wet days (precip >= {thresh})",
    description="{freq} proportion of days with precipitation over {thresh}.",
    cell_methods="time: sum over days",
    compute=indices.wetdays_prop,
)

dry_days = Precip(
    identifier="dry_days",
    units="days",
    standard_name="number_of_days_with_lwe_thickness_of_precipitation_amount_below_threshold",
    long_name="Number of dry days (precip < {thresh})",
    description="{freq} number of days with daily precipitation under {thresh}.",
    cell_methods="time: sum over days",
    compute=indices.dry_days,
)

maximum_consecutive_wet_days = Precip(
    identifier="cwd",
    units="days",
    standard_name="number_of_days_with_lwe_thickness_of_"
    "precipitation_amount_at_or_above_threshold",
    long_name="Maximum consecutive wet days (Precip >= {thresh})",
    description="{freq} maximum number of consecutive days with daily "
    "precipitation over {thresh}.",
    cell_methods="time: sum over days",
    compute=indices.maximum_consecutive_wet_days,
)

maximum_consecutive_dry_days = Precip(
    identifier="cdd",
    units="days",
    standard_name="number_of_days_with_lwe_thickness_of_"
    "precipitation_amount_below_threshold",
    long_name="Maximum consecutive dry days (Precip < {thresh})",
    description="{freq} maximum number of consecutive days with daily "
    "precipitation below {thresh}.",
    cell_methods="time: sum over days",
    compute=indices.maximum_consecutive_dry_days,
)

daily_pr_intensity = Precip(
    identifier="sdii",
    units="mm/day",
    standard_name="lwe_thickness_of_precipitation_amount",
    long_name="Average precipitation during wet days (SDII)",
    description="{freq} Simple Daily Intensity Index (SDII) : {freq} average precipitation "
    "for days with daily precipitation over {thresh}. This indicator is also known as the 'Simple Daily "
    "Intensity Index' (SDII).",
    cell_methods="",
    compute=indices.daily_pr_intensity,
)

max_pr_intensity = HrPrecip(
    identifier="max_pr_intensity",
    units="mm/h",
    standard_name="precipitation",
    long_name="Maximum precipitation intensity over {window}h duration",
    description="{freq} maximum precipitation intensity over rolling {window}h window.",
    cell_methods="time: max",
    compute=indices.max_pr_intensity,
    duration="{window}",
    keywords="IDF curves",
)

precip_accumulation = Precip(
    title="Accumulated total precipitation (solid and liquid)",
    identifier="prcptot",
    units="mm",
    standard_name="lwe_thickness_of_precipitation_amount",
    long_name="Total precipitation",
    description="{freq} total precipitation",
    cell_methods="time: sum over days",
    compute=indices.precip_accumulation,
    parameters=dict(tas=None, phase=None),
)

wet_precip_accumulation = Precip(
    title="Accumulated total precipitation (solid and liquid) during wet days",
    identifier="wet_prcptot",
    units="mm",
    standard_name="lwe_thickness_of_precipitation_amount",
    long_name="Total precipitation",
    description="{freq} total precipitation over wet days, defined as days where precipitation exceeds {thresh}.",
    cell_methods="time: sum over days",
    compute=indices.prcptot,
    parameters={"thresh": {"default": "1 mm/day"}},
)

liquid_precip_accumulation = PrTasx(
    title="Accumulated liquid precipitation.",
    identifier="liquidprcptot",
    units="mm",
    standard_name="lwe_thickness_of_liquid_precipitation_amount",
    long_name="Total liquid precipitation",
    description="{freq} total {phase} precipitation, estimated as precipitation when temperature >= {thresh}",
    cell_methods="time: sum over days",
    compute=indices.precip_accumulation,
    parameters={"tas": {"kind": InputKind.VARIABLE}, "phase": "liquid"},
)

solid_precip_accumulation = PrTasx(
    title="Accumulated solid precipitation.",
    identifier="solidprcptot",
    units="mm",
    standard_name="lwe_thickness_of_snowfall_amount",
    long_name="Total solid precipitation",
    description="{freq} total solid precipitation, estimated as precipitation when temperature < {thresh}",
    cell_methods="time: sum over days",
    compute=indices.precip_accumulation,
    parameters={"tas": {"kind": InputKind.VARIABLE}, "phase": "solid"},
)

drought_code = FireWeather(
    identifier="dc",
    units="",
    standard_name="drought_code",
    long_name="Drought Code",
    description="Numeric rating of the average moisture content of organic layers.",
    compute=indices.drought_code,
    missing="skip",
)

fire_weather_indexes = FireWeather(
    identifier="fwi",
    realm="atmos",
    var_name=["dc", "dmc", "ffmc", "isi", "bui", "fwi"],
    standard_name=[
        "drought_code",
        "duff_moisture_code",
        "fine_fuel_moisture_code",
        "initial_spread_index",
        "buildup_index",
        "fire_weather_index",
    ],
    long_name=[
        "Drought Code",
        "Duff Moisture Code",
        "Fine Fuel Moisture Code",
        "Initial Spread Index",
        "Buildup Index",
        "Fire Weather Index",
    ],
    description=[
        "Numeric rating of the average moisture content of deep, compact organic layers.",
        "Numeric rating of the average moisture content of loosely compacted organic layers of moderate depth.",
        "Numeric rating of the average moisture content of litter and other cured fine fuels.",
        "Numeric rating of the expected rate of fire spread.",
        "Numeric rating of the total amount of fuel available for combustion.",
        "Numeric rating of fire intensity.",
    ],
    units="",
    compute=indices.fire_weather_indexes,
    missing="skip",
)


last_snowfall = Precip(
    identifier="last_snowfall",
    standard_name="day_of_year",
    long_name="Date of last snowfall",
    description="{freq} last day where the solid precipitation flux exceeded {thresh}",
    units="",
    compute=indices.last_snowfall,
)

first_snowfall = Precip(
    identifier="first_snowfall",
    standard_name="day_of_year",
    long_name="Date of first snowfall",
    description="{freq} first day where the solid precipitation flux exceeded {thresh}",
    units="",
    compute=indices.first_snowfall,
)

days_with_snow = Precip(
    identifier="days_with_snow",
    title="Days with snowfall",
    long_name="Number of days with solid precipitation flux between low and high thresholds.",
    description="{freq} number of days with solid precipitation flux larger than {low} and smaller or equal to {high}.",
    units="days",
    compute=indices.days_with_snow,
)

days_over_precip_thresh = Precip(
    identifier="days_over_precip_thresh",
    standard_name="number_of_days_with_lwe_thickness_of_precipitation_amount_above_threshold",
    description="{freq} number of days with precipitation above percentile."
    " Only days with at least {thresh} are counted.",
    units="days",
    cell_methods="time: sum over days",
    compute=indices.days_over_precip_thresh,
)

days_over_precip_doy_thresh = Precip(
    identifier="days_over_precip_doy_thresh",
    standard_name="number_of_days_with_lwe_thickness_of_precipitation_amount_above_daily_threshold",
    description="{freq} number of days with precipitation above a daily percentile."
    " Only days with at least {thresh} are counted.",
    units="days",
    cell_methods="time: sum over days",
    compute=indices.days_over_precip_thresh,
)

high_precip_low_temp = PrTasx(
    identifier="high_precip_low_temp",
    description="{freq} number of days with precipitation above {pr_thresh} and temperature below {tas_thresh}.",
    units="days",
    cell_methods="time: sum over days",
    compute=indices.high_precip_low_temp,
)

fraction_over_precip_doy_thresh = Precip(
    identifier="fraction_over_precip_doy_thresh",
    description="{freq} fraction of total precipitation due to days with precipitation above a daily percentile."
    " Only days with at least {thresh} are included in the total.",
    units="",
    cell_methods="",
    compute=indices.fraction_over_precip_thresh,
)

fraction_over_precip_thresh = Precip(
    identifier="fraction_over_precip_thresh",
    description="{freq} fraction of total precipitation due to days with precipitation above percentile."
    " Only days with at least {thresh} are included in the total.",
    units="",
    cell_methods="",
    compute=indices.fraction_over_precip_thresh,
)

liquid_precip_ratio = PrTasx(
    identifier="liquid_precip_ratio",
    description="{freq} ratio of rainfall to total precipitation."
    " Rainfall is estimated as precipitation on days where temperature is above {thresh}.",
    abstract="The ratio of total liquid precipitation over the total precipitation. Liquid precipitation is"
    " approximated from total precipitation on days where temperature is above a threshold.",
    units="",
    compute=indices.liquid_precip_ratio,
    parameters={"tas": {"kind": InputKind.VARIABLE}, "prsn": None},
)


dry_spell_frequency = Precip(
    identifier="dry_spell_frequency",
    description="The {freq} number of dry periods of {window} days and more, during which the {op} precipitation "
    "on a window of {window} days is under {thresh}.",
    units="",
    cell_methods="",
    compute=indices.dry_spell_frequency,
)


dry_spell_total_length = Precip(
    identifier="dry_spell_total_length",
    description="The {freq} number of days in dry periods of {window} days and more, during which the {op}"
    "precipitation within windows of {window} days is under {thresh}.",
    units="days",
    cell_methods="",
    compute=indices.dry_spell_total_length,
)

<<<<<<< HEAD

rain_season = Precip(
    identifier="rain_season",
    description=[
        "Day of year marking the start of a rain season.",
        "Day of year marking the end of a rain season.",
        "Duration of a rain season.",
        "Accumulated precipitation during a rain season.",
    ],
    long_name=[
        "Day of year marking the start of a rain season.",
        "Day of year marking the end of a rain season.",
        "Duration of a rain season.",
        "Accumulated precipitation during a rain season.",
    ],
    var_name=[
        "rain_season_start",
        "rain_season_end",
        "rain_season_length",
        "rain_season_prcptot",
    ],
    units=["", "", "days", "mm"],
    cell_methods="",
    compute=indices.rain_season,
)


rain_season_start = Precip(
    identifier="rain_season_start",
    long_name="Day of year marking the start of a rain season",
    description="Day of year marking the start of a rain season. Season starts on the first day of a sequence "
    "of {window_wet} days with accumulated precipitation greater than or equal to {thresh_wet} that is "
    "followed by a period of {window_dry} days with fewer than {dry_days} consecutive days with less than "
    "{thresh_dry} daily precipitation. Search is constrained by {start_date} and {end_date}.",
    units="",
    cell_methods="",
    compute=indices.rain_season_start,
)


rain_season_end = Precip(
    identifier="rain_season_end",
    long_name="Day of year marking the end of a rain season",
    description="Day of year marking the end of a rain season. There are 3 calculation methods. "
    "If {op}=='max', season ends when no daily precipitation is greater than {thresh} over a period of "
    "{window} days. If {op}=='sum', season ends when cumulated precipitation over a period of {window} "
    "days is smaller than {thresh}. If {op}=='etp', season ends after a water column of height "
    "{thresh} has evaporated at daily rate (specified in 'etp') or at a constant rate (specified in {etp_rate}), "
    "considering that the cumulated precipitation during this period must also evaporate. Search is constrained by "
    "{start_date} and {end_date}.",
    units="",
    cell_methods="",
    compute=indices.rain_season_end,
)


rain_season_length = Precip(
    identifier="rain_season_length",
    long_name="Duration of a rain season",
    description="Number of days between the start and end of a rain season.",
    units="days",
    cell_methods="",
    compute=indices.rain_season_length,
)


rain_season_prcptot = Precip(
    identifier="rain_season_prcptot",
    long_name="Accumulated precipitation during a rain season.",
    description="Accumulated precipitation between the start and end of a rain season.",
    units="mm",
    cell_methods="",
    compute=indices.rain_season_prcptot,
=======
rprctot = Precip(
    identifier="rprctot",
    description="Proportion of accumulated precipitation arising from convective processes.",
    units="",
    cell_methods="time: sum",
    compute=indices.rprctot,
>>>>>>> d8853606
)<|MERGE_RESOLUTION|>--- conflicted
+++ resolved
@@ -34,15 +34,12 @@
     "dry_spell_frequency",
     "dry_spell_total_length",
     "wet_precip_accumulation",
-<<<<<<< HEAD
     "rain_season",
     "rain_season_start",
     "rain_season_end",
     "rain_season_length",
     "rain_season_prcptot",
-=======
     "rprctot",
->>>>>>> d8853606
 ]
 
 
@@ -384,7 +381,13 @@
     compute=indices.dry_spell_total_length,
 )
 
-<<<<<<< HEAD
+rprctot = Precip(
+    identifier="rprctot",
+    description="Proportion of accumulated precipitation arising from convective processes.",
+    units="",
+    cell_methods="time: sum",
+    compute=indices.rprctot,
+
 
 rain_season = Precip(
     identifier="rain_season",
@@ -458,12 +461,5 @@
     units="mm",
     cell_methods="",
     compute=indices.rain_season_prcptot,
-=======
-rprctot = Precip(
-    identifier="rprctot",
-    description="Proportion of accumulated precipitation arising from convective processes.",
-    units="",
-    cell_methods="time: sum",
-    compute=indices.rprctot,
->>>>>>> d8853606
+
 )