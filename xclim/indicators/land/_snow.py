from xclim import indices as xci
from xclim.core.cfchecks import check_valid
from xclim.core.indicator import Daily
from xclim.core.units import declare_units
from xclim.core.utils import wrapped_partial
<<<<<<< HEAD
from xclim.indices import (
    continuous_snow_cover_end,
    continuous_snow_cover_start,
    generic,
    snd_max_doy,
    snow_cover_duration,
)
=======
>>>>>>> 5196860b

__all__ = [
    "snow_cover_duration",
    "continuous_snow_cover_start",
    "continuous_snow_cover_end",
    "snd_max_doy",
    "snow_melt_we_max",
]


class SnowDepth(Daily):
    @staticmethod
    def cfcheck(snd):
        check_valid(snd, "standard_name", "surface_snow_thickness")


class SnowCover(Daily):
    @staticmethod
    def cfcheck(snc):
        check_valid(snc, "standard_name", "surface_snow_area_fraction")


class SnowWaterEq(Daily):
    @staticmethod
    def cfcheck(swe):
        check_valid(
            swe,
            "standard_name",
            [
                "liquid_water_content_of_surface_snow",
                "liquid_water_content_of_snow_layer",
            ],
        )


class SWEPr(Daily):
    @staticmethod
    def cfcheck(swe, pr):
        check_valid(
            swe,
            "standard_name",
            [
                "liquid_water_content_of_surface_snow",
                "liquid_water_content_of_snow_layer",
            ],
        )
        check_valid(
            pr, "standard_name", ["precipitation_flux", "lwe_precipitation_rate"]
        )


snow_cover_duration = SnowDepth(
    identifier="snow_cover_duration",
    units="days",
    long_name="Number of days with snow depth above threshold",
    description="{freq} number of days with snow depth greater or equal to {thresh}",
    compute=xci.snow_cover_duration,
)

continuous_snow_cover_start = SnowDepth(
    identifier="continuous_snow_cover_start",
    standard_name="day_of_year",
    long_name="Start date of continuous snow cover",
    description="Day of year when snow depth is above {thresh} for {window} consecutive days.",
    units="",
    compute=xci.continuous_snow_cover_start,
)

continuous_snow_cover_end = SnowDepth(
    identifier="continuous_snow_cover_end",
    standard_name="day_of_year",
    long_name="Start date of continuous snow cover",
    description="Day of year when snow depth is above {thresh} for {window} consecutive days.",
    units="",
    compute=xci.continuous_snow_cover_end,
)

snd_max_doy = SnowDepth(
    identifier="snd_max_doy",
    var_name="{freq}_snd_max_doy",
    long_name="Date when snow depth reaches its maximum value.",
    description="{freq} day of year when snow depth reaches its maximum value.",
    units="",
    _partial=True,
<<<<<<< HEAD
    compute=snd_max_doy,
=======
    compute=declare_units(da="[length]")(
        wrapped_partial(
            xci.generic.select_resample_op,
            op=xci.generic.doymax,
            suggested=dict(freq="AS-JUL"),
        )
    ),
)

snow_melt_we_max = SnowWaterEq(
    identifier="snow_melt_we_max",
    standard_name="change_over_time_in_surface_snow_amount",
    var_name="{freq}_snow_melt_we_max",
    description="{freq} maximum negative change in melt water equivalent over {window} days.",
    units="kg m-2",
    compute=xci.snow_melt_we_max,
)


melt_and_precip_max = SWEPr(
    identifier="melt_and_precip_max",
    var_name="{freq}_melt_and_precip_max",
    description="{freq} maximum precipitation flux and negative change in snow water equivalent over {window} days.",
    units="kg m-2",
    compute=xci.melt_and_precip_max,
>>>>>>> 5196860b
)<|MERGE_RESOLUTION|>--- conflicted
+++ resolved
@@ -1,18 +1,6 @@
 from xclim import indices as xci
 from xclim.core.cfchecks import check_valid
-from xclim.core.indicator import Daily
-from xclim.core.units import declare_units
-from xclim.core.utils import wrapped_partial
-<<<<<<< HEAD
-from xclim.indices import (
-    continuous_snow_cover_end,
-    continuous_snow_cover_start,
-    generic,
-    snd_max_doy,
-    snow_cover_duration,
-)
-=======
->>>>>>> 5196860b
+from xclim.core.indicator import Daily, Daily2D
 
 __all__ = [
     "snow_cover_duration",
@@ -48,7 +36,7 @@
         )
 
 
-class SWEPr(Daily):
+class SWEPr(Daily2D):
     @staticmethod
     def cfcheck(swe, pr):
         check_valid(
@@ -97,16 +85,7 @@
     description="{freq} day of year when snow depth reaches its maximum value.",
     units="",
     _partial=True,
-<<<<<<< HEAD
-    compute=snd_max_doy,
-=======
-    compute=declare_units(da="[length]")(
-        wrapped_partial(
-            xci.generic.select_resample_op,
-            op=xci.generic.doymax,
-            suggested=dict(freq="AS-JUL"),
-        )
-    ),
+    compute=xci.snd_max_doy,
 )
 
 snow_melt_we_max = SnowWaterEq(
@@ -125,5 +104,4 @@
     description="{freq} maximum precipitation flux and negative change in snow water equivalent over {window} days.",
     units="kg m-2",
     compute=xci.melt_and_precip_max,
->>>>>>> 5196860b
 )