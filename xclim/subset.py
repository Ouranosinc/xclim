--- conflicted
+++ resolved
@@ -26,54 +26,6 @@
     "subset_shape",
     "subset_time",
 ]
-<<<<<<< HEAD
-logging.basicConfig(level=logging.INFO)
-
-
-def _read_geometries(
-    shape: Union[str, Path], crs: Optional[Union[str, int]] = None
-) -> Tuple[List[geojson.geometry.Geometry], dict]:
-    """
-    A decorator to perform a check to verify a geometry is valid. Returns the function with geom set to
-      the shapely Shape object.
-    """
-    try:
-        if shape is None:
-            raise ValueError
-    except (KeyError, ValueError):
-        logging.exception("No shape provided.")
-        raise
-
-    geom = list()
-    geometry_types = list()
-    try:
-        with fiona.open(shape) as layer:
-            logging.info("Vector read OK.")
-            if crs:
-                try:
-                    shape_crs = fiocrs.from_epsg(crs)
-                except ValueError:
-                    try:
-                        shape_crs = fiocrs.from_string(crs)
-                    except ValueError:
-                        raise
-            else:
-                shape_crs = layer.crs or fiocrs.from_epsg(4326)
-            for i, feat in enumerate(layer):
-                g = geojson.GeoJSON(feat)
-                geom.append(g["geometry"])
-                geometry_types.append(g["geometry"]["type"])
-    except fiona.errors.DriverError:
-        logging.exception("Unable to read shape.")
-        raise
-
-    if len(geom) >= 1:
-        types = ", ".join(set(geometry_types))
-        logging.info(f"Shapes found are {types}.")
-        return geom, shape_crs
-    raise RuntimeError("No geometries found.")
-=======
->>>>>>> 26d99831
 
 
 def check_date_signature(func):
