import logging
import warnings
from functools import wraps
from pathlib import Path
from typing import Optional
from typing import Sequence
from typing import Tuple
from typing import Union

import geopandas as gpd
import numpy as np
import pandas as pd
import xarray
from pyproj import Geod
from pyproj.crs import CRS
from shapely.geometry import LineString
from shapely.geometry import MultiPolygon
from shapely.geometry import Point
from shapely.geometry import Polygon
from shapely.ops import cascaded_union
from shapely.ops import split

__all__ = [
    "create_mask",
    "subset_bbox",
    "subset_gridpoint",
    "subset_shape",
    "subset_time",
]


def check_start_end_dates(func):
    @wraps(func)
    def func_checker(*args, **kwargs):
        """
        A decorator to verify that start and end dates are valid in a time subsetting function.
        """
        da = args[0]
        if "start_date" not in kwargs:
            # use string for first year only - .sel() will include all time steps
            kwargs["start_date"] = da.time.min().dt.strftime("%Y").values
        if "end_date" not in kwargs:
            # use string for last year only - .sel() will include all time steps
            kwargs["end_date"] = da.time.max().dt.strftime("%Y").values

        if isinstance(kwargs["start_date"], int) or isinstance(kwargs["end_date"], int):
            warnings.warn(
                "start_date and end_date require dates in (type: str) "
                'using formats of "%Y", "%Y-%m" or "%Y-%m-%d".',
                UserWarning,
                stacklevel=2,
            )
            kwargs["start_date"] = str(kwargs["start_date"])
            kwargs["end_date"] = str(kwargs["end_date"])

        try:
            da.time.sel(time=kwargs["start_date"])
        except KeyError:
            warnings.warn(
                '"start_date" not found within input date time range. Defaulting to minimum time step in '
                "xarray object.",
                UserWarning,
                stacklevel=2,
            )
            kwargs["start_date"] = da.time.min().dt.strftime("%Y").values
        try:
            da.time.sel(time=kwargs["end_date"])
        except KeyError:
            warnings.warn(
                '"end_date" not found within input date time range. Defaulting to maximum time step in '
                "xarray object.",
                UserWarning,
                stacklevel=2,
            )
            kwargs["end_date"] = da.time.max().dt.strftime("%Y").values

        if (
            da.time.sel(time=kwargs["start_date"]).min()
            > da.time.sel(time=kwargs["end_date"]).max()
        ):
            raise ValueError(
                f'Start date ("{kwargs["start_date"]}") is after end date ("{kwargs["end_date"]}").'
            )

        return func(*args, **kwargs)

    return func_checker


def check_lons(func):
    @wraps(func)
    def func_checker(*args, **kwargs):
        """
        A decorator to reformat user-specified "lon" or "lon_bnds" values based on the lon dimensions of a supplied
         Dataset or DataArray. Examines an xarray object longitude dimensions and depending on extent
         (either -180 to +180 or 0 to +360), will reformat user-specified lon values to be synonymous with
         xarray object boundaries.
         Returns a numpy array of reformatted `lon` or `lon_bnds` in kwargs with min() and max() values.
        """
        if "lon_bnds" in kwargs:
            lon = "lon_bnds"
        elif "lon" in kwargs:
            lon = "lon"
        else:
            return func(*args, **kwargs)

        if isinstance(args[0], (xarray.DataArray, xarray.Dataset)):
            if kwargs[lon] is None:
                kwargs[lon] = np.asarray(args[0].lon.min(), args[0].lon.max())
            else:
                kwargs[lon] = np.asarray(kwargs[lon])
            if np.all(args[0].lon >= 0) and np.all(kwargs[lon] < 0):
                if isinstance(kwargs[lon], float):
                    kwargs[lon] += 360
                else:
                    kwargs[lon][kwargs[lon] < 0] += 360
            elif np.all(args[0].lon >= 0) and np.any(kwargs[lon] < 0):
                raise NotImplementedError(
                    f"Input longitude bounds ({kwargs[lon]}) cross the 0 degree meridian but"
                    " dataset longitudes are all positive."
                )
            if np.all(args[0].lon <= 0) and np.any(kwargs[lon] > 0):
                if isinstance(kwargs[lon], float):
                    kwargs[lon] -= 360
                else:
                    kwargs[lon][kwargs[lon] < 0] -= 360

        return func(*args, **kwargs)

    return func_checker


def check_latlon_dimnames(func):
    @wraps(func)
    def func_checker(*args, **kwargs):
        """
        A decorator examining the names of the latitude and longitude dimensions and renames them temporarily.
         Checks here ensure that the names supplied via the xarray object dims are changed to be synonymous with subset
         algorithm dimensions, conversions are saved and are then undone to the processed file.
        """

        if range(len(args)) == 0:
            return func(*args, **kwargs)

        formatted_args = list()
        conversion = dict()
        for argument in args:
            if isinstance(argument, (xarray.DataArray, xarray.Dataset)):
                dims = argument.dims
            else:
                logging.info(f"No file or no dimensions found in arg `{argument}`.")
                formatted_args.append(argument)
                continue

            if not {"lon", "lat"}.issubset(dims):
                if {"long"}.issubset(dims):
                    conversion["long"] = "lon"
                elif {"latitude", "longitude"}.issubset(dims):
                    conversion["latitude"] = "lat"
                    conversion["longitude"] = "lon"
                elif {"lats", "lons"}.issubset(dims):
                    conversion["lats"] = "lat"
                    conversion["lons"] = "lon"
                if not conversion and not {"rlon", "rlat"}.issubset(dims):
                    warnings.warn(
                        f"lat and lon-like dimensions are not found among arg `{argument}` dimensions: {list(dims)}."
                    )
                argument = argument.rename(conversion)

            formatted_args.append(argument)

        final = func(*formatted_args, **kwargs)

        for k, v in conversion.items():
            final = final.rename({v: k})

        return final

    return func_checker


def convert_lat_lon_to_da(func):
    @wraps(func)
    def func_checker(*args, **kwargs):
        """
        A decorator to transform input lat, lon to DataArrays.

        Input can be int, float or any iterable.
        Expects a DataArray as first argument and checks is dim "site" already exists,
        uses "_site" in that case.

        If the input are not already DataArrays, the new lon and lat objects are 1D DataArrays
        with dimension "site".
        """
        lat = kwargs.pop("lat", None)
        lon = kwargs.pop("lon", None)
        if not isinstance(lat, (type(None), xarray.DataArray)) or not isinstance(
            lon, (type(None), xarray.DataArray)
        ):
            try:
                if len(lat) != len(lon):
                    raise ValueError("'lat' and 'lon' must have the same length")
            except TypeError:  # They have no len : not iterables
                lat = [lat]
                lon = [lon]
            ptdim = xarray.core.utils.get_temp_dimname(args[0].dims, "site")
            if ptdim != "site" and len(lat) > 1:
                warnings.warn(
                    f"Dimension 'site' already on input, output will use {ptdim} instead."
                )
            lon = xarray.DataArray(lon, dims=(ptdim,))
            lat = xarray.DataArray(lat, dims=(ptdim,))
        return func(*args, lat=lat, lon=lon, **kwargs)

    return func_checker


def wrap_lons_and_split_at_greenwich(func):
    @wraps(func)
    def func_checker(*args, **kwargs):
        """
        A decorator to split and reproject polygon vectors in a GeoDataFrame whose values cross the Greenwich Meridian.
         Begins by examining whether the geometry bounds the supplied cross longitude = 0 and if so, proceeds to split
         the polygons at the meridian into new polygons and erase a small buffer to prevent invalid geometries when
         transforming the lons from WGS84 to WGS84 +lon_wrap=180 (longitudes from 0 to 360).

         Returns a GeoDataFrame with the new features in a wrap_lon WGS84 projection if needed.
        """
        try:
            poly = kwargs["poly"]
            x_dim = kwargs["x_dim"]
            wrap_lons = kwargs["wrap_lons"]
        except KeyError:
            return func(*args, **kwargs)

        if wrap_lons:
            if (np.min(x_dim) < 0 and np.max(x_dim) >= 360) or (
                np.min(x_dim) < -180 and np.max >= 180
            ):
                warnings.warn(
                    "DataArray doesn't seem to be using lons between 0 and 360 degrees or between -180 and 180 degrees."
                    " Tread with caution.",
                    UserWarning,
                    stacklevel=4,
                )
            split_flag = False
            for index, feature in poly.iterrows():
                if (feature.geometry.bounds[0] < 0) and (
                    feature.geometry.bounds[2] > 0
                ):
                    split_flag = True
                    warnings.warn(
                        "Geometry crosses the Greenwich Meridian. Proceeding to split polygon at Greenwich."
                        " This feature is experimental. Output might not be accurate.",
                        UserWarning,
                        stacklevel=4,
                    )

                    # Create a meridian line at Greenwich, split polygons at this line and erase a buffer line
                    if isinstance(feature.geometry, MultiPolygon):
                        union = MultiPolygon(cascaded_union(feature.geometry))
                    else:
                        union = Polygon(cascaded_union(feature.geometry))
                    meridian = LineString([Point(0, 90), Point(0, -90)])
                    buffered = meridian.buffer(0.000000001)
                    split_polygons = split(union, meridian)
                    buffered_split_polygons = [
                        feat.difference(buffered) for feat in split_polygons
                    ]

                    # Cannot assign iterable with `at` (pydata/pandas#26333) so a small hack:
                    # Load split features into a new GeoDataFrame with WGS84 CRS
                    split_gdf = gpd.GeoDataFrame(
                        geometry=[cascaded_union(buffered_split_polygons)],
                        crs=CRS(4326),
                    )
                    poly.at[[index], "geometry"] = split_gdf.geometry.values

            # Reproject features in WGS84 CSR to use 0 to 360 as longitudinal values
            wrapped_lons = CRS(
                "+proj=longlat +ellps=WGS84 +lon_wrap=180 +datum=WGS84 +no_defs"
            )

            poly = poly.to_crs(crs=wrapped_lons)
            if split_flag:
                warnings.warn(
                    "Rebuffering split polygons to ensure edge inclusion in selection",
                    UserWarning,
                    stacklevel=4,
                )
                poly = gpd.GeoDataFrame(poly.buffer(0.000000001), columns=["geometry"])
                poly.crs = wrapped_lons

            kwargs["poly"] = poly

        return func(*args, **kwargs)

    return func_checker


@wrap_lons_and_split_at_greenwich
def create_mask(
    *,
    x_dim: xarray.DataArray = None,
    y_dim: xarray.DataArray = None,
    poly: gpd.GeoDataFrame = None,
    wrap_lons: bool = False,
):
    """Creates a mask with values corresponding to the features in a GeoDataFrame.

    The returned mask's points have the value of the first geometry of `poly` they fall in.

    Parameters
    ----------
    x_dim : xarray.DataArray
      X or longitudinal dimension of xarray object.
    y_dim : xarray.DataArray
      Y or latitudinal dimension of xarray object.
    poly : gpd.GeoDataFrame
      GeoDataFrame used to create the xarray.DataArray mask.
    wrap_lons : bool
      Shift vector longitudes by -180,180 degrees to 0,360 degrees; Default = False

    Returns
    -------
    xarray.DataArray

    Examples
    --------
    >>> from xclim import subset
    >>> import xarray as xr
    >>> import geopandas as gpd
    >>> ds = xr.open_dataset('example.nc')
    >>> polys = gpd.read_file('regions.json')
    Get a mask from all polygons in 'regions.json'
    >>> mask = subset.create_mask(x_dim=ds.lon, y_dim=ds.lat, poly=polys)
    >>> ds = ds.assign_coords(regions=mask)
    Operations can be applied to each regions with  `groupby`. Ex:
    >>> ds = ds.groupby('regions').mean()
    Extra step to retrieve the names of those polygons stored in the "id" column
    >>> region_names = xr.DataArray(polys.id, dims=('regions',)))
    >>> ds = ds.assign_coords(regions_names=region_names)
    """
    wgs84 = CRS("+proj=longlat +ellps=WGS84 +datum=WGS84 +no_defs")
    # poly.crs = wgs84

    # Check for intersections
    for i, (inda, pola) in enumerate(poly.iterrows()):
        for (indb, polb) in poly.iloc[i + 1 :].iterrows():
            if pola.geometry.intersects(polb.geometry):
                warnings.warn(
                    f"List of shapes contains overlap between {inda} and {indb}. Points will be assigned to {inda}.",
                    UserWarning,
                    stacklevel=4,
                )

    if len(x_dim.shape) == 1 & len(y_dim.shape) == 1:
        # create a 2d grid of lon, lat values
        lon1, lat1 = np.meshgrid(
            np.asarray(x_dim.values), np.asarray(y_dim.values), indexing="ij"
        )
        dims_out = x_dim.dims + y_dim.dims
        coords_out = dict()
        coords_out[dims_out[0]] = x_dim.values
        coords_out[dims_out[1]] = y_dim.values
    else:
        lon1 = x_dim.values
        lat1 = y_dim.values
        dims_out = x_dim.dims
        coords_out = x_dim.coords

    # create pandas Dataframe from NetCDF lat and lon points
    df = pd.DataFrame(
        {"id": np.arange(0, lon1.size), "lon": lon1.flatten(), "lat": lat1.flatten()}
    )
    df["Coordinates"] = list(zip(df.lon, df.lat))
    df["Coordinates"] = df["Coordinates"].apply(Point)

    # create GeoDataFrame (spatially referenced with shifted longitude values if needed).
    if wrap_lons:
        wgs84 = CRS.from_string(
            "+proj=longlat +datum=WGS84 +no_defs +type=crs +lon_wrap=180"
        )
    gdf_points = gpd.GeoDataFrame(df, geometry="Coordinates", crs=wgs84)

    # spatial join geodata points with region polygons and remove duplicates
    point_in_poly = gpd.tools.sjoin(gdf_points, poly, how="left", op="intersects")
    point_in_poly = point_in_poly.loc[~point_in_poly.index.duplicated(keep="first")]

    # extract polygon ids for points
    mask = point_in_poly["index_right"]
    mask_2d = np.array(mask).reshape(lat1.shape[0], lat1.shape[1])
    mask_2d = xarray.DataArray(mask_2d, dims=dims_out, coords=coords_out)
    return mask_2d


@check_latlon_dimnames
def subset_shape(
    ds: Union[xarray.DataArray, xarray.Dataset],
    shape: Union[str, Path, gpd.GeoDataFrame],
    raster_crs: Optional[Union[str, int]] = None,
    shape_crs: Optional[Union[str, int]] = None,
    buffer: Optional[Union[int, float]] = None,
    wrap_lons: Optional[bool] = None,
    start_date: Optional[str] = None,
    end_date: Optional[str] = None,
) -> Union[xarray.DataArray, xarray.Dataset]:
    """Subset a DataArray or Dataset spatially (and temporally) using a vector shape and date selection.

    Return a subset of a DataArray or Dataset for grid points falling within the area of a Polygon and/or MultiPolygon shape,
      or grid points along the path of a LineString and/or MultiLineString.

    Parameters
    ----------
    ds : Union[xarray.DataArray, xarray.Dataset]
      Input values.
    shape : Union[str, Path, gpd.GeoDataFrame]
      Path to shape file, or directly a geodataframe. Supports formats compatible with geopandas.
    raster_crs : Optional[Union[str, int]]
      EPSG number or PROJ4 string.
    shape_crs : Optional[Union[str, int]]
      EPSG number or PROJ4 string.
    buffer : Optional[Union[int, float]]
      Buffer the shape in order to select a larger region stemming from it. Units are based on the shape degrees/metres.
    wrap_lons: Optional[bool]
      Manually set whether vector longitudes should extend from 0 to 360 degrees.
    start_date : Optional[str]
      Start date of the subset.
      Date string format -- can be year ("%Y"), year-month ("%Y-%m") or year-month-day("%Y-%m-%d").
      Defaults to first day of input data-array.
    end_date : Optional[str]
      End date of the subset.
      Date string format -- can be year ("%Y"), year-month ("%Y-%m") or year-month-day("%Y-%m-%d").
      Defaults to last day of input data-array.

    Returns
    -------
    Union[xarray.DataArray, xarray.Dataset]
      A subset of `ds`

    Examples
    --------
    >>> from xclim import subset
    >>> import xarray as xr
    >>> pr = xarray.open_dataset('pr.day.nc').pr
    Subset data array by shape and multiple years
    >>> prSub = subset.subset_shape(pr, shape="/path/to/polygon.shp", start_yr='1990', end_yr='1999')
    Subset data array by shape and single year
    >>> prSub = subset.subset_shape(pr, shape="/path/to/polygon.shp", start_yr='1990', end_yr='1990')
    Subset multiple variables in a single dataset
    >>> ds = xarray.open_mfdataset(['pr.day.nc','tas.day.nc'])
    >>> dsSub = subset.subset_shape(ds, shape="/path/to/polygon.shp", start_yr='1990', end_yr='1999')
     # Subset with year-month precision - Example subset 1990-03-01 to 1999-08-31 inclusively
    >>> prSub = subset.subset_shape(ds.pr, shape="/path/to/polygon.shp", start_date='1990-03', end_date='1999-08')
    # Subset with specific start_dates and end_dates
    >>> prSub = \
            subset.subset_shape(ds.pr, shape="/path/to/polygon.shp", start_date='1990-03-13', end_date='1990-08-17')
    """
    wgs84 = CRS(4326)
    wgs84_wrapped = CRS("+proj=longlat +ellps=WGS84 +datum=WGS84 +no_defs lon_wrap=180")

    if isinstance(ds, xarray.DataArray):
        ds_copy = ds._to_temp_dataset()
    else:
        ds_copy = ds.copy()

    if isinstance(shape, gpd.GeoDataFrame):
        poly = shape.copy()
    else:
        poly = gpd.GeoDataFrame.from_file(shape)

    if buffer is not None:
        poly.geometry = poly.buffer(buffer)

    # Get the shape's bounding box
    bounds = poly.bounds
    lon_bnds = (float(bounds.minx.values), float(bounds.maxx.values))
    lat_bnds = (float(bounds.miny.values), float(bounds.maxy.values))

    # If polygon doesn't cross prime meridian, subset bbox first to reduce processing time
    # Only case not implemented is when lon_bnds cross the 0 deg meridian but dataset grid has all positive lons
    try:
        ds_copy = subset_bbox(ds_copy, lon_bnds=lon_bnds, lat_bnds=lat_bnds)
    except NotImplementedError:
        pass

    if ds_copy.lon.size == 0 or ds_copy.lat.size == 0:
        raise ValueError(
            "No grid cell centroids found within provided polygon bounding box. "
            'Try using the "buffer" option to create an expanded area'
        )

    if start_date or end_date:
        ds_copy = subset_time(ds_copy, start_date=start_date, end_date=end_date)

    # Determine whether CRS types are the same between shape and raster
    if shape_crs is not None:
        try:
            shape_crs = CRS.from_user_input(shape_crs)
        except ValueError:
            raise
    else:
        shape_crs = CRS(poly.crs)

    if raster_crs is not None:
        try:
            raster_crs = CRS.from_user_input(raster_crs)
        except ValueError:
            raise
    else:
        if np.min(lat_bnds) < -90 or np.max(lat_bnds) > 90:
            raise ValueError("Latitudes exceed domain of WGS84 coordinate system.")
        if np.min(lon_bnds) < -180 or np.max(lon_bnds) > 180:
            raise ValueError("Longitudes exceed domain of WGS84 coordinate system.")

        try:
            raster_crs = CRS.from_cf(ds_copy.crs.attrs)
        except AttributeError:
            if np.min(ds_copy.lon) >= 0 and np.max(ds_copy.lon) <= 360:
                # PROJ4 definition for WGS84 with longitudes ranged between -180/+180.
                wrap_lons = True
                raster_crs = wgs84_wrapped
            else:
                wrap_lons = False
                raster_crs = wgs84
    _check_crs_compatibility(shape_crs=shape_crs, raster_crs=raster_crs)

    mask_2d = create_mask(
        x_dim=ds_copy.lon, y_dim=ds_copy.lat, poly=poly, wrap_lons=wrap_lons
    )

    if np.all(mask_2d.isnull()):
        raise ValueError(
            f"No grid cell centroids found within provided polygon bounds ({poly.bounds}). "
            'Try using the "buffer" option to create an expanded areas or verify polygon.'
        )

    # loop through variables
    for v in ds_copy.data_vars:
        if set.issubset(set(mask_2d.dims), set(ds_copy[v].dims)):
            ds_copy[v] = ds_copy[v].where(mask_2d.notnull())

    # Remove coordinates where all values are outside of region mask
    for dim in mask_2d.dims:
        mask_2d = mask_2d.dropna(dim, how="all")
    ds_copy = ds_copy.sel({dim: mask_2d[dim] for dim in mask_2d.dims})

    # Add a CRS definition using CF conventions and as a global attribute WKT for reference purposes
    ds_copy.attrs["crs"] = raster_crs.to_string()
    ds_copy["crs"] = 1
    ds_copy["crs"].attrs.update(raster_crs.to_cf())

    for v in ds_copy.variables:
        if {"lat", "lon"}.issubset(set(ds_copy[v].dims)):
            ds_copy[v].attrs["grid_mapping"] = "crs"

    if isinstance(ds, xarray.DataArray):
        return ds._from_temp_dataset(ds_copy)
    return ds_copy


@check_latlon_dimnames
@check_lons
def subset_bbox(
    da: Union[xarray.DataArray, xarray.Dataset],
    lon_bnds: Union[np.array, Tuple[Optional[float], Optional[float]]] = None,
    lat_bnds: Union[np.array, Tuple[Optional[float], Optional[float]]] = None,
    start_date: Optional[str] = None,
    end_date: Optional[str] = None,
) -> Union[xarray.DataArray, xarray.Dataset]:
    """Subset a DataArray or Dataset spatially (and temporally) using a lat lon bounding box and date selection.

    Return a subset of a DataArray or Dataset for grid points falling within a spatial bounding box
    defined by longitude and latitudinal bounds and for dates falling within provided bounds.

    TODO: returns the what?
    In the case of a lat-lon rectilinear grid, this simply returns the

    Parameters
    ----------
    da : Union[xarray.DataArray, xarray.Dataset]
      Input data.
    lon_bnds : Union[np.array, Tuple[Optional[float], Optional[float]]]
      List of minimum and maximum longitudinal bounds. Optional. Defaults to all longitudes in original data-array.
    lat_bnds : Union[np.array, Tuple[Optional[float], Optional[float]]]
      List of minimum and maximum latitudinal bounds. Optional. Defaults to all latitudes in original data-array.
    start_date : Optional[str]
      Start date of the subset.
      Date string format -- can be year ("%Y"), year-month ("%Y-%m") or year-month-day("%Y-%m-%d").
      Defaults to first day of input data-array.
    end_date : Optional[str]
      End date of the subset.
      Date string format -- can be year ("%Y"), year-month ("%Y-%m") or year-month-day("%Y-%m-%d").
      Defaults to last day of input data-array.

    Returns
    -------
    Union[xarray.DataArray, xarray.Dataset]
      Subsetted xarray.DataArray or xarray.Dataset

    Examples
    --------
    >>> from xclim import subset
    >>> ds = xarray.open_dataset('pr.day.nc')
    Subset lat lon and years
    >>> prSub = subset.subset_bbox(ds.pr, lon_bnds=[-75, -70], lat_bnds=[40, 45], start_yr='1990', end_yr='1999')
    Subset data array lat, lon and single year
    >>> prSub = subset.subset_bbox(ds.pr, lon_bnds=[-75, -70], lat_bnds=[40, 45], start_yr='1990', end_yr='1990')
    Subset dataarray single year keep entire lon, lat grid
    >>> prSub = subset.subset_bbox(ds.pr, start_yr='1990', end_yr='1990') # one year only entire grid
    Subset multiple variables in a single dataset
    >>> ds = xarray.open_mfdataset(['pr.day.nc','tas.day.nc'])
    >>> dsSub = subset.subset_bbox(ds, lon_bnds=[-75, -70], lat_bnds=[40, 45], start_yr='1990', end_yr='1999')
     # Subset with year-month precision - Example subset 1990-03-01 to 1999-08-31 inclusively
    >>> prSub = \
        subset.subset_time(ds.pr, lon_bnds=[-75, -70], lat_bnds=[40, 45],start_date='1990-03', end_date='1999-08')
    # Subset with specific start_dates and end_dates
    >>> prSub = subset.subset_time(ds.pr, lon_bnds=[-75, -70], lat_bnds=[40, 45],\
                                    start_date='1990-03-13', end_date='1990-08-17')
    """

    # Rectilinear case (lat and lon are the 1D dimensions)
    if ("lat" in da.dims) or ("lon" in da.dims):

        if "lat" in da.dims and lat_bnds is not None:
            lat_bnds = _check_desc_coords(coord=da.lat, bounds=lat_bnds, dim="lat")
            da = da.sel(lat=slice(*lat_bnds))

        if "lon" in da.dims and lon_bnds is not None:
            lon_bnds = _check_desc_coords(coord=da.lon, bounds=lon_bnds, dim="lon")
            da = da.sel(lon=slice(*lon_bnds))

    # Curvilinear case (lat and lon are coordinates, not dimensions)
    elif (("lat" in da.coords) and ("lon" in da.coords)) or (
        ("lat" in da.data_vars) and ("lon" in da.data_vars)
    ):

        # Define a bounding box along the dimensions
        # This is an optimization, a simple `where` would work but take longer for large hi-res grids.
        if lat_bnds is not None:
            lat_b = assign_bounds(lat_bnds, da.lat)
            lat_cond = in_bounds(lat_b, da.lat)
        else:
            lat_b = None
            lat_cond = True

        if lon_bnds is not None:
            lon_b = assign_bounds(lon_bnds, da.lon)
            lon_cond = in_bounds(lon_b, da.lon)
        else:
            lon_b = None
            lon_cond = True

        # Crop original array using slice, which is faster than `where`.
        ind = np.where(lon_cond & lat_cond)
        args = dict()
        for i, d in enumerate(da.lat.dims):
            coords = da[d][ind[i]]
            args[d] = slice(coords.min().values, coords.max().values)
        # If the dims of lat and lon do not have coords, sel defaults to isel,
        # and then the last element is not returned.
        da = da.sel(**args)

        # Recompute condition on cropped coordinates
        if lat_bnds is not None:
            lat_cond = in_bounds(lat_b, da.lat)

        if lon_bnds is not None:
            lon_cond = in_bounds(lon_b, da.lon)

        # Mask coordinates outside the bounding box
        if isinstance(da, xarray.Dataset):
            # If da is a xr.DataSet Mask only variables that have the
            # same 2d coordinates as da.lat (or da.lon)
            for var in da.data_vars:
                if set(da.lat.dims).issubset(da[var].dims):
                    da[var] = da[var].where(lon_cond & lat_cond, drop=True)
        else:

            da = da.where(lon_cond & lat_cond, drop=True)

    else:
        raise (
            Exception(
                f'{subset_bbox.__name__} requires input data with "lon" and "lat" dimensions, coordinates, or variables.'
            )
        )

    if start_date or end_date:
        da = subset_time(da, start_date=start_date, end_date=end_date)

    return da


def assign_bounds(
    bounds: Tuple[Optional[float], Optional[float]], coord: xarray.Coordinate
) -> tuple:
    """Replace unset boundaries by the minimum and maximum coordinates.

    Parameters
    ----------
    bounds : Tuple[Optional[float], Optional[float]]
      Boundaries.
    coord : xarray.Coordinate
      Grid coordinates.

    Returns
    -------
    tuple
      Lower and upper grid boundaries.

    """
    if bounds[0] > bounds[1]:
        bounds = np.flip(bounds)
    bn, bx = bounds
    bn = bn if bn is not None else coord.min()
    bx = bx if bx is not None else coord.max()
    return bn, bx


def in_bounds(bounds: Tuple[float, float], coord: xarray.Coordinate) -> bool:
    """Check which coordinates are within the boundaries."""
    bn, bx = bounds
    return (coord >= bn) & (coord <= bx)


def _check_desc_coords(coord, bounds, dim):
    """If Dataset coordinates are descending reverse bounds"""
    if np.all(coord.diff(dim=dim) < 0):
        bounds = np.flip(bounds)
    return bounds


def _check_crs_compatibility(shape_crs: CRS, raster_crs: CRS):
    """If CRS definitions are not WGS84 or incompatible, raise operation warnings"""
    wgs84 = CRS(4326)
    if not shape_crs.equals(raster_crs):
        if (
            "lon_wrap" in raster_crs.to_string()
            and "lon_wrap" not in shape_crs.to_string()
        ):
            warnings.warn(
                "CRS definitions are similar but raster lon values must be wrapped.",
                UserWarning,
                stacklevel=3,
            )
        elif not shape_crs.equals(wgs84) and not raster_crs.equals(wgs84):
            warnings.warn(
                "CRS definitions are not similar or both not using WGS84 datum. Tread with caution.",
                UserWarning,
                stacklevel=3,
            )


@check_latlon_dimnames
@check_lons
<<<<<<< HEAD
=======
@convert_lat_lon_to_da
@check_date_signature
>>>>>>> d830baff
def subset_gridpoint(
    da: Union[xarray.DataArray, xarray.Dataset],
    lon: Optional[Union[float, Sequence[float], xarray.DataArray]] = None,
    lat: Optional[Union[float, Sequence[float], xarray.DataArray]] = None,
    start_date: Optional[str] = None,
    end_date: Optional[str] = None,
    tolerance: Optional[float] = None,
    add_distance: bool = False,
) -> Union[xarray.DataArray, xarray.Dataset]:
<<<<<<< HEAD
    """Extract a nearest grid point from DataArray or Dataset based on lat lon coordinate.

    Return a subset of a DataArray or Dataset for the grid point falling nearest the input longitude and latitude
=======
    """Extract one or more nearest gridpoint(s) from datarray based on lat lon coordinate(s).

    Return a subsetted data array (or Dataset) for the grid point(s) falling nearest the input longitude and latitude
>>>>>>> d830baff
    coordinates. Optionally subset the data array for years falling within provided date bounds.
    Time series can optionally be subsetted by dates.
    If 1D sequences of coordinates are given, the gridpoints will be concatenated along the new dimension "site".

    Parameters
    ----------
    da : Union[xarray.DataArray, xarray.Dataset]
      Input data.
    lon : Optional[Union[float, Sequence[float], xarray.DataArray]]
      Longitude coordinate(s). Must be of the same length as lat.
    lat : Optional[Union[float, Sequence[float], xarray.DataArray]]
      Latitude coordinate(s). Must be of the same length as lon.
    start_date : Optional[str]
      Start date of the subset.
      Date string format -- can be year ("%Y"), year-month ("%Y-%m") or year-month-day("%Y-%m-%d").
      Defaults to first day of input data-array.
    end_date : Optional[str]
      End date of the subset.
      Date string format -- can be year ("%Y"), year-month ("%Y-%m") or year-month-day("%Y-%m-%d").
      Defaults to last day of input data-array.
    tolerance : Optional[float]
      Masks values if the distance to the nearest gridpoint is larger than tolerance in meters.


    Returns
    -------
    Union[xarray.DataArray, xarray.Dataset]
      Subsetted xarray.DataArray or xarray.Dataset

    Examples
    --------
    >>> from xclim import subset
    >>> ds = xarray.open_dataset('pr.day.nc')
    Subset lat lon point and multiple years
    >>> prSub = subset.subset_gridpoint(ds.pr, lon=-75,lat=45,start_date='1990',end_date='1999')
    Subset lat, lon point and single year
    >>> prSub = subset.subset_gridpoint(ds.pr, lon=-75,lat=45,start_date='1990',end_date='1999')
     Subset multiple variables in a single dataset
    >>> ds = xarray.open_mfdataset(['pr.day.nc','tas.day.nc'])
    >>> dsSub = subset.subset_gridpoint(ds, lon=-75,lat=45,start_date='1990',end_date='1999')
    # Subset with year-month precision - Example subset 1990-03-01 to 1999-08-31 inclusively
    >>> prSub = subset.subset_time(ds.pr,lon=-75, lat=45, start_date='1990-03',end_date='1999-08')
    # Subset with specific start_dates and end_dates
    >>> prSub = subset.subset_time(ds.pr,lon=-75,lat=45, start_date='1990-03-13',end_date='1990-08-17')
    """
    dist = None
    # check if trying to subset lon and lat
    if lat is not None and lon is not None:
        ptdim = lat.dims[0]

        # make sure input data has 'lon' and 'lat'(dims, coordinates, or data_vars)
        if hasattr(da, "lon") and hasattr(da, "lat"):
            dims = list(da.dims)

            # if 'lon' and 'lat' are present as data dimensions use the .sel method.
            if "lat" in dims and "lon" in dims:
                da = da.sel(lat=lat, lon=lon, method="nearest")

                if tolerance is not None or add_distance:
                    # Calculate the geodesic distance between grid points and the point of interest.
                    dist = distance(da, lon=lon, lat=lat)

            else:
                # Calculate the geodesic distance between grid points and the point of interest.
                dist = distance(da, lon=lon, lat=lat)
                pts = []
                dists = []
                for site in dist[ptdim]:
                    # Find the indices for the closest point
                    inds = np.unravel_index(
                        dist.sel({ptdim: site}).argmin(), dist.sel({ptdim: site}).shape
                    )

                    # Select data from closest point
                    args = {xydim: ind for xydim, ind in zip(dist.dims, inds)}
                    pts.append(da.isel(**args))
                    dists.append(dist.isel(**args))
                da = xarray.concat(pts, dim=ptdim)
                dist = xarray.concat(dists, dim=ptdim)
        else:
            raise (
                Exception(
                    f'{subset_gridpoint.__name__} requires input data with "lon" and "lat" coordinates or data variables.'
                )
            )

<<<<<<< HEAD
    if isinstance(dist, xarray.DataArray) and tolerance is not None:
        if dist.min() > tolerance:
            raise ValueError(
                f"Distance to closest point ({dist}) is larger than tolerance ({tolerance})"
            )
=======
        if tolerance is not None:
            da = da.where(dist < tolerance)

        if add_distance:
            da = da.assign_coords(distance=dist)

        if len(lat) == 1:
            da = da.squeeze(ptdim)
>>>>>>> d830baff

    if start_date or end_date:
        da = subset_time(da, start_date=start_date, end_date=end_date)

    return da


@check_start_end_dates
def subset_time(
    da: Union[xarray.DataArray, xarray.Dataset],
    start_date: Optional[str] = None,
    end_date: Optional[str] = None,
) -> Union[xarray.DataArray, xarray.Dataset]:
    """Subset input DataArray or Dataset based on start and end years.

    Return a subset of a DataArray or Dataset for dates falling within the provided bounds.

    Parameters
    ----------
    da : Union[xarray.DataArray, xarray.Dataset]
      Input data.
    start_date : Optional[str]
      Start date of the subset.
      Date string format -- can be year ("%Y"), year-month ("%Y-%m") or year-month-day("%Y-%m-%d").
      Defaults to first day of input data-array.
    end_date : Optional[str]
      End date of the subset.
      Date string format -- can be year ("%Y"), year-month ("%Y-%m") or year-month-day("%Y-%m-%d").
      Defaults to last day of input data-array.

    Returns
    -------
    Union[xarray.DataArray, xarray.Dataset]
      Subsetted xarray.DataArray or xarray.Dataset

    Examples
    --------
    >>> from xclim import subset
    >>> ds = xarray.open_dataset('pr.day.nc')
    # Subset complete years
    >>> prSub = subset.subset_time(ds.pr,start_date='1990',end_date='1999')
    # Subset single complete year
    >>> prSub = subset.subset_time(ds.pr,start_date='1990',end_date='1990')
    # Subset multiple variables in a single dataset
    >>> ds = xarray.open_mfdataset(['pr.day.nc','tas.day.nc'])
    >>> dsSub = subset.subset_time(ds,start_date='1990',end_date='1999')
    # Subset with year-month precision - Example subset 1990-03-01 to 1999-08-31 inclusively
    >>> prSub = subset.subset_time(ds.pr,start_date='1990-03',end_date='1999-08')
    # Subset with specific start_dates and end_dates
    >>> prSub = subset.subset_time(ds.pr,start_date='1990-03-13',end_date='1990-08-17')

    Notes
    -----
    TODO add notes about different calendar types. Avoid "%Y-%m-31". If you want complete month use only "%Y-%m".
    """

    return da.sel(time=slice(start_date, end_date))


<<<<<<< HEAD
def distance(
    da: Union[xarray.DataArray, xarray.Dataset],
    lon: Optional[float],
    lat: Optional[float],
):
    """Return distance to a point in meters.
=======
@convert_lat_lon_to_da
def distance(da, *, lon, lat):
    """Return distance to point in meters.
>>>>>>> d830baff

    Parameters
    ----------
    da : Union[xarray.DataArray, xarray.Dataset]
      Input data.
    lon : Union[float, Sequence[float], xarray.DataArray]
      Longitude coordinate.
    lat : Union[float, Sequence[float], xarray.DataArray]
      Latitude coordinate.

    Returns
    -------
    xarray.DataArray
      Distance in meters to point.

    Note
    ----
    To get the indices from closest point, use:
    >>> import numpy as np
    >>> import xarray as xr
    >>> import xclim.subset
    >>> da = xr.open_dataset("/path/to/file.nc").variable
    >>> d = xclim.subset.distance(da, lon=lon, lat=lat)
    >>> k = d.argmin()
    >>> i, j = np.unravel_index(k, d.shape)
    """
<<<<<<< HEAD
    g = Geod(ellps="WGS84")  # WGS84 ellipsoid - decent globally
=======
    ptdim = lat.dims[0]

    g = Geod(ellps="WGS84")  # WGS84 ellipsoid - decent globaly
>>>>>>> d830baff

    def func(lons, lats, lon, lat):
        return g.inv(lons, lats, lon, lat)[2]

    out = xarray.apply_ufunc(
        func,
        *xarray.broadcast(da.lon.load(), da.lat.load(), lon, lat),
        input_core_dims=[[ptdim]] * 4,
        output_core_dims=[[ptdim]],
    )
    out.attrs["units"] = "m"
    return out<|MERGE_RESOLUTION|>--- conflicted
+++ resolved
@@ -754,11 +754,7 @@
 
 @check_latlon_dimnames
 @check_lons
-<<<<<<< HEAD
-=======
 @convert_lat_lon_to_da
-@check_date_signature
->>>>>>> d830baff
 def subset_gridpoint(
     da: Union[xarray.DataArray, xarray.Dataset],
     lon: Optional[Union[float, Sequence[float], xarray.DataArray]] = None,
@@ -768,15 +764,9 @@
     tolerance: Optional[float] = None,
     add_distance: bool = False,
 ) -> Union[xarray.DataArray, xarray.Dataset]:
-<<<<<<< HEAD
-    """Extract a nearest grid point from DataArray or Dataset based on lat lon coordinate.
-
-    Return a subset of a DataArray or Dataset for the grid point falling nearest the input longitude and latitude
-=======
     """Extract one or more nearest gridpoint(s) from datarray based on lat lon coordinate(s).
 
     Return a subsetted data array (or Dataset) for the grid point(s) falling nearest the input longitude and latitude
->>>>>>> d830baff
     coordinates. Optionally subset the data array for years falling within provided date bounds.
     Time series can optionally be subsetted by dates.
     If 1D sequences of coordinates are given, the gridpoints will be concatenated along the new dimension "site".
@@ -799,7 +789,6 @@
       Defaults to last day of input data-array.
     tolerance : Optional[float]
       Masks values if the distance to the nearest gridpoint is larger than tolerance in meters.
-
 
     Returns
     -------
@@ -863,13 +852,6 @@
                 )
             )
 
-<<<<<<< HEAD
-    if isinstance(dist, xarray.DataArray) and tolerance is not None:
-        if dist.min() > tolerance:
-            raise ValueError(
-                f"Distance to closest point ({dist}) is larger than tolerance ({tolerance})"
-            )
-=======
         if tolerance is not None:
             da = da.where(dist < tolerance)
 
@@ -878,7 +860,6 @@
 
         if len(lat) == 1:
             da = da.squeeze(ptdim)
->>>>>>> d830baff
 
     if start_date or end_date:
         da = subset_time(da, start_date=start_date, end_date=end_date)
@@ -938,18 +919,13 @@
     return da.sel(time=slice(start_date, end_date))
 
 
-<<<<<<< HEAD
 def distance(
     da: Union[xarray.DataArray, xarray.Dataset],
-    lon: Optional[float],
-    lat: Optional[float],
+    *,
+    lon: Union[float, Sequence[float], xarray.DataArray],
+    lat: Union[float, Sequence[float], xarray.DataArray],
 ):
     """Return distance to a point in meters.
-=======
-@convert_lat_lon_to_da
-def distance(da, *, lon, lat):
-    """Return distance to point in meters.
->>>>>>> d830baff
 
     Parameters
     ----------
@@ -976,13 +952,9 @@
     >>> k = d.argmin()
     >>> i, j = np.unravel_index(k, d.shape)
     """
-<<<<<<< HEAD
+    ptdim = lat.dims[0]
+
     g = Geod(ellps="WGS84")  # WGS84 ellipsoid - decent globally
-=======
-    ptdim = lat.dims[0]
-
-    g = Geod(ellps="WGS84")  # WGS84 ellipsoid - decent globaly
->>>>>>> d830baff
 
     def func(lons, lats, lon, lat):
         return g.inv(lons, lats, lon, lat)[2]
