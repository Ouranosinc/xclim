--- conflicted
+++ resolved
@@ -9,13 +9,7 @@
 import logging
 
 from . import run_length as rl
-<<<<<<< HEAD
-from .checks import valid_daily_mean_temperature, valid_daily_max_min_temperature, valid_daily_min_temperature, \
-    valid_daily_max_temperature, valid_daily_mean_discharge
-from .utils import daily_downsampler as dds
-=======
 from .utils import with_attrs
->>>>>>> f4f690d4
 
 logging.basicConfig(level=logging.DEBUG)
 logging.captureWarnings(True)
@@ -235,7 +229,6 @@
     raise NotImplementedError
 
 
-@with_attrs(standard_name='cooling_degree_days', long_name='cooling degree days', units='K*day')
 def cooling_degree_days(tas, thresh=18, freq='YS'):
     r"""Cooling degree days above threshold."""
 
@@ -583,30 +576,25 @@
     return tasmin.resample(time=freq).min(dim='time')
 
 
-<<<<<<< HEAD
-=======
-@with_attrs(standard_name='maximum_{window}_day_total_precipitation',
-            long_name='maximum {window} day total precipitation',
-            window_size='{window}')
 def max_n_day_precipitation_amount(da, window, freq='YS'):
-    """Highest precipitation amount cumulated over a n-day moving window for a given period (frequency).
-
-    Calculate the N-day rolling sum of the original daily total precipitation series
-     and determine the maximum value for each period.
+    """Highest precipitation amount cumulated over a n-day moving window.
+
+    Calculate the n-day rolling sum of the original daily total precipitation series
+    and determine the maximum value over each period.
 
     Parameters
     ----------
     da : xarray.DataArray
-      daily precipitation values.
+      Daily precipitation values.
     window : int
-      window size in days
-    freq : str, optional
-      Resampling frequency : Default 'YS' (yearly)
-
-    Returns
-    -------
-    xarray.DataArray
-      The highest cumulated N-day precipitation value at the given time frequency.
+      Window size in days.
+    freq : str, optional
+      Resampling frequency : default 'YS' (yearly)
+
+    Returns
+    -------
+    xarray.DataArray
+      The highest cumulated n-day precipitation value at the given time frequency.
 
 
     Examples
@@ -614,7 +602,7 @@
     The following would compute for each grid cell of file `pr.day.nc` the highest 5-day total precipitation
     at an annual frequency.
 
-    >>> da = xr.open_dataset('pr.day.nc')
+    >>> da = xr.open_dataset('pr.day.nc').pr
     >>> window = 5
     >>> output = max_n_day_precipitation_amount(da, window, freq="YS")
 
@@ -622,27 +610,18 @@
 
     # rolling sum of the values
     arr = da.rolling(time=window, center=False).sum(dim='time')
-    output = arr.resample(time=freq).max(dim='time')
-    # 'keep_attrs=True' does not seem to work with rolling? copy original
-    output.attrs.update(da.attrs)
-
-    # rename variable name to "%s%s%s" % ('rx',str(window),'day')
-
-    return output
-
-
->>>>>>> f4f690d4
-# @check_daily_monotonic # TODO create daily timestep check
-# @convert_precip_units   # TODO create units checker / converter
-def max_1day_precipitation_amount(da, freq='YS', skipna=False):
+    return arr.resample(time=freq).max(dim='time')
+
+
+def max_1day_precipitation_amount(da, freq='YS'):
     """Highest 1-day precipitation amount for a period (frequency).
 
-    Resample the original daily total precipitaiton temperature series by taking the max over each period.
+    Resample the original daily total precipitation temperature series by taking the max over each period.
 
     Parameters
     ----------
     pr : xarray.DataArray
-      daily precipitation values.
+      Daily precipitation values.
     freq : str, optional
       Resampling frequency one of : 'YS' (yearly) ,'M' (monthly), or 'QS-DEC' (seasonal - quarters starting in december)
 
@@ -658,33 +637,17 @@
     The following would compute for each grid cell of file `pr.day.nc` the highest 1-day total
     at an annual frequency.
 
-    >>> pr = xr.open_dataset('pr.day.nc')
+    >>> pr = xr.open_dataset('pr.day.nc').pr
     >>> rx1day = max_1day_precipitation_amount(pr, freq="YS")
 
     """
-
-    # resample the values
-    # arr = da.resample(time=freq,keep_attrs=True)
-    # Get max value for each period
-    # output1 = arr.max(dim='time')
-
-    # use custom resample function for now
-    grouper = dds(da, freq=freq)
-    output = grouper.max(dim='time', keep_attrs=True, skipna=skipna)
-
-    # add time coords to output and change dimension tags to time
-    time1 = dds(da.time, freq=freq).first()
-    output.coords['time'] = ('tags', time1.values)
-    output = output.swap_dims({'tags': 'time'})
-    output = output.sortby('time')
-
-    return output
+    return da.resample(time=freq).max(dim='time')
 
 
 def prcp_tot(pr, freq='YS', units='kg m-2 s-1'):
-    r"""Accumulated total (liquid + solid) precipitation
-
-    Resample the original daily mean precipitation flux and accumulate over each period
+    r"""Accumulated total (liquid + solid) precipitation.
+
+    Resample the original daily mean precipitation flux and accumulate over each period.
 
     Parameters
     ----------
@@ -701,16 +664,14 @@
     xarray.DataArray
       The total daily precipitation at the given time frequency in [mm].
 
-    # FIXME: Update the prcp_tot ReST math formula
-    # Note
-    # ----
-    # Let :math:`T_i` be the mean daily temperature of day `i`, then for a period `p` starting at
-    # day `a` and finishing on day `b`
-    #
-    # .. math::
-    #
-    #    TG_p = \frac{\sum_{i=a}^{b} T_i}{b - a + 1}
-
+    Note
+    ----
+
+    Let :math:`pr_i` be the mean daily precipitation of day `i`, then for a period `p` starting at
+    day `a` and finishing on day `b`
+
+    .. math::
+       out_p = \sum_{i=a}^{b} pr_i
 
     Examples
     --------
@@ -762,10 +723,6 @@
         .sum(dim='time')
 
 
-<<<<<<< HEAD
-@valid_daily_max_temperature
-=======
->>>>>>> f4f690d4
 def tx_max(tasmax, freq='YS'):
     r"""Highest max temperature
 
@@ -843,7 +800,6 @@
     return p
 
 
-@with_attrs(standard_name='wet_days', units='days', long_name='number of wet days')
 def wet_days(pr, thresh=1., freq='YS'):
     r"""Wet days
 
