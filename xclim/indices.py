# -*- coding: utf-8 -*-

"""
Main module
"""
import re
from functools import wraps

import numpy as np
import six
import xarray as xr
<<<<<<< HEAD
import re
import operator
=======
>>>>>>> d1a9bd31

from . import run_length as rl
from .checks import valid_daily_mean_temperature, valid_daily_max_min_temperature, valid_daily_min_temperature, \
    valid_daily_max_temperature, valid_daily_mean_discharge
<<<<<<< HEAD
from .utils import daily_downsampler as dds
from .utils import get_daily_events
=======
>>>>>>> d1a9bd31

xr.set_options(enable_cftimeindex=True)  # Set xarray to use cftimeindex

if six.PY2:
    from funcsigs import signature
elif six.PY3:
    from inspect import signature

# Frequencies : YS: year start, QS-DEC: seasons starting in december, MS: month start
# See http://pandas.pydata.org/pandas-docs/stable/timeseries.html#offset-aliases
K2C = 273.15
ftomm = np.nan


# TODO: Define a unit conversion system for temperature [K, C, F] and precipitation [mm h-1, Kg m-2 s-1] metrics

# TODO: Move utility functions to another file.
# TODO: Should we reference the standard vocabulary we're using ?
# E.g. http://vocab.nerc.ac.uk/collection/P07/current/BHMHISG2/


def first_paragraph(txt):
    r"""Return the first paragraph of a text

    Parameters
    ----------
    txt : str
    """
    return txt.split('\n\n')[0]


attrs_mapping = {'cell_methods': {'YS': 'years'}, }


def format_kwargs(attrs, params):
    """Update entries in place with argument values.

    Parameters
    ----------
    attrs : dict
      Attributes to be assigned to function output. The values of the attributes in braces will be replaced the
      the corresponding args values.
    params : dict
      A BoundArguments.arguments dictionary storing a function's arguments.
    """
    for key, val in attrs.items():
        m = re.findall("{(\w+)}", val)
        for name in m:
            if name in params:
                v = params.get(name)
                if v is None:
                    raise ValueError("{0} is not a valid function argument.".format(name))
                repl = attrs_mapping[key][v]
                attrs[key] = re.sub("{%s}" % name, repl, val)


def with_attrs(**func_attrs):
    r"""Set attributes in the decorated function at definition time,
    and assign these attributes to the function output at the
    execution time.

    Note
    ----
    Assumes the output has an attrs dictionary attribute (e.g. xarray.DataArray).
    """

    def attr_decorator(fn):
        # Use the docstring as the description attribute.
        func_attrs['description'] = first_paragraph(fn.__doc__)

        @wraps(fn)
        def wrapper(*args, **kwargs):
            out = fn(*args, **kwargs)
            # Bind the arguments
            ba = signature(fn).bind(*args, **kwargs)
            format_kwargs(func_attrs, ba.arguments)
            out.attrs.update(func_attrs)
            return out

        # Assign the attributes to the function itself
        for attr, value in func_attrs.items():
            setattr(wrapper, attr, value)

        return wrapper

    return attr_decorator


# -------------------------------------------------- #
# ATTENTION: ASSUME ALL INDICES WRONG UNTIL TESTED ! #
# -------------------------------------------------- #

@with_attrs(standard_name='water_volume_transport_in_river_channel', long_name='discharge', units='m3 s-1')
@valid_daily_mean_discharge
def base_flow_index(q, freq='YS'):
    r"""Base flow index

    Return the base flow index, defined as the minimum 7-day average flow divided by the mean flow.

    Parameters
    ----------
    q : xarray.DataArray
      Rate of river discharge [m³/s]
    freq : str, optional
      Resampling frequency

    Returns
    -------
    xarray.DataArrray
      Base flow index.
    """
    m7 = q.rolling(time=7, center=True).mean(dim='time').resample(time=freq)
    mq = q.resample(time=freq)

    m7m = m7.min(dim='time')
    return m7m / mq.mean(dim='time')


@with_attrs(standard_name='cold_spell_duration_index', long_name='', units='days')
@valid_daily_min_temperature
def cold_spell_duration_index(tasmin, tn10, freq='YS'):
    r"""Cold spell duration index

    Resamples the daily minimum temperature series by returning the number of days per
    period where the temperature is below the calendar day 10th percentile (calculated
    over a centered 5-day window for values during a 30-year reference period) for a
    minimum of at least six consecutive days.

    Parameters
    ----------
    tasmin : xarray.DataArray
      Minimum daily temperature values [C] or [K]
    tn10 : xarray.DataArray
      The daily climatological 10th percentile (using a centered 5-day window) of minimum daily temperature for
      a 30-year reference period.
    freq : str, optional
      Resampling frequency

    Returns
    -------
    xarray.DataArray
      Cold spell duration index.

    Note
    ----
    # TODO: Add a formula or example to better illustrate the cold spell duration metric

    See also
    --------
    percentile_doy
    """

    def func(x):
        xr.apply_ufunc(rl.windowed_run_count,
                       x,
                       input_core_dims=[['time'], ],
                       vectorize=True,
                       dask='parallelized',
                       output_dtypes=[np.int, ],
                       keep_attrs=True,
                       kwargs={'window': 6})

    return tasmin.pipe(lambda x: x - tn10) \
        .resample(time=freq) \
        .apply(func)


@valid_daily_mean_temperature
def cold_spell_index(tas, thresh=-10, window=5, freq='AS-JUL'):
    r"""Cold spell index

    Days that are part of a cold spell (5 or more consecutive days with Tavg < -10°C)
    """
    over = tas < K2C + thresh
    group = over.resample(time=freq)

    def func(x):
        xr.apply_ufunc(rl.windowed_run_count,
                       x,
                       input_core_dims=[['time'], ],
                       vectorize=True,
                       dask='parallelized',
                       output_dtypes=[np.int, ],
                       keep_attrs=True,
                       kwargs={'window': window})

    return group.apply(func)


def cold_and_dry_days(tas, tgin25, pr, wet25, freq='YS'):
    r"""Cold and dry days.

    Returns the total number of days where "Cold" and "Dry" conditions coincide.

    Parameters
    ----------
    tas : xarray.DataArray
      Minimum daily temperature values [℃] or [K]
    pr : xarray.DataArray
    tgin25 : unknown
    wet25: unknown
    freq : str, optional
      Resampling frequency

    Note
    ----
    See Beniston (2009) for more details. https://doi.org/10.1029/2008GL037119

    """
    c1 = tas < tgin25
    c2 = (pr > 1 * ftomm) * (pr < wet25)

    c = (c1 * c2) * 1
    return c.resample(time=freq).sum(dim='time')


@valid_daily_min_temperature
def consecutive_frost_days(tasmin, freq='AS-JUL'):
    r"""Maximum number of consecutive frost days (Tmin < 0℃).

    Resample the daily minimum temperature series by computing the maximum number
    of days below the freezing point over each period.

    Parameters
    ----------
    tasmin : xarray.DataArray
      Minimum daily temperature values [℃] or [K]
    freq : str, optional
      Resampling frequency

    Returns
    -------
    xarray.DataArray
      The maximum number of consecutive days below the freezing point.

    Note
    ----
    Let :math:`Tmin_i` be the minimum daily temperature of day `i`, then for a period `p` starting at
    day `a` and finishing on day `b`

    .. math::

       CFD_p = max(run_l(Tmin_i < 273.15))

    for :math:`a <= i <= b`

    where run_l returns the length of each consecutive series of true values.

    """

    # TODO: Deal with start and end boundaries
    # TODO: Check that input array has no missing dates (holes)

    # Create an monotonously increasing index [0,1,2,...] along the time dimension.
    i = xr.DataArray(np.arange(tasmin.time.size), dims='time')
    ind = xr.broadcast(i, tasmin)[0]

    # Mask index  values where tasmin > K2C
    d = ind.where(tasmin > K2C)

    # Fill NaNs with the following valid value
    b = d.bfill(dim='time')

    # Find the difference between start and end indices
    d = b.diff(dim='time') - 1

    return d.resample(time=freq).max(dim='time')


def consecutive_wet_days(pr, thresh=1.0, freq='YS'):
    r"""Consecutive wet days.

    Returns the maximum number of consecutive wet days.

    Parameters
    ---------
    pr : xarray.DataArray
      Mean daily precipitation flux [Kg m-2 s-1] or [mm]
    thresh : float
      Threshold precipitation on which to base evaluation [Kg m-2 s-1] or [mm]
    freq : str, optional
      Resampling frequency
    """
    if np.all(pr, freq) or thresh:  # Added bunk variable call to satisfy the PEP8 overlords
        pass
    raise NotImplementedError


# TODO: Clarify valid daily min temperature function and implement it
# @valid_daily_min_temperature
# def CFD2(tasmin, freq='AS-JUL'):
#     # Results are different from CFD, possibly because resampling occurs at first.
#     # CFD looks faster anyway.
#     f = tasmin < K2C
#     group = f.resample(time=freq)
#
#     def func(x):
#         return xr.apply_ufunc(rl.longest_run,
#                                 x,
#                                 input_core_dims=[['time'], ],
#                                 vectorize=True,
#                                 dask='parallelized',
#                                 output_dtypes=[np.int, ],
#                                 keep_attrs=True,
#                                 )
#
#     return group.apply(func)

@valid_daily_mean_temperature
@with_attrs(standard_name='cooling_degree_days', long_name='cooling degree days', units='K*day')
def cooling_degree_days(tas, thresh=18, freq='YS'):
    r"""Cooling degree days above threshold."""

    return tas.pipe(lambda x: x - thresh - K2C) \
        .clip(min=0) \
        .resample(time=freq) \
        .sum(dim='time')


@valid_daily_max_min_temperature
def daily_freezethaw_cycles(tasmax, tasmin, freq='YS'):
    r"""Number of freeze-thaw cycle days.

    The number of days where Tmax > 0℃ and Tmin < 0℃.
    """
    ft = (tasmin < K2C) * (tasmax > K2C) * 1
    return ft.resample(time=freq).sum(dim='time')


@valid_daily_max_min_temperature
def daily_temperature_range(tasmax, tasmin, freq='YS'):
    r"""Mean of daily temperature range."""
    dtr = tasmax - tasmin
    return dtr.resample(time=freq).mean(dim='time')


@valid_daily_mean_temperature
def freshet_start(tas, thresh=0.0, window=5, freq='YS'):
    r"""First day consistently exceeding threshold temperature.

    Return first day of year when a temperature threshold is exceeded
    over a given number of days.

    Parameters
    ----------
    tas : xarray.DataArray
      Mean daily temperature [℃] or [K]
    thresh : float
      Threshold temperature on which to base evaluation [℃] or [K]
    window : int
      Minimum number of days with temperature above threshold needed for evaluation
    freq : str, optional
      Resampling frequency

    """
    i = xr.DataArray(np.arange(tas.time.size), dims='time')
    ind = xr.broadcast(i, tas)[0]

    over = ((tas > K2C + thresh) * 1).rolling(time=window).sum(dim='time')
    i = ind.where(over == window)
    return i.resample(time=freq).min(dim='time')


def frost_days(tasmin, thresh=273.16, freq='YS', skipna=False):
    r"""Number of frost days

        Find days with minimum daily temperature under a threshold (typically zero deg. Celsius)
        and sum over periods

        Parameters
        ----------
        tasmin : xarray.DataArray
          daily minimum temperature [K]
        thresh : float, optional
          daily mimimum temperature defining a frost day
        freq : str, optional
          Resampling frequency as defined in
          http://pandas.pydata.org/pandas-docs/stable/timeseries.html#resampling.
        skipna: Boolean, optional
          True: nans are ignored
          False: any nan values gives a nan result

        Returns
        -------
        xarray.DataArray
          Number of frost days over period

    Examples
    --------
    The following would compute for each grid cell of file `tasmin_day.nc` the total
    number of frost days at the seasonal frequency, ie DJF, MAM, JJA, SON, DJF, etc.
    >>> tasmin_day = xr.open_dataset('tasmin_day.nc').tasmin
    >>> fd = frost_days(tasmin_day, thresh=273.16, freq="QS-DEC")

    """
    # get daily events of frost days
    fd = get_daily_events(tasmin, thresh, operator.lt)

    # keep mask of when all events are nan
    mask_all_nan = (fd.resample(time=freq).count(dim='time') == 0)

    # resample and use mask because sum returns 0 if all nans and skipna is True
    fd = fd.resample(time=freq).sum(dim='time', skipna=skipna)
    fd = fd.where(~mask_all_nan, np.nan)

    fd.attrs['long_name'] = 'number of frost days'
    fd.attrs['units'] = 'days'
    fd.attrs['details'] = 'frost days defined as day with tasmin < :6.2f} K'.format(thresh)
    return fd


def growing_degree_days(tas, thresh=277.16, freq='YS', skipna=False):
    r"""Sum of growing degree days

        Sum mean daily temperature over periods for days with mean daily temperature over
        a temperature threshold (typically 4 deg C)

        Parameters
        ----------
        tas : xarray.DataArray
          daily mean temperature [K]
        thresh : float, optional
          daily mean temperature defining a growing day [K]
        freq : str, optional
          Resampling frequency as defined in
          http://pandas.pydata.org/pandas-docs/stable/timeseries.html#resampling.
        skipna: Boolean, optional
          True: nans are ignored
          False: any nan values gives a nan result

        Returns
        -------
        xarray.DataArray
          Number of growing days over period

    Examples
    --------
    The following would compute for each grid cell of file `tas_day.nc` the total
    number of growing days at the seasonal frequency, ie DJF, MAM, JJA, SON, DJF, etc.
    >>> tas_day = xr.open_dataset('tas_day.nc').tas
    >>> gdd = frost_days(tas_day, thresh=277.16, freq="QS-DEC")

    """
    # get growing days
    gd = get_daily_events(tas, thresh, operator.gt)

    # keep mask of when all events are nan
    mask_all_nan = (gd.resample(time=freq).count(dim='time') == 0)

    # resample and use mask because sum returns 0 if all nans and skipna is True
    gdd = (gd * (tas - thresh)).resample(time=freq).sum(dim='time', skipna=skipna)
    gdd = gdd.where(~mask_all_nan, np.nan)

    gdd.attrs['standard_name'] = 'growing_degree_days'
    gdd.attrs['long_name'] = 'growing degree days'
    gdd.attrs['units'] = 'K'
    gdd.attrs['details'] = 'degree days defined as day with tas > {:6.2f} K'.format(thresh)
    return gdd


# @valid_daily_mean_temperature
# def growing_degree_days(tas, thresh=4, freq='YS'):
#     r"""Growing degree days over 4℃.
#
#     The sum of degree-days over 4℃.
#     """
#     return tas.pipe(lambda x: x - thresh - K2C) \
#         .clip(min=0) \
#         .resample(time=freq) \
#         .sum(dim='time')


@valid_daily_mean_temperature
def growing_season_length(tas, thresh=5.0, window=6, freq='YS'):
    r"""Growing season length.

    The number of days between the first occurrence of at least
    six consecutive days with mean daily temperature over 5℃ and
    the first occurrence of at least six consecutive days with
    mean daily temperature below 5℃ after July 1st in the northern
    hemisphere and January 1st in the southern hemisphere.

    Parameters
    ---------
    tas : xarray.DataArray
      Mean daily temperature [℃] or [K[
    thresh : float
      Threshold temperature on which to base evaluation [℃] or [K]
    window : int
      Minimum number of days with temperature above threshold to mark the beginning and end of growing season.
    freq : str, optional
      Resampling frequency

    Returns
    -------
    xarray.DataArray
      Growing season length
    """
    i = xr.DataArray(np.arange(tas.time.size), dims='time')
    ind = xr.broadcast(i, tas)[0]

    c = ((tas > thresh + K2C) * 1).rolling(time=window).sum(dim='time')
    i1 = ind.where(c == window).resample(time=freq).min(dim='time')

    # Resample sets the time to T00:00.
    i11 = i1.reindex_like(c, method='ffill')

    # TODO: Adjust for southern hemisphere
    i2 = ind.where(c == 0).where(tas.time.dt.month >= 7)
    d = i2 - i11

    return d.resample(time=freq).max(dim='time')


@valid_daily_max_temperature
def heat_wave_index(tasmax, thresh=25.0, window=5, freq='YS'):
    r"""Heat wave index.

    Number of days that are part of a heatwave, defined as five or more consecutive days over 25℃.

    Parameters
    ----------
    tasmax : xarrray.DataArray
      Maximum daily temperature [℃] or [K[
    thresh : float
      Threshold temperature on which to designate a heatwave [℃] or [K[
    window : int
      Minimum number of days with temperature above threshold to qualify as a heatwave.
    freq : str, optional
      Resampling frequency

    Returns
    -------
    DataArray
      Heat wave index.
    """
    # TODO: Deal better with boundary effects.
    # TODO: Deal with attributes

    over = tasmax > K2C + thresh
    group = over.resample(time=freq)

    def func(x):
        xr.apply_ufunc(rl.windowed_run_count,
                       x,
                       input_core_dims=[['time'], ],
                       vectorize=True,
                       dask='parallelized',
                       output_dtypes=[np.int, ],
                       keep_attrs=True,
                       kwargs={'window': window})

    return group.apply(func)


@valid_daily_mean_temperature
def heating_degree_days(tas, freq='YS', thresh=17):
    r"""Heating degree days

    Sum of daily positive values for a temperature threshold minus mean daily temperature.

    Parameters
    ----------
    tas : xarray.DataArray
      Mean daily temperature [℃] or [K]
    thresh : float
      Threshold temperature on which to base evaluation [℃] or [K]
    freq : str, optional
      Resampling frequency

    Returns
    -------
    xarray.DataArray
      Heating degree days index.
    """
    return tas.pipe(lambda x: thresh - x) \
        .clip(0) \
        .resample(time=freq) \
        .sum(dim='time')


@valid_daily_max_temperature
def hot_days(tasmax, thresh=30, freq='YS'):
    r"""Number of very hot days.

    Number of days with max temperature exceeding a base threshold.

    Parameters
    ----------
    tasmax : xarrray.DataArray
      Maximum daily temperature [℃] or [K]
    thresh : float
      Threshold temperature on which to base evaluation [℃] or [K]
    freq : str, optional
      Resampling frequency

    Returns
    -------
    xarray.DataArray
      Number of hot days.
    """
    hd = (tasmax > K2C + thresh) * 1
    return hd.resample(time=freq).sum(dim='time')


@valid_daily_max_temperature
def ice_days(tasmax, freq='YS'):
    r"""Number of freezing days

    Number of days where daily maximum temperatures are below 0℃.

    Parameters
    ----------
    tasmax : xarrray.DataArray
      Maximum daily temperature [℃] or [K]
    freq : str, optional
      Resampling frequency

    Returns
    -------
    xarray.DataArray
      Number of freezing days.
    """
    f = (tasmax < K2C) * 1
    return f.resample(time=freq).sum(dim='time')


@valid_daily_max_temperature
def summer_days(tasmax, thresh=25, freq='YS'):
    r"""Number of summer days

    Number of days where daily maximum temperature exceeds 25℃.

    Parameters
    ----------
    tasmax : xarray.DataArray
      Maximum daily temperature [℃] or [K]
    thresh : float
      Threshold temperature on which to base evaluation [℃] or [K]
    freq : str, optional
      Resampling frequency

    Returns
    -------
    xarray.DataArray
      Number of summer days.
    """
    f = (tasmax > thresh + K2C) * 1
    return f.resample(time=freq).sum(dim='time')


@valid_daily_mean_temperature
def tg_mean(tas, freq='YS'):
    r"""Mean of daily average temperature.

    Resample the original daily mean temperature series by taking the mean over each period.

    Parameters
    ----------
    tas : xarray.DataArray
      Mean daily temperature [℃] or [K[
    freq : str, optional
      Resampling frequency

    Returns
    -------
    xarray.DataArray
      The mean daily temperature at the given time frequency


    Note
    ----
    Let :math:`T_i` be the mean daily temperature of day `i`, then for a period `p` starting at
    day `a` and finishing on day `b`

    .. math::

       TG_p = \frac{\sum_{i=a}^{b} T_i}{b - a + 1}


    Examples
    --------
    The following would compute for each grid cell of file `tas.day.nc` the mean temperature
    at the seasonal frequency, ie DJF, MAM, JJA, SON, DJF, etc.

    >>> t = xr.open_dataset('tas.day.nc')
    >>> tg = tg_mean(t, freq="QS-DEC")

    """
    arr = tas.resample(time=freq) if freq else tas
    return arr.mean(dim='time')


# @valid_daily_min_temperature
def tn10p(tasmin, p10, freq='YS'):
    """Days with daily minimum temperature below the 10th percentile of the reference period.

    Parameters
    ----------
    tasmin : xarray.DataArray
      Minimum daily temperature [℃] or [K]
    p10 : float
    freq : str, optional
      Resampling frequency

    """
    return (tasmin.groupby('time.dayofyear') < p10).resample(time=freq).sum(dim='time')


@valid_daily_min_temperature
def tn_max(tasmin, freq='YS'):
    """Highest minimum temperature

    Maximum of daily minimum temperature.

    Parameters
    ----------
    tasmin : xarray.DataArray
      Minimum daily temperature [℃] or [K]
    freq : str, optional
      Resampling frequency
    """
    return tasmin.resample(time=freq).max(dim='time')


@valid_daily_min_temperature
def tn_mean(tasmin, freq='YS'):
    """Mean minimum temperature

    Mean of daily minimum temperature.

    Parameters
    ----------
    tasmin : xarray.DataArray
      Minimum daily temperature [℃] or [K]
    freq : str, optional
      Resampling frequency
    """
    arr = tasmin.resample(time=freq) if freq else tasmin
    return arr.mean(dim='time')


@valid_daily_min_temperature
def tn_min(tasmin, freq='YS'):
    """Lowest minimum temperature

    Minimum of daily minimum temperature.

    Parameters
    ----------
    tasmin : xarray.DataArray
      Minimum daily temperature [℃] or [K]
    freq : str, optional
      Resampling frequency
    """
    return tasmin.resample(time=freq).min(dim='time')


# add 'n_window_size' dynamic attribute e.g. n_window_size="%s%s" % (str(window), ' day window')
@with_attrs(standard_name='maximum_n_day_total_precipitation',
            long_name='maximum n day total precipitation')
def max_n_day_precipitation_amount(da, window, freq='YS'):
    """Highest precipitation amount cumulated over a n-day moving window for a given period (frequency).

    Calculate the N-day rolling sum of the original daily total precipitation series
     and determine the maximum value for each period.

    Parameters
    ----------
    da : xarray.DataArray
      daily precipitation values.
    window : int
      window size in days
    freq : str, optional
      Resampling frequency : Default 'YS' (yearly)

    Returns
    -------
    xarray.DataArray
      The highest cumulated N-day precipitation value at the given time frequency.


    Examples
    --------
    The following would compute for each grid cell of file `pr.day.nc` the highest 5-day total precipitation
    at an annual frequency.

    >>> da = xr.open_dataset('pr.day.nc')
    >>> window = 5
    >>> output = max_n_day_precipitation_amount(da, window, freq="YS")

    """

    # rolling sum of the values
    arr = da.rolling(time=window, center=False).sum(dim='time')
    output = arr.resample(time=freq).max(dim='time')
    # 'keep_attrs=True' does not seem to work with rolling? copy original
    output.attrs.update(da.attrs)

    # rename variable name to "%s%s%s" % ('rx',str(window),'day')

    return output


# @check_daily_monotonic # TODO create daily timestep check
# @convert_precip_units   # TODO create units checker / converter
@with_attrs(standard_name='maximum_1_day_total_precipitation',
            long_name='maximum 1 day total precipitation')
def max_1day_precipitation_amount(da, freq='YS', skipna=False):
    """Highest 1-day precipitation amount for the provided frequency.

    Resample the original daily total precipitaiton series by taking the max over each period.

    Parameters
    ----------
    da : xarray.DataArray
      daily precipitation values.
    freq : str, optional
      Resampling frequency : Default 'YS' (yearly)
    skipna : boolean, optional
      NaN value treatment flag, default=False :
      where NaN values are not ignored in the operation (results in NaN value for any period where a NaN is present)

    Returns
    -------
    xarray.DataArray
      The highest 1-day precipitation value at the given time frequency.


    Examples
    --------
    The following would compute for each grid cell of file `pr.day.nc` the highest 1-day total
    at an annual frequency.

    >>> da = xr.open_dataset('pr.day.nc')
    >>> rx1day = max_1day_precipitation_amount(da, freq="YS")

    """

    # resample the values
    arr = da.resample(time=freq)
    output = arr.max(dim='time', skipna=skipna, keep_attrs=True)

    # rename variable to 'rx1day' in indicator Class

    return output


def heavy_prcp_days(pr, pr_min=20, freq='YS', skipna=False):
    r"""Number of days with heavy precipitation

        Find days with precipitation over a given value and sum them over each period

        Resample the original daily mean precipitation flux and accumulate over each period

        Parameters
        ----------
        pr : xarray.DataArray
          Mean daily precipitation flux [Kg m-2 s-1] or [mm].
        pr_min : float, optional
          Treshold precipitation to define heavy precipitation
        freq : str, optional
          Resampling frequency as defined in
          http://pandas.pydata.org/pandas-docs/stable/timeseries.html#resampling.
        skipna: Boolean, optional
          XXX

        Returns
        -------
        xarray.DataArray
          Number of days with heavy precipitation

    Examples
    --------
    The following would compute for each grid cell of file `pr_day.nc` the total
    precipitation at the seasonal frequency, ie DJF, MAM, JJA, SON, DJF, etc.
    >>> pr_day = xr.open_dataset('pr_day.nc').pr
    >>> hpd = heayv_prcp_days(pr_day, pr_min=20., freq="QS-DEC")

    """
    # get daily events of heavy precipitation
    hpd = get_daily_events(pr, pr_min, operator.ge)

    # keep mask of when all events are nan
    mask_all_nan = (hpd.resample(time=freq).count(dim='time') == 0)

    # resample and use mask because sum returns 0 if all nans and skipna is True
    hpd = hpd.resample(time=freq).sum(dim='time', skipna=skipna)
    hpd = hpd.where(~mask_all_nan, np.nan)

    hpd.attrs['long_name'] = 'number of heavy precipitation days'
    hpd.attrs['units'] = 'days'
    hpd.attrs['details'] = 'heavy precipitation days defined as day with precipitation > {:6.2f}'.format(pr_min)
    return hpd


def frost_days(tasmin, thresh=273.16, freq='YS', skipna=False):
    r"""Number of frost days

        Find days with minimmum daily temperature under zero deg Celsius and sum over periods

        Parameters
        ----------
        tasmin : xarray.DataArray
          daily minimum temperature [K]
        thresh : float, optional
          daily mimimum temperature defining a frost day
        freq : str, optional
          Resampling frequency as defined in
          http://pandas.pydata.org/pandas-docs/stable/timeseries.html#resampling.
        skipna: Boolean, optional
          True: nans are ignored
          False: any nan values gives a nan result

        Returns
        -------
        xarray.DataArray
          Number of frost days over period

    Examples
    --------
    The following would compute for each grid cell of file `tasmin_day.nc` the total
    number of frost days at the seasonal frequency, ie DJF, MAM, JJA, SON, DJF, etc.
    >>> tasmin_day = xr.open_dataset('tasmin_day.nc').pr
    >>> fd = frost_days(tasmin_day, thresh=273.16, freq="QS-DEC")

    """
    # get daily events of frost days
    fd = get_daily_events(tasmin, thresh, operator.lt)

    # keep mask of when all events are nan
    mask_all_nan = (fd.resample(time=freq).count(dim='time') == 0)

    # resample and use mask because sum returns 0 if all nans and skipna is True
    fd = fd.resample(time=freq).sum(dim='time', skipna=skipna)
    fd = fd.where(~mask_all_nan, np.nan)

    fd.attrs['long_name'] = 'number of frost days'
    fd.attrs['units'] = 'days'
    fd.attrs['details'] = 'frost days defined as day with tasmin < {:6.2f} K'.format(thresh)
    return fd


# @check_is_dataarray
def prcp_tot(pr, freq='YS', units='kg m-2 s-1'):
    r"""Accumulated total (liquid + solid) precipitation

    Resample the original daily mean precipitation flux and accumulate over each period

    Parameters
    ----------
    pr : xarray.DataArray
      Mean daily precipitation flux [Kg m-2 s-1] or [mm].
    freq : str, optional
      Resampling frequency as defined in
      http://pandas.pydata.org/pandas-docs/stable/timeseries.html#resampling.
    units: str, optional
      Units of the precipitation data. Must be within ['kg m-2 s-2', 'mm']

    Returns
    -------
    xarray.DataArray
      The total daily precipitation at the given time frequency in [mm].

    Note
    ----
    Let :math:`pr_i` be the mean daily precipitation of day `i`, then for a period `p` starting at
    day `a` and finishing on day `b`

    .. math::

       out_p = \sum_{i=a}^{b} pr_i


    Examples
    --------
    The following would compute for each grid cell of file `pr_day.nc` the total
    precipitation at the seasonal frequency, ie DJF, MAM, JJA, SON, DJF, etc.

    >>> pr_day = xr.open_dataset('pr_day.nc').pr
    >>> prcp_tot_seasonal = prcp_tot(pr_day, freq="QS-DEC")

    """

    # TODO deal with the time_boundaries

    # resample the precipitation to the wanted frequency
    arr = pr.resample(time=freq)
    # cumulate the values over the season
    output = arr.sum(dim='time')
    # unit conversion as needed
    if units == 'kg m-2 s-1':
        # convert from km m-2 s-1 to mm day-1
        output *= 86400  # number of sec in 24h
    elif units == 'mm':
        # nothing to do
        pass
    else:
        raise RuntimeError('non conform units')
    return output


@valid_daily_min_temperature
def tropical_nights(tasmin, thresh=20, freq='YS'):
    r"""Tropical nights

    Number of days with minimum daily temperature above threshold.

    Parameters
    ----------
    tasmin : xarray.DataArray
      Minimum daily temperature [℃] or [K]
    thresh : float
      Threshold temperature on which to base evaluation [℃] or [K]
    freq : str, optional
      Resampling frequency
    """

    return tasmin.pipe(lambda x: (tasmin > thresh + K2C) * 1) \
        .resample(time=freq) \
        .sum(dim='time')


# @valid_daily_max_temperature
def tx_max(tasmax, freq='YS'):
    r"""Highest max temperature

    Maximum of daily maximum temperature.

    Parameters
    ----------
    tasmax : xarray.DataArray
      Maximum daily temperature [℃] or [K]
    freq : str, optional
      Resampling frequency
    """

    return tasmax.resample(time=freq).max(dim='time')


@valid_daily_max_temperature
def tx_mean(tasmax, freq='YS'):
    r"""Mean max temperature

    Mean of daily maximum temperature.

    Parameters
    ----------
    tasmax : xarray.DataArray
      Maximum daily temperature [℃] or [K]
    freq : str, optional
      Resampling frequency
    """

    arr = tasmax.resample(time=freq) if freq else tasmax
    return arr.mean(dim='time')


@valid_daily_max_temperature
@with_attrs(standard_name='tx_min', long_name='Minimum of daily maximum temperature',
            cell_methods='time: minimum within {freq}')
def tx_min(tasmax, freq='YS'):
    """Lowest max temperature

    Minimum of daily maximum temperature.

    Parameters
    ----------
    tasmax : xarray.DataArray
      Maximum daily temperature [℃] or [K]
    freq : str, optional
      Resampling frequency
    """

    return tasmax.resample(time=freq).min(dim='time')


def percentile_doy(arr, window=5, per=.1):
    """Percentile day of year

    Returns the climatological percentile over a moving window
    around the day of the year.

    Parameters
    ----------
    arr : xarray.DataArray
    window : int
    per : float
    """

    # TODO: Support percentile array, store percentile in attributes.
    rr = arr.rolling(1, center=True, time=window).construct('window')

    # Create empty percentile array
    g = rr.groupby('time.dayofyear')
    c = g.count(dim=('time', 'window'))

    p = xr.full_like(c, np.nan).astype(float).load()

    for doy, ind in rr.groupby('time.dayofyear'):
        p.loc[{'dayofyear': doy}] = ind.compute().quantile(per, dim=('time', 'window'))

    return p<|MERGE_RESOLUTION|>--- conflicted
+++ resolved
@@ -6,25 +6,18 @@
 import re
 from functools import wraps
 
+import six
 import numpy as np
-import six
 import xarray as xr
-<<<<<<< HEAD
 import re
-import operator
-=======
->>>>>>> d1a9bd31
 
 from . import run_length as rl
 from .checks import valid_daily_mean_temperature, valid_daily_max_min_temperature, valid_daily_min_temperature, \
     valid_daily_max_temperature, valid_daily_mean_discharge
-<<<<<<< HEAD
 from .utils import daily_downsampler as dds
-from .utils import get_daily_events
-=======
->>>>>>> d1a9bd31
 
 xr.set_options(enable_cftimeindex=True)  # Set xarray to use cftimeindex
+
 
 if six.PY2:
     from funcsigs import signature
@@ -386,113 +379,38 @@
     return i.resample(time=freq).min(dim='time')
 
 
-def frost_days(tasmin, thresh=273.16, freq='YS', skipna=False):
-    r"""Number of frost days
-
-        Find days with minimum daily temperature under a threshold (typically zero deg. Celsius)
-        and sum over periods
-
-        Parameters
-        ----------
-        tasmin : xarray.DataArray
-          daily minimum temperature [K]
-        thresh : float, optional
-          daily mimimum temperature defining a frost day
-        freq : str, optional
-          Resampling frequency as defined in
-          http://pandas.pydata.org/pandas-docs/stable/timeseries.html#resampling.
-        skipna: Boolean, optional
-          True: nans are ignored
-          False: any nan values gives a nan result
-
-        Returns
-        -------
-        xarray.DataArray
-          Number of frost days over period
-
-    Examples
-    --------
-    The following would compute for each grid cell of file `tasmin_day.nc` the total
-    number of frost days at the seasonal frequency, ie DJF, MAM, JJA, SON, DJF, etc.
-    >>> tasmin_day = xr.open_dataset('tasmin_day.nc').tasmin
-    >>> fd = frost_days(tasmin_day, thresh=273.16, freq="QS-DEC")
-
-    """
-    # get daily events of frost days
-    fd = get_daily_events(tasmin, thresh, operator.lt)
-
-    # keep mask of when all events are nan
-    mask_all_nan = (fd.resample(time=freq).count(dim='time') == 0)
-
-    # resample and use mask because sum returns 0 if all nans and skipna is True
-    fd = fd.resample(time=freq).sum(dim='time', skipna=skipna)
-    fd = fd.where(~mask_all_nan, np.nan)
-
-    fd.attrs['long_name'] = 'number of frost days'
-    fd.attrs['units'] = 'days'
-    fd.attrs['details'] = 'frost days defined as day with tasmin < :6.2f} K'.format(thresh)
-    return fd
-
-
-def growing_degree_days(tas, thresh=277.16, freq='YS', skipna=False):
-    r"""Sum of growing degree days
-
-        Sum mean daily temperature over periods for days with mean daily temperature over
-        a temperature threshold (typically 4 deg C)
-
-        Parameters
-        ----------
-        tas : xarray.DataArray
-          daily mean temperature [K]
-        thresh : float, optional
-          daily mean temperature defining a growing day [K]
-        freq : str, optional
-          Resampling frequency as defined in
-          http://pandas.pydata.org/pandas-docs/stable/timeseries.html#resampling.
-        skipna: Boolean, optional
-          True: nans are ignored
-          False: any nan values gives a nan result
-
-        Returns
-        -------
-        xarray.DataArray
-          Number of growing days over period
-
-    Examples
-    --------
-    The following would compute for each grid cell of file `tas_day.nc` the total
-    number of growing days at the seasonal frequency, ie DJF, MAM, JJA, SON, DJF, etc.
-    >>> tas_day = xr.open_dataset('tas_day.nc').tas
-    >>> gdd = frost_days(tas_day, thresh=277.16, freq="QS-DEC")
-
-    """
-    # get growing days
-    gd = get_daily_events(tas, thresh, operator.gt)
-
-    # keep mask of when all events are nan
-    mask_all_nan = (gd.resample(time=freq).count(dim='time') == 0)
-
-    # resample and use mask because sum returns 0 if all nans and skipna is True
-    gdd = (gd * (tas - thresh)).resample(time=freq).sum(dim='time', skipna=skipna)
-    gdd = gdd.where(~mask_all_nan, np.nan)
-
-    gdd.attrs['standard_name'] = 'growing_degree_days'
-    gdd.attrs['long_name'] = 'growing degree days'
-    gdd.attrs['units'] = 'K'
-    gdd.attrs['details'] = 'degree days defined as day with tas > {:6.2f} K'.format(thresh)
-    return gdd
-
-
-# @valid_daily_mean_temperature
-# def growing_degree_days(tas, thresh=4, freq='YS'):
-#     r"""Growing degree days over 4℃.
-#
-#     The sum of degree-days over 4℃.
-#     """
-#     return tas.pipe(lambda x: x - thresh - K2C) \
-#         .clip(min=0) \
-#         .resample(time=freq) \
-#         .sum(dim='time')
+@valid_daily_min_temperature
+def frost_days(tasmin, freq='YS'):
+    r"""Frost days index
+
+    Number of days where daily minimum temperatures are below 0℃.
+
+    Parameters
+    ----------
+    tasmin : xarray.DataArray
+      Minimum daily temperature [℃] or [K]
+    freq : str, optional
+      Resampling frequency
+
+    Returns
+    -------
+    xarray.DataArray
+      Frost days index.
+    """
+    f = (tasmin < K2C) * 1
+    return f.resample(time=freq).sum(dim='time')
+
+
+@valid_daily_mean_temperature
+def growing_degree_days(tas, thresh=4, freq='YS'):
+    r"""Growing degree days over 4℃.
+
+    The sum of degree-days over 4℃.
+    """
+    return tas.pipe(lambda x: x - thresh - K2C) \
+        .clip(min=0) \
+        .resample(time=freq) \
+        .sum(dim='time')
 
 
 @valid_daily_mean_temperature
@@ -781,70 +699,20 @@
     return tasmin.resample(time=freq).min(dim='time')
 
 
-# add 'n_window_size' dynamic attribute e.g. n_window_size="%s%s" % (str(window), ' day window')
-@with_attrs(standard_name='maximum_n_day_total_precipitation',
-            long_name='maximum n day total precipitation')
-def max_n_day_precipitation_amount(da, window, freq='YS'):
-    """Highest precipitation amount cumulated over a n-day moving window for a given period (frequency).
-
-    Calculate the N-day rolling sum of the original daily total precipitation series
-     and determine the maximum value for each period.
-
-    Parameters
-    ----------
-    da : xarray.DataArray
-      daily precipitation values.
-    window : int
-      window size in days
-    freq : str, optional
-      Resampling frequency : Default 'YS' (yearly)
-
-    Returns
-    -------
-    xarray.DataArray
-      The highest cumulated N-day precipitation value at the given time frequency.
-
-
-    Examples
-    --------
-    The following would compute for each grid cell of file `pr.day.nc` the highest 5-day total precipitation
-    at an annual frequency.
-
-    >>> da = xr.open_dataset('pr.day.nc')
-    >>> window = 5
-    >>> output = max_n_day_precipitation_amount(da, window, freq="YS")
-
-    """
-
-    # rolling sum of the values
-    arr = da.rolling(time=window, center=False).sum(dim='time')
-    output = arr.resample(time=freq).max(dim='time')
-    # 'keep_attrs=True' does not seem to work with rolling? copy original
-    output.attrs.update(da.attrs)
-
-    # rename variable name to "%s%s%s" % ('rx',str(window),'day')
-
-    return output
-
-
 # @check_daily_monotonic # TODO create daily timestep check
 # @convert_precip_units   # TODO create units checker / converter
-@with_attrs(standard_name='maximum_1_day_total_precipitation',
-            long_name='maximum 1 day total precipitation')
 def max_1day_precipitation_amount(da, freq='YS', skipna=False):
-    """Highest 1-day precipitation amount for the provided frequency.
-
-    Resample the original daily total precipitaiton series by taking the max over each period.
-
-    Parameters
-    ----------
-    da : xarray.DataArray
+    """Highest 1-day precipitation amount for a period (frequency).
+
+    Resample the original daily total precipitaiton temperature series by taking the max over each period.
+
+    Parameters
+    ----------
+    pr : xarray.DataArray
       daily precipitation values.
     freq : str, optional
-      Resampling frequency : Default 'YS' (yearly)
-    skipna : boolean, optional
-      NaN value treatment flag, default=False :
-      where NaN values are not ignored in the operation (results in NaN value for any period where a NaN is present)
+      Resampling frequency one of : 'YS' (yearly) ,'M' (monthly), or 'QS-DEC' (seasonal - quarters starting in december)
+
 
     Returns
     -------
@@ -857,113 +725,27 @@
     The following would compute for each grid cell of file `pr.day.nc` the highest 1-day total
     at an annual frequency.
 
-    >>> da = xr.open_dataset('pr.day.nc')
-    >>> rx1day = max_1day_precipitation_amount(da, freq="YS")
+    >>> pr = xr.open_dataset('pr.day.nc')
+    >>> rx1day = max_1day_precipitation_amount(pr, freq="YS")
 
     """
 
     # resample the values
-    arr = da.resample(time=freq)
-    output = arr.max(dim='time', skipna=skipna, keep_attrs=True)
-
-    # rename variable to 'rx1day' in indicator Class
+    # arr = da.resample(time=freq,keep_attrs=True)
+    # Get max value for each period
+    # output1 = arr.max(dim='time')
+
+    # use custom resample function for now
+    grouper = dds(da, freq=freq)
+    output = grouper.max(dim='time', keep_attrs=True, skipna=skipna)
+
+    # add time coords to output and change dimension tags to time
+    time1 = dds(da.time, freq=freq).first()
+    output.coords['time'] = ('tags', time1.values)
+    output = output.swap_dims({'tags': 'time'})
+    output = output.sortby('time')
 
     return output
-
-
-def heavy_prcp_days(pr, pr_min=20, freq='YS', skipna=False):
-    r"""Number of days with heavy precipitation
-
-        Find days with precipitation over a given value and sum them over each period
-
-        Resample the original daily mean precipitation flux and accumulate over each period
-
-        Parameters
-        ----------
-        pr : xarray.DataArray
-          Mean daily precipitation flux [Kg m-2 s-1] or [mm].
-        pr_min : float, optional
-          Treshold precipitation to define heavy precipitation
-        freq : str, optional
-          Resampling frequency as defined in
-          http://pandas.pydata.org/pandas-docs/stable/timeseries.html#resampling.
-        skipna: Boolean, optional
-          XXX
-
-        Returns
-        -------
-        xarray.DataArray
-          Number of days with heavy precipitation
-
-    Examples
-    --------
-    The following would compute for each grid cell of file `pr_day.nc` the total
-    precipitation at the seasonal frequency, ie DJF, MAM, JJA, SON, DJF, etc.
-    >>> pr_day = xr.open_dataset('pr_day.nc').pr
-    >>> hpd = heayv_prcp_days(pr_day, pr_min=20., freq="QS-DEC")
-
-    """
-    # get daily events of heavy precipitation
-    hpd = get_daily_events(pr, pr_min, operator.ge)
-
-    # keep mask of when all events are nan
-    mask_all_nan = (hpd.resample(time=freq).count(dim='time') == 0)
-
-    # resample and use mask because sum returns 0 if all nans and skipna is True
-    hpd = hpd.resample(time=freq).sum(dim='time', skipna=skipna)
-    hpd = hpd.where(~mask_all_nan, np.nan)
-
-    hpd.attrs['long_name'] = 'number of heavy precipitation days'
-    hpd.attrs['units'] = 'days'
-    hpd.attrs['details'] = 'heavy precipitation days defined as day with precipitation > {:6.2f}'.format(pr_min)
-    return hpd
-
-
-def frost_days(tasmin, thresh=273.16, freq='YS', skipna=False):
-    r"""Number of frost days
-
-        Find days with minimmum daily temperature under zero deg Celsius and sum over periods
-
-        Parameters
-        ----------
-        tasmin : xarray.DataArray
-          daily minimum temperature [K]
-        thresh : float, optional
-          daily mimimum temperature defining a frost day
-        freq : str, optional
-          Resampling frequency as defined in
-          http://pandas.pydata.org/pandas-docs/stable/timeseries.html#resampling.
-        skipna: Boolean, optional
-          True: nans are ignored
-          False: any nan values gives a nan result
-
-        Returns
-        -------
-        xarray.DataArray
-          Number of frost days over period
-
-    Examples
-    --------
-    The following would compute for each grid cell of file `tasmin_day.nc` the total
-    number of frost days at the seasonal frequency, ie DJF, MAM, JJA, SON, DJF, etc.
-    >>> tasmin_day = xr.open_dataset('tasmin_day.nc').pr
-    >>> fd = frost_days(tasmin_day, thresh=273.16, freq="QS-DEC")
-
-    """
-    # get daily events of frost days
-    fd = get_daily_events(tasmin, thresh, operator.lt)
-
-    # keep mask of when all events are nan
-    mask_all_nan = (fd.resample(time=freq).count(dim='time') == 0)
-
-    # resample and use mask because sum returns 0 if all nans and skipna is True
-    fd = fd.resample(time=freq).sum(dim='time', skipna=skipna)
-    fd = fd.where(~mask_all_nan, np.nan)
-
-    fd.attrs['long_name'] = 'number of frost days'
-    fd.attrs['units'] = 'days'
-    fd.attrs['details'] = 'frost days defined as day with tasmin < {:6.2f} K'.format(thresh)
-    return fd
 
 
 # @check_is_dataarray
@@ -987,14 +769,15 @@
     xarray.DataArray
       The total daily precipitation at the given time frequency in [mm].
 
-    Note
-    ----
-    Let :math:`pr_i` be the mean daily precipitation of day `i`, then for a period `p` starting at
-    day `a` and finishing on day `b`
-
-    .. math::
-
-       out_p = \sum_{i=a}^{b} pr_i
+    # FIXME: Update the prcp_tot ReST math formula
+    # Note
+    # ----
+    # Let :math:`T_i` be the mean daily temperature of day `i`, then for a period `p` starting at
+    # day `a` and finishing on day `b`
+    #
+    # .. math::
+    #
+    #    TG_p = \frac{\sum_{i=a}^{b} T_i}{b - a + 1}
 
 
     Examples
@@ -1046,7 +829,7 @@
         .sum(dim='time')
 
 
-# @valid_daily_max_temperature
+@valid_daily_max_temperature
 def tx_max(tasmax, freq='YS'):
     r"""Highest max temperature
 
