--- conflicted
+++ resolved
@@ -4,7 +4,6 @@
 """
 from functools import wraps
 
-# import logging
 import numpy as np
 import xarray as xr
 
@@ -21,12 +20,7 @@
 K2C = 273.15
 ftomm = np.nan
 
-<<<<<<< HEAD
-# logging.basicConfig(filename='./logs/indices.txt', filemode='w')
-
-=======
 # TODO: Define a unit conversion system for temperature [K, C, F] and precipitation [mm h-1, Kg m-2 s-1] metrics
->>>>>>> 74568673
 
 # TODO: Move utility functions to another file.
 # TODO: Should we reference the standard vocabulary we're using ?
@@ -773,9 +767,7 @@
         # nothing to do
         pass
     else:
-        e = 'Non-conforming units'
-        logging.exception(RuntimeError(e))
-        raise RuntimeError(e)
+        raise RuntimeError('non conform units')
     return output
 
 
