import os

import numpy as np
import pandas as pd
import pytest
import xarray as xr

from xclim.core.options import set_options
from xclim.indices import run_length as rl
from xclim.testing import open_dataset

K2C = 273.15


<<<<<<< HEAD
@pytest.mark.skip(reason="Not yet implemented.")
class TestSuspiciousRun:
    def test_simple(self):
        assert False


class TestRLE:
    def test_dataarray(self):
        values = np.zeros(365)
        time = pd.date_range(
            "7/1/2000", periods=len(values), freq=pd.DateOffset(days=1)
        )
        values[1:11] = 1
        da = xr.DataArray(values, coords={"time": time}, dims="time")
=======
@pytest.fixture(scope="module", params=[True, False], autouse=True)
def ufunc(request):
    with set_options(run_length_ufunc=request.param):
        yield request.param


@pytest.mark.parametrize("use_dask", [True, False])
def test_rle(ufunc, use_dask):
    if use_dask and ufunc:
        pytest.xfail("rle_1d is not implemented for dask arrays.")
>>>>>>> c66fcd0f

    values = np.zeros((10, 365, 4, 4))
    time = pd.date_range("2000-01-01", periods=365, freq="D")
    values[:, 1:11, ...] = 1
    da = xr.DataArray(values, coords={"time": time}, dims=("a", "time", "b", "c"))

    if ufunc:
        da = da[0, :, 0, 0]
        v, l, p = rl.rle_1d(da != 0)
        np.testing.assert_array_equal(v, [False, True, False])
        np.testing.assert_array_equal(l, [1, 10, 354])
        np.testing.assert_array_equal(p, [0, 1, 11])
    else:
        if use_dask:
            da = da.chunk({"a": 1, "b": 2})

        out = rl.rle(da != 0).mean(["a", "b", "c"])
        expected = np.zeros(365)
        expected[1] = 10
        expected[2:11] = np.nan
        np.testing.assert_array_equal(out, expected)


class TestStatisticsRun:
    nc_pr = os.path.join("NRCANdaily", "nrcan_canada_daily_pr_1990.nc")

    def test_simple(self):
        values = np.zeros(365)
        time = pd.date_range(
            "7/1/2000", periods=len(values), freq=pd.DateOffset(days=1)
        )
        values[1:11] = 1
        da = xr.DataArray(values != 0, coords={"time": time}, dims="time")
        lt = da.resample(time="M").map(rl.rle_statistics, reducer="max")
        assert lt[0] == 10
        np.testing.assert_array_equal(lt[1:], 0)

    def test_start_at_0(self):
        values = np.zeros(365)
        time = pd.date_range(
            "7/1/2000", periods=len(values), freq=pd.DateOffset(days=1)
        )
        values[0:10] = 1
        da = xr.DataArray(values != 0, coords={"time": time}, dims="time")
        lt = da.resample(time="M").map(rl.rle_statistics, reducer="max")
        assert lt[0] == 10
        np.testing.assert_array_equal(lt[1:], 0)

    def test_end_start_at_0(self):
        values = np.zeros(365)
        time = pd.date_range(
            "7/1/2000", periods=len(values), freq=pd.DateOffset(days=1)
        )
        values[-10:] = 1
        da = xr.DataArray(values != 0, coords={"time": time}, dims="time")

        lt = da.resample(time="M").map(rl.rle_statistics, reducer="max")
        assert lt[-1] == 10
        np.testing.assert_array_equal(lt[:-1], 0)

    def test_all_true(self):
        values = np.ones(365)
        time = pd.date_range(
            "7/1/2000", periods=len(values), freq=pd.DateOffset(days=1)
        )
        da = xr.DataArray(values != 0, coords={"time": time}, dims="time")

        lt = da.resample(time="M").map(rl.rle_statistics, reducer="max")
        np.testing.assert_array_equal(lt, da.resample(time="M").count(dim="time"))

    def test_almost_all_true(self):
        values = np.ones(365)
        values[35] = 0
        time = pd.date_range(
            "7/1/2000", periods=len(values), freq=pd.DateOffset(days=1)
        )
        da = xr.DataArray(values != 0, coords={"time": time}, dims="time")

        lt = da.resample(time="M").map(rl.rle_statistics, reducer="max")
        n = da.resample(time="M").count(dim="time")
        np.testing.assert_array_equal(lt[0], n[0])
        np.testing.assert_array_equal(lt[1], 26)

    def test_other_stats(self):
        values = np.ones(365)
        values[35] = 0
        time = pd.date_range(
            "1/1/2000", periods=len(values), freq=pd.DateOffset(days=1)
        )
        da = xr.DataArray(values != 0, coords={"time": time}, dims="time")

        lt = da.resample(time="YS").map(rl.rle_statistics, reducer="min")
        assert lt == 35

        lt = da.resample(time="YS").map(rl.rle_statistics, reducer="mean", window=36)
        assert lt == 329

        lt = da.resample(time="YS").map(rl.rle_statistics, reducer="std")
        assert lt == 147


class TestFirstRun:
    nc_pr = os.path.join("NRCANdaily", "nrcan_canada_daily_pr_1990.nc")

    def test_real_simple(self):
        a = xr.DataArray(np.zeros(100, bool), dims=("x",))
        a[10:20] = 1
        i = rl.first_run(a, 5, dim="x")
        assert 10 == i

    def test_real_data(self):
        # n-dim version versus ufunc
        da3d = open_dataset(self.nc_pr).pr[:, 40:50, 50:68] != 0
        da3d.resample(time="M").map(rl.first_run, window=5)

    @pytest.mark.parametrize(
        "coord,expected",
        [(False, 30), (True, np.datetime64("2000-01-31")), ("dayofyear", 31)],
    )
    @pytest.mark.parametrize("use_dask", [True, False])
    def test_simple(self, tas_series, coord, expected, use_dask, ufunc):
        # if use_dask and ufunc:
        #     pytest.xfail("Ufunc run length algorithms not implemented for dask arrays.")
        t = np.zeros(60)
        t[30:40] = 2
        tas = tas_series(t, start="2000-01-01")
        runs = xr.concat((tas, tas), dim="dim0")

        if use_dask:
            runs = runs.chunk({"time": -1 if ufunc else 10, "dim0": 1})

        out = rl.first_run(runs, window=1, dim="time", coord=coord)
        np.testing.assert_array_equal(out.load(), expected)


class TestWindowedRunEvents:
    def test_simple(self):
        a = xr.DataArray(np.zeros(50, bool), dims=("x",))
        a[4:7] = True
        a[34:45] = True
        assert rl.windowed_run_events(a, 3, dim="x") == 2


class TestWindowedRunCount:
    def test_simple(self):
        a = xr.DataArray(np.zeros(50, bool), dims=("x",))
        a[4:7] = True
        a[34:45] = True
        assert rl.windowed_run_count(a, 3, dim="x") == len(a[4:7]) + len(a[34:45])


class TestLastRun:
    @pytest.mark.parametrize(
        "coord,expected",
        [(False, 39), (True, np.datetime64("2000-02-09")), ("dayofyear", 40)],
    )
    @pytest.mark.parametrize("use_dask", [True, False])
    def test_simple(self, tas_series, coord, expected, use_dask, ufunc):
        # if use_dask and ufunc:
        #     pytest.xfail("Ufunc run length algorithms not implemented for dask arrays.")
        t = np.zeros(60)
        t[30:40] = 2
        tas = tas_series(t, start="2000-01-01")
        runs = xr.concat((tas, tas), dim="dim0")

        if use_dask:
            runs = runs.chunk({"time": -1 if ufunc else 10, "dim0": 1})

        out = rl.last_run(runs, window=1, dim="time", coord=coord, ufunc_1dim=ufunc)
        np.testing.assert_array_equal(out.load(), expected)


def test_run_bounds_synthetic():
    run = xr.DataArray(
        [0, 1, 1, 1, 0, 0, 1, 1, 1, 0], dims="x", coords={"x": np.arange(10) ** 2}
    )
    bounds = rl.run_bounds(run, "x", coord=True)
    np.testing.assert_array_equal(bounds, [[1, 36], [16, 81]])

    bounds = rl.run_bounds(run, "x", coord=False)
    np.testing.assert_array_equal(bounds, [[1, 6], [4, 9]])


def test_run_bounds_data():
    era5 = open_dataset("ERA5/daily_surface_cancities_1990-1993.nc")
    cond = era5.tas.rolling(time=7).mean() > 285

    bounds = rl.run_bounds(cond, "time")  # def coord = True
    np.testing.assert_array_equal(
        bounds.isel(location=0, events=0),
        pd.to_datetime(["1990-06-19", "1990-10-26"]).values,
    )

    bounds = rl.run_bounds(cond, "time", coord="dayofyear")
    np.testing.assert_array_equal(bounds.isel(location=1, events=4), [279, 283])
    assert bounds.events.size == 15


def test_keep_longest_run_synthetic():
    runs = xr.DataArray([0, 1, 1, 1, 0, 0, 1, 1, 1, 0], dims="x").astype(bool)
    lrun = rl.keep_longest_run(runs, "x")
    np.testing.assert_array_equal(
        lrun, np.array([0, 1, 1, 1, 0, 0, 0, 0, 0, 0], dtype=bool)
    )


def test_keep_longest_run_data():
    era5 = open_dataset("ERA5/daily_surface_cancities_1990-1993.nc")
    cond = era5.swe > 0.001
    lrun = rl.keep_longest_run(cond, "time")
    np.testing.assert_array_equal(
        lrun.isel(time=slice(651, 658), location=2),
        np.array([0, 0, 0, 1, 1, 1, 1], dtype=bool),
    )

    xr.testing.assert_equal(
        rl.keep_longest_run(cond, "time").sum("time"), rl.longest_run(cond, "time")
    )


class TestRunsWithDates:
    @pytest.mark.parametrize(
        "date,end,expected",
        [
            ("07-01", 210, 70),
            ("07-01", 190, 50),
            ("04-01", 150, np.NaN),  # date falls early
            ("11-01", 150, 165),  # date ends late
            (None, 150, 10),  # no date, real length
        ],
    )
    @pytest.mark.parametrize("use_dask", [True, False])
    def test_season_length(self, tas_series, date, end, expected, use_dask, ufunc):
        # if use_dask and ufunc:
        #     pytest.xfail("Ufunc run length algorithms not implemented for dask arrays.")
        t = np.zeros(360)
        t[140:end] = 1
        tas = tas_series(t, start="2000-01-01")
        runs = xr.concat((tas, tas), dim="dim0")
        runs = runs == 1

        if use_dask:
            runs = runs.chunk({"time": -1 if ufunc else 10, "dim0": 1})

        out = rl.season_length(
            runs,
            window=1,
            dim="time",
            date=date,
        )
        np.testing.assert_array_equal(np.mean(out.load()), expected)

    @pytest.mark.parametrize(
        "coord,date,end,expected",
        [
            ("dayofyear", "07-01", 210, 211),
            (False, "07-01", 190, 190),
            ("dayofyear", "04-01", 150, np.NaN),  # date falls early
            ("dayofyear", "11-01", 150, 306),  # date ends late
        ],
    )
    @pytest.mark.parametrize("use_dask", [True, False])
    def test_run_end_after_date(
        self, tas_series, coord, date, end, expected, use_dask, ufunc
    ):
        # if use_dask and ufunc:
        #     pytest.xfail("Ufunc run length algorithms not implemented for dask arrays.")

        t = np.zeros(360)
        t[140:end] = 1
        tas = tas_series(t, start="2000-01-01")
        runs = xr.concat((tas, tas), dim="dim0")
        runs = runs == 1

        if use_dask:
            runs = runs.chunk({"time": -1 if ufunc else 10, "dim0": 1})

        out = rl.run_end_after_date(runs, window=1, date=date, dim="time", coord=coord)
        np.testing.assert_array_equal(np.mean(out.load()), expected)

    @pytest.mark.parametrize(
        "coord,date,beg,expected",
        [
            ("dayofyear", "07-01", 210, 211),
            (False, "07-01", 190, 190),
            ("dayofyear", "04-01", False, np.NaN),  # no run
            ("dayofyear", "11-01", 150, 306),  # run already started
        ],
    )
    @pytest.mark.parametrize("use_dask", [True, False])
    def test_first_run_after_date(
        self, tas_series, coord, date, beg, expected, use_dask, ufunc
    ):
        # if use_dask and ufunc:
        #     pytest.xfail("Ufunc run length algorithms not implemented for dask arrays.")
        t = np.zeros(365)
        if beg:
            t[beg:] = 1
        tas = tas_series(t, start="2000-01-01")
        runs = xr.concat((tas, tas), dim="dim0")
        runs = runs == 1

        if use_dask:
            runs = runs.chunk({"time": -1 if ufunc else 10, "dim0": 1})

        out = rl.first_run_after_date(
            runs, window=1, date=date, dim="time", coord=coord
        )
        np.testing.assert_array_equal(np.mean(out.load()), expected)

    @pytest.mark.parametrize(
        "coord,date,end,expected",
        [
            ("dayofyear", "07-01", 210, 183),
            (False, "07-01", 190, 182),
            ("dayofyear", "04-01", 150, np.NaN),  # date falls early
            ("dayofyear", "11-01", 150, 150),  # date ends late
        ],
    )
    @pytest.mark.parametrize("use_dask", [True, False])
    def test_last_run_before_date(
        self, tas_series, coord, date, end, expected, use_dask, ufunc
    ):
        # if use_dask and ufunc:
        #     pytest.xfail("Ufunc run length algorithms not implemented for dask arrays.")
        t = np.zeros(360)
        t[140:end] = 1
        tas = tas_series(t, start="2000-01-01")
        runs = xr.concat((tas, tas), dim="dim0")
        runs = runs == 1

        if use_dask:
            runs = runs.chunk({"time": -1 if ufunc else 10, "dim0": 1})

        out = rl.last_run_before_date(
            runs, window=1, date=date, dim="time", coord=coord
        )
        np.testing.assert_array_equal(np.mean(out.load()), expected)

    @pytest.mark.parametrize(
        "func",
        [rl.last_run_before_date, rl.run_end_after_date],
    )
    @pytest.mark.parametrize("use_dask", [True, False])
    def test_run_with_dates_no_date(self, tas_series, use_dask, func, ufunc):
        # if use_dask and ufunc:
        #     pytest.xfail("Ufunc run length algorithms not implemented for dask arrays.")
        t = np.ones(90)
        tas = tas_series(t, start="2000-01-01")
        runs = xr.concat((tas, tas), dim="dim0")
        runs = runs == 1

        if use_dask:
            runs = runs.chunk({"time": 10, "dim0": 1})

        out = runs.resample(time="MS").map(func, window=1, date="07-01", dim="time")
        assert out.isnull().all()

    @pytest.mark.parametrize(
        "calendar,expected",
        [("standard", [61, 60]), ("365_day", [60, 60]), ("366_day", [61, 61])],
    )
    def test_run_with_dates_different_calendars(self, calendar, expected):
        time = xr.cftime_range(
            "2004-01-01", end="2005-12-31", freq="D", calendar=calendar
        )
        tas = np.zeros(time.size)
        start = np.where((time.day == 1) & (time.month == 3))[0]
        tas[start[0] : start[0] + 250] = 5
        tas[start[1] : start[1] + 250] = 5
        tas = xr.DataArray(tas, coords={"time": time}, dims=("time",))
        out = (
            (tas > 0)
            .resample(time="AS-MAR")
            .map(rl.first_run_after_date, date="03-01", window=2)
        )
        np.testing.assert_array_equal(out.values[1:], expected)

        out = (
            (tas > 0)
            .resample(time="AS-MAR")
            .map(rl.season_length, date="03-02", window=2)
        )
        np.testing.assert_array_equal(out.values[1:], [250, 250])

        out = (
            (tas > 0)
            .resample(time="AS-MAR")
            .map(rl.run_end_after_date, date="03-03", window=2)
        )
        np.testing.assert_array_equal(out.values[1:], np.array(expected) + 250)

        out = (
            (tas > 0)
            .resample(time="AS-MAR")
            .map(rl.last_run_before_date, date="03-02", window=2)
        )
        np.testing.assert_array_equal(out.values[1:], np.array(expected) + 1)

    @pytest.mark.parametrize(
        "func", [rl.first_run_after_date, rl.season_length, rl.run_end_after_date]
    )
    def test_too_many_dates(self, func, tas_series):
        tas = tas_series(np.zeros(730), start="2000-01-01")
        with pytest.raises(ValueError, match="More than 1 instance of date"):
            func((tas == 0), date="03-01", window=5)


@pytest.mark.parametrize("use_dask", [True, False])
def test_lazy_indexing_special_cases(use_dask):
    a = xr.DataArray(np.random.rand(10, 10, 10), dims=("x", "y", "z"))
    b = xr.DataArray(np.random.rand(10, 10, 10), dims=("x", "y", "z"))

    if use_dask:
        a = a.chunk({"y": 5, "z": 5})
        b = b.chunk({"y": 5, "z": 1})

    with pytest.raises(ValueError):
        rl.lazy_indexing(a, b)

    b = b.argmin("x").argmin("y")

    with pytest.raises(ValueError, match="more than one dimension more than index"):
        rl.lazy_indexing(a, b)

    c = xr.DataArray([1], dims=("x",)).chunk()[0]
    b["z"] = np.arange(b.z.size)
    rl.lazy_indexing(b, c)


@pytest.mark.parametrize("use_dask", [True, False])
def test_season(use_dask, tas_series, ufunc):
    # if use_dask and ufunc:
    #     pytest.xfail("Ufunc run length algorithms not implemented for dask arrays.")
    t = np.zeros(360)
    t[140:150] = 1
    tas = tas_series(t, start="2000-01-01")
    runs = xr.concat((tas, tas), dim="dim0")
    runs = runs >= 1

    if use_dask:
        runs = runs.chunk({"time": -1 if ufunc else 10, "dim0": 1})

    out = rl.season(runs, window=2)
    np.testing.assert_array_equal(out.start.load(), [140, 140])
    np.testing.assert_array_equal(out.end.load(), [150, 150])
    np.testing.assert_array_equal(out.length.load(), [10, 10])<|MERGE_RESOLUTION|>--- conflicted
+++ resolved
@@ -12,22 +12,12 @@
 K2C = 273.15
 
 
-<<<<<<< HEAD
 @pytest.mark.skip(reason="Not yet implemented.")
 class TestSuspiciousRun:
     def test_simple(self):
         assert False
 
 
-class TestRLE:
-    def test_dataarray(self):
-        values = np.zeros(365)
-        time = pd.date_range(
-            "7/1/2000", periods=len(values), freq=pd.DateOffset(days=1)
-        )
-        values[1:11] = 1
-        da = xr.DataArray(values, coords={"time": time}, dims="time")
-=======
 @pytest.fixture(scope="module", params=[True, False], autouse=True)
 def ufunc(request):
     with set_options(run_length_ufunc=request.param):
@@ -38,7 +28,6 @@
 def test_rle(ufunc, use_dask):
     if use_dask and ufunc:
         pytest.xfail("rle_1d is not implemented for dask arrays.")
->>>>>>> c66fcd0f
 
     values = np.zeros((10, 365, 4, 4))
     time = pd.date_range("2000-01-01", periods=365, freq="D")
