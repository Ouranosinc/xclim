--- conflicted
+++ resolved
@@ -66,11 +66,7 @@
 
     # Not that this test is super slow, but there is no need in spamming github's API for no reason.
     @pytest.mark.slow
-<<<<<<< HEAD
-    @pytest.mark.xfail(reason="test is rate limited.")
-=======
-    @pytest.mark.xfail(reason="Rate limited by GitHub")
->>>>>>> e19473a6
+    @pytest.mark.xfail(reason="Test is rate limited by GitHub.")
     def test_list_datasets(self):
         out = utilities.list_datasets()
 
