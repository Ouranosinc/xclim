--- conflicted
+++ resolved
@@ -2628,7 +2628,7 @@
                 np.NaN,
             ],
         )
-<<<<<<< HEAD
+        # FIXME: @yrouranos These two assertions are set for removal in #894 - verify!
         np.testing.assert_allclose(test_sum[0], [2], rtol=1e-1)
         np.testing.assert_allclose(test_max[0], [3], rtol=1e-1)
 
@@ -2747,9 +2747,9 @@
     np.testing.assert_allclose(end_2[0][0][0], 288, rtol=1e-1)
     np.testing.assert_allclose(length_2[0][0][0], 198, rtol=1e-1)
     np.testing.assert_allclose(prcptot_2[0][0][0], 871, rtol=1e-1)
-=======
-
-
+
+
+# FIXME: @yrouranos This class is being set for removal in #894 - verify!
 class TestWetDays:
     def test_simple(self, pr_series):
         a = np.zeros(365)
@@ -2763,6 +2763,7 @@
         np.testing.assert_allclose(out, [4, 0, 0, 2, 0, 0, 0, 0, 0, 0, 0, 0])
 
 
+# FIXME: @yrouranos This class is being set for removal in #894 - verify!
 class TestWetDaysProp:
     def test_simple(self, pr_series):
         a = np.zeros(365)
@@ -2773,5 +2774,4 @@
         pr.attrs["units"] = "mm/day"
 
         out = xci.wetdays_prop(pr, thresh="5 mm/day", freq="M")
-        np.testing.assert_allclose(out, [4 / 31, 0, 0, 2 / 31, 0, 0, 0, 0, 0, 0, 0, 0])
->>>>>>> d8853606
+        np.testing.assert_allclose(out, [4 / 31, 0, 0, 2 / 31, 0, 0, 0, 0, 0, 0, 0, 0])