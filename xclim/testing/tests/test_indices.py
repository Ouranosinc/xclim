# Tests for `xclim` package.
#
# We want to test multiple things here:
#  - that data results are correct
#  - that metadata is correct and complete
#  - that missing data are handled appropriately
#  - that various calendar formats and supported
#  - that non-valid input frequencies or holes in the time series are detected
#
#
# For correctness, I think it would be useful to use a small dataset and run the original ICCLIM indicators on it,
# saving the results in a reference netcdf dataset. We could then compare the hailstorm output to this reference as
# a first line of defense.
from __future__ import annotations

import calendar
import os

import numpy as np
import pandas as pd
import pytest
import xarray as xr

from xclim import indices as xci
from xclim.core.calendar import date_range, percentile_doy
from xclim.core.options import set_options
from xclim.core.units import ValidationError, convert_units_to, units
from xclim.indices.generic import first_day_threshold_reached

K2C = 273.15


# TODO: Obey the line below:
# PLEASE MAINTAIN ALPHABETICAL ORDER


class TestMaxNDayPrecipitationAmount:
    # test 2 day max precip
    def test_single_max(self, pr_series):
        a = pr_series(np.array([3, 4, 20, 20, 0, 6, 9, 25, 0, 0]))
        rxnday = xci.max_n_day_precipitation_amount(a, 2)
        assert rxnday == 40 * 3600 * 24
        assert rxnday.time.dt.year == 2000

    # test whether sum over entire length is resolved
    def test_sumlength_max(self, pr_series):
        a = pr_series(np.array([3, 4, 20, 20, 0, 6, 9, 25, 0, 0]))
        rxnday = xci.max_n_day_precipitation_amount(a, len(a))
        assert rxnday == a.sum("time") * 3600 * 24
        assert rxnday.time.dt.year == 2000

    # test whether non-unique maxes are resolved
    def test_multi_max(self, pr_series):
        a = pr_series(np.array([3, 4, 20, 20, 0, 6, 15, 25, 0, 0]))
        rxnday = xci.max_n_day_precipitation_amount(a, 2)
        assert rxnday == 40 * 3600 * 24
        assert len(rxnday) == 1
        assert rxnday.time.dt.year == 2000


class TestMax1DayPrecipitationAmount:
    @staticmethod
    def time_series(values):
        coords = pd.date_range("7/1/2000", periods=len(values), freq="D")
        return xr.DataArray(
            values,
            coords=[coords],
            dims="time",
            attrs={
                "standard_name": "precipitation_flux",
                "cell_methods": "time: sum (interval: 1 day)",
                "units": "mm/day",
            },
        )

    # test max precip
    def test_single_max(self):
        a = self.time_series(np.array([3, 4, 20, 0, 0]))
        rx1day = xci.max_1day_precipitation_amount(a)
        assert rx1day == 20
        assert rx1day.time.dt.year == 2000

    # test whether repeated maxes are resolved
    def test_multi_max(self):
        a = self.time_series(np.array([20, 4, 20, 20, 0]))
        rx1day = xci.max_1day_precipitation_amount(a)
        assert rx1day == 20
        assert rx1day.time.dt.year == 2000
        assert len(rx1day) == 1

    # test whether uniform maxes are resolved
    def test_uniform_max(self):
        a = self.time_series(np.array([20, 20, 20, 20, 20]))
        rx1day = xci.max_1day_precipitation_amount(a)
        assert rx1day == 20
        assert rx1day.time.dt.year == 2000
        assert len(rx1day) == 1


class TestColdSpellDurationIndex:
    def test_simple(self, tasmin_series):
        i = 3650
        A = 10.0
        tn = (
            np.zeros(i)
            + A * np.sin(np.arange(i) / 365.0 * 2 * np.pi)
            + 0.1 * np.random.rand(i)
        )
        tn[10:20] -= 2
        tn = tasmin_series(tn)
        tn10 = percentile_doy(tn, per=10).sel(percentiles=10)

        out = xci.cold_spell_duration_index(tn, tn10, freq="YS")
        assert out[0] == 10
        assert out.units == "d"


class TestColdSpellDays:
    def test_simple(self, tas_series):
        a = np.zeros(365)
        a[10:20] -= 15  # 10 days
        a[40:43] -= 50  # too short -> 0
        a[80:100] -= 30  # at the end and beginning
        da = tas_series(a + K2C)

        out = xci.cold_spell_days(da, thresh="-10. C", freq="M")
        np.testing.assert_array_equal(out, [10, 0, 12, 8, 0, 0, 0, 0, 0, 0, 0, 0])
        assert out.units == "d"


class TestColdSpellFreq:
    def test_simple(self, tas_series):
        a = np.zeros(365)
        a[10:20] -= 15  # 10 days
        a[40:43] -= 50  # too short -> 0
        a[80:86] -= 30
        a[95:101] -= 30
        da = tas_series(a + K2C, start="1971-01-01")

        out = xci.cold_spell_frequency(da, thresh="-10. C", freq="M")
        np.testing.assert_array_equal(out, [1, 0, 1, 1, 0, 0, 0, 0, 0, 0, 0, 0])
        assert out.units == ""

        out = xci.cold_spell_frequency(da, thresh="-10. C", freq="YS")
        np.testing.assert_array_equal(out, 3)
        assert out.units == ""


class TestMaxConsecutiveFrostDays:
    def test_one_freeze_day(self, tasmin_series):
        a = tasmin_series(np.array([3, 4, 5, -1, 3]) + K2C)
        cfd = xci.maximum_consecutive_frost_days(a)
        assert cfd == 1
        assert cfd.time.dt.year == 2000

    def test_no_freeze(self, tasmin_series):
        a = tasmin_series(np.array([3, 4, 5, 1, 3]) + K2C)
        cfd = xci.maximum_consecutive_frost_days(a)
        assert cfd == 0

    def test_all_year_freeze(self, tasmin_series):
        a = tasmin_series(np.zeros(365) - 10 + K2C)
        cfd = xci.maximum_consecutive_frost_days(a)
        assert cfd == 365


class TestMaximumConsecutiveFrostFreeDays:
    def test_one_freeze_day(self, tasmin_series):
        a = tasmin_series(np.array([3, 4, 5, -1, 3]) + K2C)
        ffd = xci.maximum_consecutive_frost_free_days(a)
        assert ffd == 3
        assert ffd.time.dt.year == 2000

    def test_two_freeze_days_with_threshold(self, tasmin_series):
        a = tasmin_series(np.array([3, 4, 5, -0.8, -2, 3]) + K2C)
        ffd = xci.maximum_consecutive_frost_free_days(a, thresh="-1 degC")
        assert ffd == 4

    def test_no_freeze(self, tasmin_series):
        a = tasmin_series(np.array([3, 4, 5, 1, 3]) + K2C)
        ffd = xci.maximum_consecutive_frost_free_days(a)
        assert ffd == 5

    def test_all_year_freeze(self, tasmin_series):
        a = tasmin_series(np.zeros(365) - 10 + K2C)
        ffd = xci.maximum_consecutive_frost_free_days(a)
        assert np.all(ffd) == 0

    def test_zero(self, tasmin_series):
        a = tasmin_series(np.array([-1, -1, 1, 1, 0, 2, -1]) + K2C)
        ffd = xci.maximum_consecutive_frost_free_days(a)
        assert ffd == 4


class TestCoolingDegreeDays:
    def test_no_cdd(self, tas_series):
        a = tas_series(np.array([10, 15, -5, 18]) + K2C)
        cdd = xci.cooling_degree_days(a)
        assert cdd == 0
        assert cdd.units == "K d"

    def test_cdd(self, tas_series):
        a = tas_series(np.array([20, 25, -15, 19]) + K2C)
        cdd = xci.cooling_degree_days(a)
        assert cdd == 10


class TestAgroclimaticIndices:
    def test_corn_heat_units(self, tasmin_series, tasmax_series):
        tn = tasmin_series(np.array([-10, 5, 4, 3, 10]) + K2C)
        tx = tasmax_series(np.array([-5, 9, 10, 16, 20]) + K2C)

        out = xci.corn_heat_units(
            tn, tx, thresh_tasmin="4.44 degC", thresh_tasmax="10 degC"
        )
        np.testing.assert_allclose(out, [0, 0.504, 0, 8.478, 17.454])

    @pytest.mark.parametrize(
        "method, end_date, deg_days, max_deg_days",
        [
            ("gladstones", "11-01", 1102.1, 1926.0),
            ("jones", "11-01", 1203.4, 2179.1),
            ("icclim", "10-01", 915.0, 1647.0),
        ],
    )
    def test_bedd(self, method, end_date, deg_days, max_deg_days):
        time_data = date_range(
            "1992-01-01", "1995-06-01", freq="D", calendar="standard"
        )
        tn = xr.DataArray(
            np.zeros(time_data.size) + 10 + K2C,
            dims="time",
            coords={"time": time_data},
            attrs=dict(units="K"),
        )

        tx = xr.DataArray(
            np.zeros(time_data.size) + 20 + K2C,
            dims="time",
            coords={"time": time_data},
            attrs=dict(units="K"),
        )

        tx_hot = xr.DataArray(
            np.zeros(time_data.size) + 50 + K2C,
            dims="time",
            coords={"time": time_data},
            attrs=dict(units="K"),
        )

        lat = xr.DataArray(
            [35, 45], dims=("lat",), name="lat", attrs={"units": "degrees_north"}
        )
        high_lat = xr.DataArray(48, name="lat", attrs={"units": "degrees_north"})

        bedd = xci.biologically_effective_degree_days(
            tasmin=tn,
            tasmax=tx,
            lat=lat,
            method=method,
            end_date=end_date,  # noqa
            freq="YS",
        )
        bedd_hot = xci.biologically_effective_degree_days(
            tasmin=tn,
            tasmax=tx_hot,
            lat=lat,
            method=method,
            end_date=end_date,  # noqa
            freq="YS",
        )
        if method != "icclim":
            bedd = bedd.isel(lat=1)
            bedd_hot = bedd_hot.isel(lat=1)
        bedd_high_lat = xci.biologically_effective_degree_days(
            tasmin=tn,
            tasmax=tx,
            lat=high_lat,
            method=method,
            end_date=end_date,  # noqa
            freq="YS",
        )

        if method == "jones":
            np.testing.assert_array_less(
                bedd[1], bedd[0]
            )  # Leap-year has slightly higher values
            np.testing.assert_allclose(
                bedd, np.array([deg_days, deg_days, deg_days, np.NaN]), rtol=6e-4
            )
            np.testing.assert_allclose(
                bedd_hot, [max_deg_days, max_deg_days, max_deg_days, np.NaN], rtol=0.15
            )

        else:
            np.testing.assert_allclose(
                bedd, np.array([deg_days, deg_days, deg_days, np.NaN])
            )
            np.testing.assert_array_equal(
                bedd_hot, [max_deg_days, max_deg_days, max_deg_days, np.NaN]
            )
            if method == "gladstones":
                np.testing.assert_array_less(bedd, bedd_high_lat)
            if method == "icclim":
                np.testing.assert_array_equal(bedd, bedd_high_lat)

    def test_cool_night_index(self, open_dataset):
        ds = open_dataset("cmip5/tas_Amon_CanESM2_rcp85_r1i1p1_200701-200712.nc")
        ds = ds.rename(dict(tas="tasmin"))

        cni = xci.cool_night_index(tasmin=ds.tasmin)  # find latitude implicitly
        tasmin = convert_units_to(ds.tasmin, "degC")

        cni_nh = cni.where(cni.lat >= 0, drop=True)
        cni_sh = cni.where(cni.lat < 0, drop=True)

        tn_nh = tasmin.where((tasmin.lat >= 0) & (tasmin.time.dt.month == 9), drop=True)
        tn_sh = tasmin.where((tasmin.lat < 0) & (tasmin.time.dt.month == 3), drop=True)

        np.testing.assert_array_equal(cni_nh, tn_nh)
        np.testing.assert_array_equal(cni_sh, tn_sh)

        # Treat all areas as northern hemisphere
        cni_all_nh = xci.cool_night_index(tasmin=ds.tasmin, lat="north")
        tn_all_nh = tasmin.where(tasmin.time.dt.month == 9, drop=True)

        np.testing.assert_array_equal(cni_all_nh, tn_all_nh)

    @pytest.mark.parametrize(
        "lat_factor, values",
        [
            (60, [135.34, 918.79, 1498.31, 1221.80, 271.72]),
            (75, [55.35, 1058.55, 1895.97, 1472.18, 298.74]),
        ],
    )
    def test_lat_temperature_index(self, open_dataset, lat_factor, values):
        ds = open_dataset("cmip5/tas_Amon_CanESM2_rcp85_r1i1p1_200701-200712.nc")
        ds = ds.drop_isel(time=0)  # drop time=2006/12 for one year of data

        # find lat implicitly
        lti = xci.latitude_temperature_index(tas=ds.tas, lat_factor=lat_factor)
        assert lti.where(abs(lti.lat) > lat_factor).sum() == 0

        lti = lti.where(abs(lti.lat) <= lat_factor, drop=True).where(
            lti.lon <= 35, drop=True
        )
        lti = lti.groupby_bins(lti.lon, 1).mean().groupby_bins(lti.lat, 5).mean()
        np.testing.assert_array_almost_equal(lti[0].squeeze(), np.array(values), 2)

    @pytest.mark.parametrize(
        "method, end_date, values",
        [
            ("smoothed", "10-01", 1702.87),
            ("icclim", "11-01", 1983.53),
            ("jones", "10-01", 1729.12),
            ("jones", "11-01", 2219.51),
        ],
    )
    def test_huglin_index(self, open_dataset, method, end_date, values):
        ds = open_dataset("cmip5/tas_Amon_CanESM2_rcp85_r1i1p1_200701-200712.nc")
        ds = ds.drop_isel(time=0)  # drop time=2006/12 for one year of data

        tasmax, tas = ds.tas + 15, ds.tas - 5
        # It would be much better if the index would interpolate to daily from monthly data intelligently.
        tasmax, tas = (
            tasmax.resample(time="1D").interpolate("cubic"),
            tas.resample(time="1D").interpolate("cubic"),
        )
        tasmax.attrs["units"], tas.attrs["units"] = "K", "K"

        # find lat implicitly
        hi = xci.huglin_index(
            tasmax=tasmax,
            tas=tas,
            method=method,
            end_date=end_date,  # noqa
        )

        np.testing.assert_allclose(np.mean(hi), values, rtol=1e-2, atol=0)

    def test_qian_weighted_mean_average(self, tas_series):
        mg = np.zeros(365)

        # False start
        mg[10:20] = [1, 2, 5, 6, 1, 2, 4, 5, 4, 1]
        mg[20:40] = np.ones(20)

        # Actual start
        mg[40:50] = np.arange(1, 11)

        mg = tas_series(mg + K2C)
        out = xci.qian_weighted_mean_average(mg, dim="time")
        np.testing.assert_array_equal(
            out[7:12], [273.15, 273.2125, 273.525, 274.3375, 275.775]
        )
        assert out[50].values < (10 + K2C)
        assert out[51].values > K2C
        assert out.attrs["units"] == "K"

    @pytest.mark.parametrize("method,expected", [("bootsma", 2267), ("qian", 2252.0)])
    def test_effective_growing_degree_days(
        self, tasmax_series, tasmin_series, method, expected
    ):
        mg = np.zeros(547)

        # False start
        mg[192:202] = [1, 2, 5, 6, 1, 2, 4, 5, 4, 1]
        mg[202:222] = np.ones(20)
        mg[213] = 20  # An outlier day to test start date (Adds 15 deg days)

        # Actual start
        mg[222:242] = np.arange(1, 21)
        mg[242:382] = np.repeat(20, 140)
        mg[382:392] = np.array([20, 15, 12, 10, 7, 0, -1, 2, 1, -10])

        mx = tasmax_series(mg + K2C + 10)
        mn = tasmin_series(mg + K2C - 10)
        out = xci.effective_growing_degree_days(
            tasmax=mx, tasmin=mn, method=method, freq="YS"
        )
        np.testing.assert_array_equal(out, np.array([np.NaN, expected]))

    # gamma reference results: Obtained with `monocongo/climate_indices` library
    # fisk reference results: Obtained with R package `SPEI`
    # Using the method `APP` in XClim matches the method from monocongo, hence the very low
    # tolerance possible.
    # Repeated tests with lower tolerance means we want a more precise comparison, so we compare
    # the current version of XClim with the version where the test was implemented
    # TODO : Add tests for SPI_daily.
    @pytest.mark.parametrize(
        "freq, window, dist, method,  values, diff_tol",
        [
            (
                "MS",
                1,
                "gamma",
                "APP",
                [1.31664, 1.45069, 1.94609, -3.09, 0.850681],
                2e-2,
            ),
            (
                "MS",
                12,
                "gamma",
                "APP",
                [0.598209, 1.55976, 1.69309, 0.9964, 0.7028],
                2e-2,
            ),
            ("MS", 1, "gamma", "ML", [1.3166, 1.4507, 1.9461, -3.09, 0.85068], 0.2),
            ("MS", 1, "gamma", "ML", [1.4586, 1.6028, 2.0668, -3.09, 0.84841], 2e-2),
            ("MS", 12, "gamma", "ML", [0.59821, 1.5598, 1.6931, 0.9964, 0.7028], 0.04),
            (
                "MS",
                12,
                "gamma",
                "ML",
                [0.62578, 1.5417, 1.7164, 0.99776, 0.69889],
                2e-2,
            ),
            ("MS", 1, "fisk", "ML", [1.7296, 1.5135, 2.0072, -2.7331, 0.89206], 0.35),
            (
                "MS",
                1,
                "fisk",
                "ML",
                [1.41236, 1.51192, 1.93324, -2.74089, 0.932674],
                2e-2,
            ),
            (
                "MS",
                12,
                "fisk",
                "ML",
                [0.683273, 1.51189, 1.61597, 1.03875, 0.72531],
                0.035,
            ),
            (
                "MS",
                12,
                "fisk",
                "ML",
                [0.683273, 1.51189, 1.61597, 1.03875, 0.72531],
                2e-2,
            ),
        ],
    )
    def test_standardized_precipitation_index(
        self, open_dataset, freq, window, dist, method, values, diff_tol
    ):
        ds = open_dataset("sdba/CanESM2_1950-2100.nc").isel(location=1)
        pr = ds.pr.sel(time=slice("1998", "2000"))
        pr_cal = ds.pr.sel(time=slice("1950", "1980"))
        spi = xci.standardized_precipitation_index(
            pr, pr_cal, freq, window, dist, method
        )

        # Only a few moments before year 2000 are tested
        spi = spi.isel(time=slice(-11, -1, 2))

        # [Guttman, 1999]: The number of precipitation events (over a month/season or
        # other time period) is generally less than 100 in the US. This suggests that
        # bounds of ± 3.09 correspond to 0.999 and 0.001 probabilities. SPI indices outside
        # [-3.09, 3.09] might be non-statistically relevant. In `climate_indices` the SPI
        # index is clipped outside this region of value. In the values chosen above,
        # this doesn't play role, but let's clip it anyways to avoid future problems.
        # The last few values in time are tested
        spi = spi.clip(-3.09, 3.09)

        np.testing.assert_allclose(spi.values, values, rtol=0, atol=diff_tol)

    # See SPI version
    @pytest.mark.parametrize(
        "freq, window, dist, method,  values, diff_tol",
        [
            (
                "MS",
                1,
                "gamma",
                "APP",
                [1.3750, 1.5776, 2.1033, -3.09, 0.8681],
                2e-2,
            ),
            (
                "MS",
                12,
                "gamma",
                "APP",
                [0.6242, 1.6479, 1.8005, 0.9857, 0.6706],
                2e-2,
            ),
            ("MS", 1, "gamma", "ML", [1.38, 1.58, 2.1, -3.09, 0.868], 0.1),
            ("MS", 1, "gamma", "ML", [1.4631, 1.6053, 2.1625, -3.09, 0.87996], 2e-2),
            (
                "MS",
                12,
                "gamma",
                "ML",
                [0.62417, 1.6479, 1.8005, 0.98574, 0.67063],
                0.06,
            ),
            (
                "MS",
                12,
                "gamma",
                "ML",
                [0.65635, 1.5976, 1.7909, 0.98453, 0.66396],
                2e-2,
            ),
            ("MS", 1, "fisk", "ML", [1.73, 1.51, 2.05, -3.09, 0.892], 0.35),
            ("MS", 1, "fisk", "ML", [1.41675, 1.51174, 1.98248, -3.09, 0.942175], 2e-2),
            ("MS", 12, "fisk", "ML", [0.71228, 1.5347, 1.6498, 1.0241, 0.72203], 0.03),
            (
                "MS",
                12,
                "fisk",
                "ML",
                [0.70921, 1.55079, 1.6697, 1.02186, 0.695148],
                2e-2,
            ),
        ],
    )
    def test_standardized_precipitation_evapotranspiration_index(
        self, open_dataset, freq, window, dist, method, values, diff_tol
    ):
        ds = (
            open_dataset("sdba/CanESM2_1950-2100.nc")
            .isel(location=1)
            .sel(time=slice("1950", "2000"))
        )
        pr = ds.pr
        # generate water budget
        with xr.set_options(keep_attrs=True):
            tasmax = ds.tasmax
            tas = tasmax - 2.5
            tasmin = tasmax - 5
            wb = xci.water_budget(pr, None, tasmin, tasmax, tas)
            wb_cal = wb.sel(time=slice("1950", "1980"))
            wb = wb.sel(time=slice("1998", "2000"))

        spei = xci.standardized_precipitation_evapotranspiration_index(
            wb, wb_cal, freq, window, dist, method
        )

        # Only a few moments before year 2000 are tested
        spei = spei.isel(time=slice(-11, -1, 2))

        # Same justification for clipping as in SPI tests
        spei = spei.clip(-3.09, 3.09)

        np.testing.assert_allclose(spei.values, values, rtol=0, atol=diff_tol)


class TestDailyFreezeThawCycles:
    @pytest.mark.parametrize(
        "thresholds",
        [
            dict(),
            dict(thresh_tasmax="0 degC", thresh_tasmin="0 degC"),
        ],
    )
    def test_simple(self, tasmin_series, tasmax_series, thresholds):
        mn = np.zeros(365)
        mx = np.zeros(365)

        # 5 days in 1st month
        mn[10:20] -= 1
        mx[10:15] += 1

        # 1 day in 2nd month
        mn[40:44] += [1, 1, -1, -1]
        mx[40:44] += [1, -1, 1, -1]

        mn = tasmin_series(mn + K2C)
        mx = tasmax_series(mx + K2C)
        out = xci.multiday_temperature_swing(
            mn, mx, **thresholds, op="sum", window=1, freq="M"
        )
        np.testing.assert_array_equal(out[:2], [5, 1])
        np.testing.assert_array_equal(out[2:], 0)


class TestDailyPrIntensity:
    def test_simple(self, pr_series):
        pr = pr_series(np.zeros(365))
        pr[3:8] += [0.5, 1, 2, 3, 4]
        out = xci.daily_pr_intensity(pr, thresh="1 kg/m**2/s")
        np.testing.assert_array_equal(out[0], 2.5 * 3600 * 24)

    def test_mm(self, pr_series):
        pr = pr_series(np.zeros(365))
        pr[3:8] += [0.5, 1, 2, 3, 4]
        pr.attrs["units"] = "mm/d"
        out = xci.daily_pr_intensity(pr, thresh="1 mm/day")
        np.testing.assert_array_almost_equal(out[0], 2.5)


class TestMaxPrIntensity:
    # Hourly indicator
    def test_simple(self, pr_hr_series):
        pr = pr_hr_series(np.zeros(24 * 36))
        pr[10:22] += np.arange(12)  # kg / m2 / s

        out = xci.max_pr_intensity(pr, window=1, freq="Y")
        np.testing.assert_array_almost_equal(out[0], 11)

        out = xci.max_pr_intensity(pr, window=12, freq="Y")
        np.testing.assert_array_almost_equal(out[0], 5.5)

        pr.attrs["units"] = "mm"
        with pytest.raises(ValidationError):
            xci.max_pr_intensity(pr, window=1, freq="Y")


class TestLastSpringFrost:
    def test_simple(self, tas_series):
        a = np.zeros(365)
        a[180:270] = 303.15
        tas = tas_series(a, start="2000/1/1")

        lsf = xci.last_spring_frost(tas)
        assert lsf == 180
        for attr in ["units", "is_dayofyear", "calendar"]:
            assert attr in lsf.attrs.keys()
        assert lsf.attrs["units"] == ""
        assert lsf.attrs["is_dayofyear"] == 1
        assert lsf.attrs["is_dayofyear"].dtype == np.int32


class TestFirstDayBelow:
    def test_simple(self, tas_series):
        a = np.zeros(365)
        a[180:270] = 303.15
        tas = tas_series(a, start="2000/1/1")

        fdb = xci.first_day_temperature_below(tas)
        assert fdb == 271

        a[:] = 303.15
        tas = tas_series(a, start="2000/1/1")

        fdb = xci.first_day_temperature_below(tas)
        assert np.isnan(fdb)
        for attr in ["units", "is_dayofyear", "calendar"]:
            assert attr in fdb.attrs.keys()
        assert fdb.attrs["units"] == ""
        assert fdb.attrs["is_dayofyear"] == 1

    def test_below_forbidden(self, tasmax_series):
        a = np.zeros(365) + 307
        a[180:270] = 270
        tasmax = tasmax_series(a, start="2000/1/1")

        with pytest.raises(ValueError):
            xci.first_day_temperature_below(tasmax, op=">=")


class TestFirstDayAbove:
    def test_simple(self, tas_series):
        a = np.zeros(365) + 307
        a[180:270] = 270
        tas = tas_series(a, start="2000/1/1")

        fda = xci.first_day_temperature_above(tas)
        assert fda == 1

        fda = xci.first_day_temperature_above(tas, after_date="07-01")
        assert fda == 271

        a[:] = 270
        tas = tas_series(a, start="2000/1/1")

        fda = xci.first_day_temperature_above(tas)
        assert np.isnan(fda)
        for attr in ["units", "is_dayofyear", "calendar"]:
            assert attr in fda.attrs.keys()
        assert fda.attrs["units"] == ""
        assert fda.attrs["is_dayofyear"] == 1

    def test_thresholds(self, tas_series):
        tg = np.zeros(365) - 1
        w = 5

        i = 10
        tg[i : i + w - 1] += 6  # too short

        i = 20
        tg[i : i + w] += 1  # does not cross threshold

        i = 30
        tg[i : i + w] += 6  # ok

        i = 40
        tg[i : i + w + 1] += 6  # Second valid condition, should be ignored.

        tg = tas_series(tg + K2C, start="1/1/2000")
        out = xci.first_day_temperature_above(tg, thresh="0 degC", window=w)

        assert out[0] == tg.indexes["time"][30].dayofyear
        for attr in ["units", "is_dayofyear", "calendar"]:
            assert attr in out.attrs.keys()
        assert out.attrs["units"] == ""
        assert out.attrs["is_dayofyear"] == 1

    def test_above_forbidden(self, tasmax_series):
        a = np.zeros(365) + 307
        a[180:270] = 270
        tasmax = tasmax_series(a, start="2000/1/1")

        with pytest.raises(ValueError):
            xci.first_day_temperature_above(tasmax, op="<")

    def test_no_start(self, tas_series):
        tg = np.zeros(365) - 1
        tg = tas_series(tg, start="1/1/2000")
        out = xci.first_day_temperature_above(tg, thresh="0 degC", window=5)
        np.testing.assert_equal(out, [np.nan])


class TestDaysOverPrecipThresh:
    def test_simple(self, pr_series, per_doy):
        a = np.zeros(365)
        a[:8] = np.arange(8)
        pr = pr_series(a, start="1/1/2000")

        per = per_doy(np.zeros(366))
        per[5:] = 5

        out = xci.days_over_precip_thresh(pr, per, thresh="2 kg/m**2/s")
        np.testing.assert_array_almost_equal(out[0], 4)

        out = xci.fraction_over_precip_thresh(pr, per, thresh="2 kg/m**2/s")
        np.testing.assert_array_almost_equal(
            out[0], (3 + 4 + 6 + 7) / (3 + 4 + 5 + 6 + 7)
        )

    def test_quantile(self, pr_series):
        a = np.zeros(365)
        a[:8] = np.arange(8)
        pr = pr_series(a, start="1/1/2000")

        # Create synthetic percentile
        pr0 = pr_series(np.ones(365) * 5, start="1/1/2000")
        per = pr0.quantile(0.5, dim="time", keep_attrs=True)
        per.attrs["units"] = "kg m-2 s-1"  # This won't be needed with xarray 0.13

        out = xci.days_over_precip_thresh(pr, per, thresh="2 kg/m**2/s")
        np.testing.assert_array_almost_equal(
            out[0], 2
        )  # Only days 6 and 7 meet criteria.

    def test_nd(self, pr_ndseries):
        pr = pr_ndseries(np.ones((300, 2, 3)))
        pr0 = pr_ndseries(np.zeros((300, 2, 3)))
        per = pr0.quantile(0.5, dim="time", keep_attrs=True)
        per.attrs["units"] = "kg m-2 s-1"  # This won't be needed with xarray 0.13

        out = xci.days_over_precip_thresh(pr, per, thresh="0.5 kg/m**2/s")
        np.testing.assert_array_almost_equal(out, 300)


class TestGrowingDegreeDays:
    def test_simple(self, tas_series):
        a = np.zeros(365)
        a[0] = 5  # default thresh at 4
        da = tas_series(a + K2C)
        assert xci.growing_degree_days(da)[0] == 1


class TestGrowingSeasonStart:
    def test_simple(self, tas_series):
        tg = np.zeros(365) - 1
        w = 5

        i = 10
        tg[i : i + w - 1] += 6  # too short

        i = 20
        tg[i : i + w] += 6  # at threshold / ok

        i = 30
        tg[i : i + w + 1] += 6  # Second valid condition, should be ignored.

        tg = tas_series(tg + K2C, start="1/1/2000")
        out = xci.growing_season_start(tg, window=w)
        assert out[0] == tg.indexes["time"][20].dayofyear
        for attr in ["units", "is_dayofyear", "calendar"]:
            assert attr in out.attrs.keys()
        assert out.attrs["units"] == ""
        assert out.attrs["is_dayofyear"] == 1

    def test_no_start(self, tas_series):
        tg = np.zeros(365) - 1
        tg = tas_series(tg, start="1/1/2000")
        out = xci.growing_season_start(tg)
        np.testing.assert_equal(out, [np.nan])


class TestGrowingSeasonEnd:
    @pytest.mark.parametrize(
        "d1,d2,mid_date,expected",
        [
            ("1950-01-01", "1951-01-01", "07-01", np.nan),  # No growing season
            ("2000-01-01", "2000-12-31", "07-01", 365),  # All year growing season
            ("2000-07-10", "2001-01-01", "07-01", np.nan),  # End happens before start
            ("2000-06-15", "2000-07-15", "07-01", 198),  # Normal case
            ("2000-06-15", "2000-07-25", "07-15", 208),  # PCC Case
            ("2000-06-15", "2000-07-15", "10-01", 275),  # Late mid_date
            ("2000-06-15", "2000-07-15", "01-10", np.nan),  # Early mid_date
            ("2000-06-15", "2000-07-15", "06-15", np.nan),  # mid_date on first day
        ],
    )
    def test_varying_mid_dates(self, tas_series, d1, d2, mid_date, expected):
        # generate a year of data
        tas = tas_series(np.zeros(365), start="2000/1/1")
        warm_period = tas.sel(time=slice(d1, d2))
        tas = tas.where(~tas.time.isin(warm_period.time), 280)
        gs_end = xci.growing_season_end(tas, mid_date=mid_date)
        np.testing.assert_array_equal(gs_end, expected)
        for attr in ["units", "is_dayofyear", "calendar"]:
            assert attr in gs_end.attrs.keys()
        assert gs_end.attrs["units"] == ""
        assert gs_end.attrs["is_dayofyear"] == 1


class TestGrowingSeasonLength:
    @pytest.mark.parametrize(
        "d1,d2,expected",
        [
            ("1950-01-01", "1951-01-01", 0),  # No growing season
            ("2000-01-01", "2000-12-31", 365),  # All year growing season
            ("2000-07-10", "2001-01-01", np.nan),  # End happens before start
            ("2000-06-15", "2001-01-01", 199),  # No end
            ("2000-06-15", "2000-07-15", 31),  # Normal case
        ],
    )
    def test_simple(self, tas_series, d1, d2, expected):
        # test for different growing length

        # generate a year of data
        tas = tas_series(np.zeros(365), start="2000/1/1")
        warm_period = tas.sel(time=slice(d1, d2))
        tas = tas.where(~tas.time.isin(warm_period.time), 280)
        gsl = xci.growing_season_length(tas)
        np.testing.assert_array_equal(gsl, expected)

    def test_southhemisphere(self, tas_series):
        tas = tas_series(np.zeros(2 * 365), start="2000/1/1")
        warm_period = tas.sel(time=slice("2000-11-01", "2001-03-01"))
        tas = tas.where(~tas.time.isin(warm_period.time), 280)
        gsl = xci.growing_season_length(tas, mid_date="01-01", freq="AS-Jul")
        np.testing.assert_array_equal(gsl.sel(time="2000-07-01"), 121)


class TestFrostSeasonLength:
    @pytest.mark.parametrize(
        "d1,d2,expected",
        [
            ("1950-01-01", "1951-01-01", 0),  # No frost season
            ("2000-01-01", "2000-12-31", 365),  # All year frost season
            ("2000-06-15", "2001-01-01", 199),  # No end
            ("2000-06-15", "2000-07-15", 31),  # Normal case
        ],
    )
    def test_simple(self, tas_series, d1, d2, expected):
        # test for different growing length

        # generate a year of data
        tas = tas_series(np.zeros(365) + 300, start="2000/1/1")
        cold_period = tas.sel(time=slice(d1, d2))
        tas = tas.where(~tas.time.isin(cold_period.time), 270)
        fsl = xci.frost_season_length(tas, freq="YS", mid_date="07-01")
        np.testing.assert_array_equal(fsl, expected)

    def test_northhemisphere(self, tas_series):
        tas = tas_series(np.zeros(2 * 365) + 300, start="2000/1/1")
        cold_period = tas.sel(time=slice("2000-11-01", "2001-03-01"))
        tas = tas.where(~tas.time.isin(cold_period.time), 270)
        fsl = xci.frost_season_length(tas)
        np.testing.assert_array_equal(fsl.sel(time="2000-07-01"), 121)


class TestFrostFreeSeasonStart:
    def test_simple(self, tasmin_series):
        tn = np.zeros(365) - 1
        w = 5

        i = 10
        tn[i : i + w - 1] += 2  # too short

        i = 20
        tn[i : i + w] += 1  # at threshold / ok

        i = 30
        tn[i : i + w + 1] += 1  # Second valid condition, should be ignored.

        tn = tasmin_series(tn + K2C, start="1/1/2000")
        out = xci.frost_free_season_start(tn, window=w)
        assert out[0] == tn.indexes["time"][20].dayofyear
        for attr in ["units", "is_dayofyear", "calendar"]:
            assert attr in out.attrs.keys()
        assert out.attrs["units"] == ""
        assert out.attrs["is_dayofyear"] == 1

    def test_no_start(self, tasmin_series):
        tn = np.zeros(365) - 1
        tn = tasmin_series(tn, start="1/1/2000")
        out = xci.frost_free_season_start(tn)
        np.testing.assert_equal(out, [np.nan])


class TestFrostFreeSeasonEnd:
    @pytest.mark.parametrize(
        "d1,d2,mid_date,expected",
        [
            ("1950-01-01", "1951-01-01", "07-01", np.nan),  # No frost free season
            ("2000-01-06", "2000-12-31", "07-01", 365),  # All year frost free season
            ("2000-07-10", "2001-01-01", "07-01", np.nan),  # End happens before start
            ("2000-06-15", "2000-07-15", "07-01", 198),  # Normal case
            ("2000-06-15", "2000-07-25", "07-15", 208),  # PCC Case
            ("2000-06-15", "2000-07-15", "10-01", 275),  # Late mid_date
            ("2000-06-15", "2000-07-15", "01-10", np.nan),  # Early mid_date
            ("2000-06-15", "2000-07-15", "06-15", np.nan),  # mid_date on first day
        ],
    )
    def test_varying_mid_dates(self, tasmin_series, d1, d2, mid_date, expected):
        # generate a year of data
        tasmin = tasmin_series(np.zeros(365), start="2000/1/1")
        warm_period = tasmin.sel(time=slice(d1, d2))
        tasmin = tasmin.where(~tasmin.time.isin(warm_period.time), 0.1 + K2C)
        gs_end = xci.frost_free_season_end(tasmin, mid_date=mid_date)
        np.testing.assert_array_equal(gs_end, expected)
        for attr in ["units", "is_dayofyear", "calendar"]:
            assert attr in gs_end.attrs.keys()
        assert gs_end.attrs["units"] == ""
        assert gs_end.attrs["is_dayofyear"] == 1


class TestFrostFreeSeasonLength:
    @pytest.mark.parametrize(
        "d1,d2,expected",
        [
            ("1950-01-01", "1951-01-01", 0),  # No frost free season
            ("2000-01-01", "2000-12-31", 365),  # All year frost free season
            ("2000-06-15", "2001-01-01", 199),  # No end
            ("2000-06-15", "2000-07-15", 31),  # Normal case
        ],
    )
    def test_simple(self, tasmin_series, d1, d2, expected):
        # test for different growing length

        # generate a year of data
        tasmin = tasmin_series(np.zeros(365) + 270, start="2000/1/1")
        warm_period = tasmin.sel(time=slice(d1, d2))
        tasmin = tasmin.where(~tasmin.time.isin(warm_period.time), 300)
        fsl = xci.frost_free_season_length(tasmin, freq="YS", mid_date="07-01")
        np.testing.assert_array_equal(fsl, expected)

    def test_southhemisphere(self, tasmin_series):
        tasmin = tasmin_series(np.zeros(2 * 365) + 270, start="2000/1/1")
        warm_period = tasmin.sel(time=slice("2000-11-01", "2001-03-01"))
        tasmin = tasmin.where(~tasmin.time.isin(warm_period.time), 300)
        fsl = xci.frost_free_season_length(tasmin, freq="AS-JUL", mid_date="01-01")
        np.testing.assert_array_equal(fsl.sel(time="2000-07-01"), 121)


class TestHeatingDegreeDays:
    def test_simple(self, tas_series):
        a = np.zeros(365) + 17
        a[:7] += [-3, -2, -1, 0, 1, 2, 3]
        da = tas_series(a + K2C)
        out = xci.heating_degree_days(da)
        np.testing.assert_array_equal(out[:1], 6)
        np.testing.assert_array_equal(out[1:], 0)


class TestHeatWaveIndex:
    def test_simple(self, tasmax_series):
        a = np.zeros(365)
        a[10:20] += 30  # 10 days
        a[40:43] += 50  # too short -> 0
        a[80:100] += 30  # at the end and beginning
        da = tasmax_series(a + K2C)

        out = xci.heat_wave_index(da, thresh="25 C", freq="M")
        np.testing.assert_array_equal(out, [10, 0, 12, 8, 0, 0, 0, 0, 0, 0, 0, 0])


class TestHeatWaveFrequency:
    @pytest.mark.parametrize(
        "thresh_tasmin,thresh_tasmax,window,expected",
        [
            ("22 C", "30 C", 3, 2),  # Some HW
            ("22 C", "30 C", 4, 1),  # No HW
            ("10 C", "10 C", 3, 1),  # One long HW
            ("40 C", "40 C", 3, 0),  # Windowed
        ],
    )
    def test_1d(
        self,
        tasmax_series,
        tasmin_series,
        thresh_tasmin,
        thresh_tasmax,
        window,
        expected,
    ):
        tn = tasmin_series(np.asarray([20, 23, 23, 23, 23, 22, 23, 23, 23, 23]) + K2C)
        tx = tasmax_series(np.asarray([29, 31, 31, 31, 29, 31, 31, 31, 31, 31]) + K2C)

        hwf = xci.heat_wave_frequency(
            tn,
            tx,
            thresh_tasmin=thresh_tasmin,
            thresh_tasmax=thresh_tasmax,
            window=window,
        )
        np.testing.assert_allclose(hwf.values, expected)


class TestHeatWaveMaxLength:
    @pytest.mark.parametrize(
        "thresh_tasmin,thresh_tasmax,window,expected",
        [
            ("22 C", "30 C", 3, 4),  # Some HW
            ("10 C", "10 C", 3, 10),  # One long HW
            ("40 C", "40 C", 3, 0),  # No HW
            ("22 C", "30 C", 5, 0),  # Windowed
        ],
    )
    def test_1d(
        self,
        tasmax_series,
        tasmin_series,
        thresh_tasmin,
        thresh_tasmax,
        window,
        expected,
    ):
        tn = tasmin_series(np.asarray([20, 23, 23, 23, 23, 22, 23, 23, 23, 23]) + K2C)
        tx = tasmax_series(np.asarray([29, 31, 31, 31, 29, 31, 31, 31, 31, 31]) + K2C)

        hwml = xci.heat_wave_max_length(
            tn,
            tx,
            thresh_tasmin=thresh_tasmin,
            thresh_tasmax=thresh_tasmax,
            window=window,
        )
        np.testing.assert_allclose(hwml.values, expected)


class TestHeatWaveTotalLength:
    @pytest.mark.parametrize(
        "thresh_tasmin,thresh_tasmax,window,expected",
        [
            ("22 C", "30 C", 3, 7),  # Some HW
            ("10 C", "10 C", 3, 10),  # One long HW
            ("40 C", "40 C", 3, 0),  # No HW
            ("22 C", "30 C", 5, 0),  # Windowed
        ],
    )
    def test_1d(
        self,
        tasmax_series,
        tasmin_series,
        thresh_tasmin,
        thresh_tasmax,
        window,
        expected,
    ):
        tn = tasmin_series(np.asarray([20, 23, 23, 23, 23, 22, 23, 23, 23, 23]) + K2C)
        tx = tasmax_series(np.asarray([29, 31, 31, 31, 29, 31, 31, 31, 31, 31]) + K2C)

        # some hw
        hwml = xci.heat_wave_total_length(
            tn,
            tx,
            thresh_tasmin=thresh_tasmin,
            thresh_tasmax=thresh_tasmax,
            window=window,
        )
        np.testing.assert_allclose(hwml.values, expected)


class TestHotSpellFrequency:
    @pytest.mark.parametrize(
        "thresh_tasmax,window,op,expected",
        [
            ("30 C", 3, ">", 2),  # Some HS
            ("30 C", 4, ">", 1),  # One long HS
            ("29 C", 3, ">", 2),  # Two HS
            ("29 C", 3, ">=", 1),  # One long HS
            ("10 C", 3, ">", 1),  # No HS
            ("40 C", 5, ">", 0),  # Windowed
        ],
    )
    def test_1d(self, tasmax_series, thresh_tasmax, window, op, expected):
        tx = tasmax_series(np.asarray([29, 31, 31, 31, 29, 31, 31, 31, 31, 31]) + K2C)

        hsf = xci.hot_spell_frequency(
            tx, thresh_tasmax=thresh_tasmax, window=window, op=op
        )
        np.testing.assert_allclose(hsf.values, expected)


class TestHotSpellMaxLength:
    @pytest.mark.parametrize(
        "thresh_tasmax,window,op,expected",
        [
            ("30 C", 3, ">", 5),  # Some HS
            ("10 C", 3, ">", 10),  # One long HS
            ("29 C", 3, ">", 5),  # Two HS
            ("29 C", 3, ">=", 9),  # One long HS, minus a day
            ("40 C", 3, ">", 0),  # No HS
            ("30 C", 5, ">", 5),  # Windowed
        ],
    )
    def test_1d(self, tasmax_series, thresh_tasmax, window, op, expected):
        tx = tasmax_series(np.asarray([28, 31, 31, 31, 29, 31, 31, 31, 31, 31]) + K2C)

        hsml = xci.hot_spell_max_length(
            tx, thresh_tasmax=thresh_tasmax, window=window, op=op
        )
        np.testing.assert_allclose(hsml.values, expected)


class TestTnDays:
    def test_above_simple(self, tasmin_series):
        a = np.zeros(365)
        a[:6] += [27, 28, 29, 30, 31, 32]  # 2 above 30
        mn = tasmin_series(a + K2C)

        out = xci.tn_days_above(mn, thresh="30 C")
        np.testing.assert_array_equal(out[:1], [2])
        np.testing.assert_array_equal(out[1:], [0])

    def test_below_simple(self, tasmin_series):
        a = np.zeros(365)
        a[:6] -= [27, 28, 29, 30, 31, 32]  # 2 below -30
        mn = tasmin_series(a + K2C)

        out = xci.tn_days_below(mn, thresh="-10 C")
        np.testing.assert_array_equal(out[:1], [6])
        np.testing.assert_array_equal(out[1:], [0])
        out = xci.tn_days_below(mn, thresh="-30 C")
        np.testing.assert_array_equal(out[:1], [2])
        np.testing.assert_array_equal(out[1:], [0])

    def test_operator(self, tasmin_series):
        a = np.zeros(365)
        a[:6] += [27, 28, 29, 30, 31, 32]  # 3 at or above 30
        mn = tasmin_series(a + K2C)

        out = xci.tn_days_above(mn, thresh="30 C", op="gteq")
        np.testing.assert_array_equal(out[:1], [3])
        np.testing.assert_array_equal(out[1:], [0])

        with pytest.raises(ValueError):
            xci.tn_days_above(mn, thresh="30 C", op="lteq")

        a = np.zeros(365)
        a[:6] -= [27, 28, 29, 30, 31, 32]  # 2 at or below -31
        mn = tasmin_series(a + K2C)

        out = xci.tn_days_below(mn, thresh="-31 C", op="<=")
        np.testing.assert_array_equal(out[:1], [2])
        np.testing.assert_array_equal(out[1:], [0])

        with pytest.raises(ValueError):
            xci.tn_days_below(mn, thresh="30 C", op=">=")


class TestTgDays:
    def test_above_simple(self, tas_series):
        a = np.zeros(365)
        a[:6] += [27, 28, 29, 30, 31, 32]  # 2 above 30
        mg = tas_series(a + K2C)

        out = xci.tg_days_above(mg, thresh="30 C")
        np.testing.assert_array_equal(out[:1], [2])
        np.testing.assert_array_equal(out[1:], [0])

    def test_below_simple(self, tas_series):
        a = np.zeros(365)
        a[:6] -= [27, 28, 29, 30, 31, 32]  # 2 below -30
        mg = tas_series(a + K2C)

        out = xci.tg_days_below(mg, thresh="-10 C")
        np.testing.assert_array_equal(out[:1], [6])
        np.testing.assert_array_equal(out[1:], [0])
        out = xci.tg_days_below(mg, thresh="-30 C")
        np.testing.assert_array_equal(out[:1], [2])
        np.testing.assert_array_equal(out[1:], [0])

    def test_operators(self, tas_series):
        a = np.zeros(365)
        a[:6] += [27, 28, 29, 30, 31, 32]  # 4 at or above 29
        mg = tas_series(a + K2C)

        out = xci.tn_days_above(mg, thresh="29 C", op=">=")
        np.testing.assert_array_equal(out[:1], [4])
        np.testing.assert_array_equal(out[1:], [0])

        with pytest.raises(ValueError):
            xci.tn_days_above(mg, thresh="30 C", op="<=")

        a = np.zeros(365)
        a[:6] -= [27, 28, 29, 30, 31, 32]  # 3 at or below -30
        mg = tas_series(a + K2C)

        out = xci.tn_days_below(mg, thresh="-30 C", op="lteq")
        np.testing.assert_array_equal(out[:1], [3])
        np.testing.assert_array_equal(out[1:], [0])

        with pytest.raises(ValueError):
            xci.tn_days_below(mg, thresh="30 C", op="gt")


class TestTxDays:
    def test_above_simple(self, tasmax_series):
        a = np.zeros(365)
        a[:6] += [27, 28, 29, 30, 31, 32]  # 2 above 30
        mx = tasmax_series(a + K2C)

        out = xci.tx_days_above(mx, thresh="30 C")
        np.testing.assert_array_equal(out[:1], [2])
        np.testing.assert_array_equal(out[1:], [0])

    def test_below_simple(self, tasmax_series):
        a = np.zeros(365)
        a[:6] -= [27, 28, 29, 30, 31, 32]  # 2 below -30
        mx = tasmax_series(a + K2C)

        out = xci.tx_days_below(mx, thresh="-10 C")
        np.testing.assert_array_equal(out[:1], [6])
        np.testing.assert_array_equal(out[1:], [0])
        out = xci.tx_days_below(mx, thresh="-30 C")
        np.testing.assert_array_equal(out[:1], [2])
        np.testing.assert_array_equal(out[1:], [0])

    def test_operators(self, tas_series):
        a = np.zeros(365)
        a[:6] += [27, 28, 29, 30, 31, 32]  # 5 at or above 28
        mg = tas_series(a + K2C)

        out = xci.tn_days_above(mg, thresh="28 C", op=">=")
        np.testing.assert_array_equal(out[:1], [5])
        np.testing.assert_array_equal(out[1:], [0])

        with pytest.raises(ValueError):
            xci.tn_days_above(mg, thresh="20 C", op="lt")

        a = np.zeros(365)
        a[:6] -= [27, 28, 29, 30, 31, 32]  # 5 at or below -28
        mg = tas_series(a + K2C)

        out = xci.tn_days_below(mg, thresh="-28 C", op="<=")
        np.testing.assert_array_equal(out[:1], [5])
        np.testing.assert_array_equal(out[1:], [0])

        with pytest.raises(ValueError):
            xci.tn_days_below(mg, thresh="-27 C", op="gt")


class TestJetStreamIndices:
    # data needs to consist of at least 61 days for Lanczos filter (here: 66 days)
    time_coords = pd.date_range("2000-01-01", "2000-03-06", freq="D")
    # make fake ua data array of shape (66 days, 3 plevs, 3 lons, 3 lats) to mimic jet at 16.N
    zeros_arr = np.zeros(shape=(66, 3, 3, 1))
    ones_arr = np.ones(shape=(66, 3, 3, 1))
    fake_jet = np.concatenate([zeros_arr, ones_arr, zeros_arr], axis=3)  # axis 3 is lat
    da_ua = xr.DataArray(
        fake_jet,
        coords={
            "time": time_coords,
            "Z": [75000, 85000, 100000],
            "X": [120, 121, 122],
            "Y": [15, 16, 17],
        },
        dims=["time", "Z", "X", "Y"],
        attrs={
            "standard_name": "eastward_wind",
            "units": "m s-1",
        },
    )

    da_ua.Z.attrs = {"units": "Pa", "standard_name": "pressure"}
    da_ua.X.attrs = {"units": "degrees_east", "standard_name": "longitude"}
    da_ua.Y.attrs = {"units": "degrees_north", "standard_name": "latitude"}
    da_ua.T.attrs = {"standard_name": "time"}

    def test_jetstream_metric_woollings(self):
        da_ua = self.da_ua
        # Should raise ValueError as longitude is in 0-360 instead of -180.E-180.W
        with pytest.raises(ValueError):
            _ = xci.jetstream_metric_woollings(da_ua)
        # redefine longitude coordiantes to -180.E-180.W so function runs
        da_ua = da_ua.cf.assign_coords(
            {
                "X": (
                    "X",
                    (da_ua.cf["longitude"] - 180).data,
                    da_ua.cf["longitude"].attrs,
                )
            }
        )
        out = xci.jetstream_metric_woollings(da_ua)
        np.testing.assert_equal(len(out), 2)
        jetlat, jetstr = out
        # should be 6 values that are not NaN because of 61 day moving window and 66 chosen
        np.testing.assert_equal(np.sum(~np.isnan(jetlat).data), 6)
        np.testing.assert_equal(np.sum(~np.isnan(jetstr).data), 6)
        np.testing.assert_equal(jetlat.max().data, 16.0)
        np.testing.assert_equal(
            jetstr.max().data, 0.999276877412766
        )  # manually checked (sum of lanzcos weights for 61-day window and 0.1 cutoff)
        assert jetlat.units == da_ua.cf["latitude"].units
        assert jetstr.units == da_ua.units


class TestLiquidPrecipitationRatio:
    def test_simple(self, pr_series, tas_series):
        pr = np.zeros(100)
        pr[10:20] = 1
        pr = pr_series(pr)

        tas = np.zeros(100)
        tas[:14] -= 20
        tas[14:] += 10
        tas = tas_series(tas + K2C)

        out = xci.liquid_precip_ratio(pr, tas=tas, freq="M")
        np.testing.assert_almost_equal(out[:1], [0.6])


class TestMaximumConsecutiveDryDays:
    def test_simple(self, pr_series):
        a = np.zeros(365) + 10
        a[5:15] = 0
        pr = pr_series(a)
        out = xci.maximum_consecutive_dry_days(pr, freq="M")
        assert out[0] == 10

    def test_run_start_at_0(self, pr_series):
        a = np.zeros(365) + 10
        a[:10] = 0
        pr = pr_series(a)
        out = xci.maximum_consecutive_dry_days(pr, freq="M")
        assert out[0] == 10


class TestMaximumConsecutiveTxDays:
    def test_simple(self, tasmax_series):
        a = np.zeros(365) + 273.15
        a[5:15] += 30
        tx = tasmax_series(a, start="1/1/2010")
        out = xci.maximum_consecutive_tx_days(tx, thresh="25 C", freq="M")
        assert out[0] == 10
        np.testing.assert_array_almost_equal(out[1:], 0)


class TestPrecipAccumulation:
    # build test data for different calendar
    time_std = pd.date_range("2000-01-01", "2010-12-31", freq="D")
    da_std = xr.DataArray(
        time_std.year, coords=[time_std], dims="time", attrs={"units": "mm d-1"}
    )

    # calendar 365_day and 360_day not tested for now since xarray.resample
    # does not support other calendars than standard
    #
    # units = 'days since 2000-01-01 00:00'
    # time_365 = cftime.num2date(np.arange(0, 10 * 365), units, '365_day')
    # time_360 = cftime.num2date(np.arange(0, 10 * 360), units, '360_day')
    # da_365 = xr.DataArray(np.arange(time_365.size), coords=[time_365], dims='time')
    # da_360 = xr.DataArray(np.arange(time_360.size), coords=[time_360], dims='time')

    def test_simple(self, pr_series):
        pr = np.zeros(100)
        pr[5:10] = 1
        pr = pr_series(pr)

        out = xci.precip_accumulation(pr, freq="M")
        np.testing.assert_array_equal(out[0], 5 * 3600 * 24)

    def test_yearly(self):
        da_std = self.da_std
        out_std = xci.precip_accumulation(da_std)
        target = [
            (365 + calendar.isleap(y)) * y for y in np.unique(da_std.time.dt.year)
        ]
        np.testing.assert_allclose(out_std.values, target)

    def test_mixed_phases(self, pr_series, tas_series):
        pr = np.zeros(100)
        pr[5:20] = 1
        pr = pr_series(pr)

        tas = np.ones(100) * 280
        tas[5:10] = 270
        tas[10:15] = 268
        tas = tas_series(tas)

        outsn = xci.precip_accumulation(pr, tas=tas, phase="solid", freq="M")
        outsn2 = xci.precip_accumulation(
            pr, tas=tas, phase="solid", thresh="269 K", freq="M"
        )
        outrn = xci.precip_accumulation(pr, tas=tas, phase="liquid", freq="M")

        np.testing.assert_array_equal(outsn[0], 10 * 3600 * 24)
        np.testing.assert_array_equal(outsn2[0], 5 * 3600 * 24)
        np.testing.assert_array_equal(outrn[0], 5 * 3600 * 24)


class TestRainOnFrozenGround:
    def test_simple(self, tas_series, pr_series):
        tas = np.zeros(30) - 1
        pr = np.zeros(30)

        tas[10] += 5
        pr[10] += 2

        tas = tas_series(tas + K2C)
        pr = pr_series(pr / 3600 / 24)

        out = xci.rain_on_frozen_ground_days(pr, tas, freq="MS")
        assert out[0] == 1

    def test_small_rain(self, tas_series, pr_series):
        tas = np.zeros(30) - 1
        pr = np.zeros(30)

        tas[10] += 5
        pr[10] += 0.5

        tas = tas_series(tas + K2C)
        pr = pr_series(pr / 3600 / 24)

        out = xci.rain_on_frozen_ground_days(pr, tas, freq="MS")
        assert out[0] == 0

    def test_consecutive_rain(self, tas_series, pr_series):
        tas = np.zeros(30) - 1
        pr = np.zeros(30)

        tas[10:16] += 5
        pr[10:16] += 5

        tas = tas_series(tas + K2C)
        pr = pr_series(pr)

        out = xci.rain_on_frozen_ground_days(pr, tas, freq="MS")
        assert out[0] == 1


class TestTGXN10p:
    def test_tg10p_simple(self, tas_series):
        i = 366
        tas = np.array(range(i))
        tas = tas_series(tas, start="1/1/2000")
        t10 = percentile_doy(tas, per=10).sel(percentiles=10)

        # create cold spell in june
        tas[175:180] = 1

        out = xci.tg10p(tas, t10, freq="MS")
        assert out[0] == 0
        assert out[5] == 5

        with pytest.raises(AttributeError):
            out = xci.tg10p(tas, tas, freq="MS")

    def test_tx10p_simple(self, tasmax_series):
        i = 366
        tas = np.array(range(i))
        tas = tasmax_series(tas, start="1/1/2000")
        t10 = percentile_doy(tas, per=10).sel(percentiles=10)

        # create cold spell in june
        tas[175:180] = 1

        out = xci.tx10p(tas, t10, freq="MS")
        assert out[0] == 0
        assert out[5] == 5

    def test_tn10p_simple(self, tas_series):
        i = 366
        tas = np.array(range(i))
        tas = tas_series(tas, start="1/1/2000")
        t10 = percentile_doy(tas, per=10).sel(percentiles=10)

        # create cold spell in june
        tas[175:180] = 1

        out = xci.tn10p(tas, t10, freq="MS")
        assert out[0] == 0
        assert out[5] == 5

    def test_doy_interpolation(self, open_dataset):
        # Just a smoke test
        with open_dataset("ERA5/daily_surface_cancities_1990-1993.nc") as ds:
            t10 = percentile_doy(ds.tasmin, per=10).sel(percentiles=10)
            xci.tn10p(ds.tasmin, t10, freq="MS")


class TestTGXN90p:
    def test_tg90p_simple(self, tas_series):
        i = 366
        tas = np.array(range(i))
        tas = tas_series(tas, start="1/1/2000")
        t90 = percentile_doy(tas, per=10).sel(percentiles=10)

        # create cold spell in june
        tas[175:180] = 1

        out = xci.tg90p(tas, t90, freq="MS")
        assert out[0] == 30
        assert out[1] == 29
        assert out[5] == 25

    def test_tx90p_simple(self, tasmax_series):
        i = 366
        tas = np.array(range(i))
        tas = tasmax_series(tas, start="1/1/2000")
        t90 = percentile_doy(tas, per=10).sel(percentiles=10)

        # create cold spell in june
        tas[175:180] = 1

        out = xci.tx90p(tas, t90, freq="MS")
        assert out[0] == 30
        assert out[1] == 29
        assert out[5] == 25

    def test_tn90p_simple(self, tasmin_series):
        i = 366
        tas = np.array(range(i))
        tas = tasmin_series(tas, start="1/1/2000")
        t90 = percentile_doy(tas, per=10).sel(percentiles=10)

        # create cold spell in june
        tas[175:180] = 1

        out = xci.tn90p(tas, t90, freq="MS")
        assert out[0] == 30
        assert out[1] == 29
        assert out[5] == 25


class TestTas:
    @pytest.mark.parametrize("tasmin_units", ["K", "°C"])
    @pytest.mark.parametrize("tasmax_units", ["K", "°C"])
    def test_tas(
        self, tasmin_series, tasmax_series, tas_series, tasmin_units, tasmax_units
    ):
        tas = tas_series(np.ones(10) + (K2C if tasmin_units == "K" else 0))
        tas.attrs["units"] = tasmin_units
        tasmin = tasmin_series(np.zeros(10) + (K2C if tasmin_units == "K" else 0))
        tasmin.attrs["units"] = tasmin_units
        tasmax = tasmax_series(np.ones(10) * 2 + (K2C if tasmax_units == "K" else 0))
        tasmax.attrs["units"] = tasmax_units

        tas_xc = xci.tas(tasmin, tasmax)
        assert tas_xc.attrs["units"] == tasmin_units
        xr.testing.assert_equal(tas, tas_xc)


class TestTxMin:
    def test_simple(self, tasmax_series):
        a = tasmax_series(np.array([20, 25, -15, 19]))
        txm = xci.tx_min(a, freq="YS")
        assert txm == -15


class TestTxMean:
    def test_attrs(self, tasmax_series):
        a = tasmax_series(np.array([320, 321, 322, 323, 324]))
        txm = xci.tx_mean(a, freq="YS")
        assert txm == 322
        assert txm.units == "K"

        a = tasmax_series(np.array([20, 21, 22, 23, 24]))
        a.attrs["units"] = "°C"
        txm = xci.tx_mean(a, freq="YS")

        assert txm == 22
        assert txm.units == "°C"


class TestTxMax:
    def test_simple(self, tasmax_series):
        a = tasmax_series(np.array([20, 25, -15, 19]))
        txm = xci.tx_max(a, freq="YS")
        assert txm == 25


class TestTgMaxTgMinIndices:
    @staticmethod
    def random_tmin_tmax_setup(length, tasmax_series, tasmin_series):
        max_values = np.random.uniform(-20, 40, length)
        min_values = []
        for i in range(length):
            min_values.append(np.random.uniform(-40, max_values[i]))
        tasmax = tasmax_series(np.add(max_values, K2C))
        tasmin = tasmin_series(np.add(min_values, K2C))
        return tasmin, tasmax

    @staticmethod
    def static_tmin_tmax_setup(tasmin_series, tasmax_series):
        max_values = np.add([22, 10, 35.2, 25.1, 18.9, 12, 16], K2C)
        min_values = np.add([17, 3.5, 22.7, 16, 12.4, 7, 12], K2C)
        tasmax = tasmax_series(max_values)
        tasmin = tasmin_series(min_values)
        return tasmin, tasmax

    # def test_random_daily_temperature_range(self, tasmax_series, tasmin_series):
    #     days = 365
    #     tasmin, tasmax = self.random_tmin_tmax_setup(days, tasmin_series, tasmax_series)
    #     dtr = xci.daily_temperature_range(tasmin, tasmax, freq="YS")
    #
    #     np.testing.assert_array_less(-dtr, [0, 0])
    #     np.testing.assert_allclose([dtr.mean()], [20], atol=10)
    @pytest.mark.parametrize(
        "op,expected",
        [
            ("max", 12.5),
            (np.max, 12.5),
            ("min", 4.0),
            (np.min, 4.0),
            ("std", 2.72913233),
            (np.std, 2.72913233),
        ],
    )
    def test_static_reduce_daily_temperature_range(
        self, tasmin_series, tasmax_series, op, expected
    ):
        tasmin, tasmax = self.static_tmin_tmax_setup(tasmin_series, tasmax_series)
        dtr = xci.daily_temperature_range(tasmin, tasmax, freq="YS", op=op)
        assert dtr.units == "K"

        if isinstance(op, str):
            output = getattr(np, op)(tasmax - tasmin)
        else:
            output = op(tasmax - tasmin)
        np.testing.assert_array_almost_equal(dtr, expected)
        np.testing.assert_equal(dtr, output)

    def test_static_daily_temperature_range(self, tasmin_series, tasmax_series):
        tasmin, tasmax = self.static_tmin_tmax_setup(tasmin_series, tasmax_series)
        dtr = xci.daily_temperature_range(tasmin, tasmax, freq="YS")
        assert dtr.units == "K"
        output = np.mean(tasmax - tasmin)

        np.testing.assert_equal(dtr, output)

    # def test_random_variable_daily_temperature_range(self, tasmin_series, tasmax_series):
    #     days = 1095
    #     tasmin, tasmax = self.random_tmin_tmax_setup(days, tasmin_series, tasmax_series)
    #     vdtr = xci.daily_temperature_range_variability(tasmin, tasmax, freq="YS")
    #
    #     np.testing.assert_allclose(vdtr.mean(), 20, atol=10)
    #     np.testing.assert_array_less(-vdtr, [0, 0, 0, 0])

    def test_static_variable_daily_temperature_range(
        self, tasmin_series, tasmax_series
    ):
        tasmin, tasmax = self.static_tmin_tmax_setup(tasmin_series, tasmax_series)
        dtr = xci.daily_temperature_range_variability(tasmin, tasmax, freq="YS")

        np.testing.assert_almost_equal(dtr, 2.667, decimal=3)

    def test_static_extreme_temperature_range(self, tasmin_series, tasmax_series):
        tasmin, tasmax = self.static_tmin_tmax_setup(tasmin_series, tasmax_series)
        etr = xci.extreme_temperature_range(tasmin, tasmax)

        np.testing.assert_array_almost_equal(etr, 31.7)

    def test_uniform_freeze_thaw_cycles(self, tasmin_series, tasmax_series):
        temp_values = np.zeros(365)
        tasmax, tasmin = (
            tasmax_series(temp_values + 5 + K2C),
            tasmin_series(temp_values - 5 + K2C),
        )
        ft = xci.multiday_temperature_swing(
            tasmin,
            tasmax,
            thresh_tasmin="0 degC",
            thresh_tasmax="0 degC",
            op="sum",
            window=1,
            freq="YS",
        )

        np.testing.assert_array_equal([np.sum(ft)], [365])

    def test_static_freeze_thaw_cycles(self, tasmin_series, tasmax_series):
        tasmin, tasmax = self.static_tmin_tmax_setup(tasmin_series, tasmax_series)
        tasmin -= 15
        ft = xci.multiday_temperature_swing(
            tasmin,
            tasmax,
            thresh_tasmin="0 degC",
            thresh_tasmax="0 degC",
            op="sum",
            window=1,
            freq="YS",
        )

        np.testing.assert_array_equal([np.sum(ft)], [4])

    # TODO: Write a better random_freezethaw_cycles test
    # def test_random_freeze_thaw_cycles(self):
    #     runs = np.array([])
    #     for i in range(10):
    #         temp_values = np.random.uniform(-30, 30, 365)
    #         tasmin, tasmax = self.tmin_tmax_time_series(temp_values + K2C)
    #         ft = xci.daily_freezethaw_cycles(tasmin, tasmax, freq="YS")
    #         runs = np.append(runs, ft)
    #
    #     np.testing.assert_allclose(np.mean(runs), 120, atol=20)


class TestTemperatureSeasonality:
    def test_simple(self, tas_series):
        a = np.zeros(365)
        a = tas_series(a + K2C, start="1971-01-01")

        a[(a.time.dt.season == "DJF")] += -15
        a[(a.time.dt.season == "MAM")] += -5
        a[(a.time.dt.season == "JJA")] += 22
        a[(a.time.dt.season == "SON")] += 2

        out = xci.temperature_seasonality(a)
        np.testing.assert_array_almost_equal(out, 4.940925)

        t_weekly = xci.tg_mean(a, freq="7D")
        out = xci.temperature_seasonality(t_weekly)
        np.testing.assert_array_almost_equal(out, 4.87321337)
        assert out.units == "%"

    def test_celsius(self, tas_series):
        a = np.zeros(365)
        a = tas_series(a, start="1971-01-01")
        a.attrs["units"] = "°C"
        a[(a.time.dt.season == "DJF")] += -15
        a[(a.time.dt.season == "MAM")] += -5
        a[(a.time.dt.season == "JJA")] += 22
        a[(a.time.dt.season == "SON")] += 2

        out = xci.temperature_seasonality(a)
        np.testing.assert_array_almost_equal(out, 4.940925)


class TestPrecipSeasonality:
    def test_simple(self, pr_series):
        a = np.zeros(365)

        a = pr_series(a, start="1971-01-01")

        a[(a.time.dt.month == 12)] += 2 / 3600 / 24
        a[(a.time.dt.month == 8)] += 10 / 3600 / 24
        a[(a.time.dt.month == 1)] += 5 / 3600 / 24

        out = xci.precip_seasonality(a)
        np.testing.assert_array_almost_equal(out, 206.29127187)

        p_weekly = xci.precip_accumulation(a, freq="7D")
        p_weekly.attrs["units"] = "mm week-1"
        out = xci.precip_seasonality(p_weekly)
        np.testing.assert_array_almost_equal(out, 197.25293501)

        p_month = xci.precip_accumulation(a, freq="MS")
        p_month.attrs["units"] = "mm month-1"
        out = xci.precip_seasonality(p_month)
        np.testing.assert_array_almost_equal(out, 208.71994117)


class TestPrecipWettestDriestQuarter:
    @staticmethod
    def get_data(pr_series):
        a = np.ones(731)
        a = pr_series(a, start="1971-01-01", units="mm/d")
        a[(a.time.dt.month == 9)] += 5
        a[(a.time.dt.month == 3)] += -1
        return a

    def test_exceptions(self, pr_series):
        a = self.get_data(pr_series)
        with pytest.raises(NotImplementedError):
            xci.prcptot_wetdry_quarter(a, op="toto")

    def test_simple(self, pr_series):
        a = self.get_data(pr_series)

        out = xci.prcptot_wetdry_quarter(a, op="wettest")
        np.testing.assert_array_almost_equal(out, [241, 241])

        out = xci.prcptot_wetdry_quarter(a, op="driest")
        np.testing.assert_array_almost_equal(out, [60, 60])

    def test_weekly_monthly(self, pr_series):
        a = self.get_data(pr_series)

        p_weekly = xci.precip_accumulation(a, freq="7D")
        p_weekly.attrs["units"] = "mm week-1"
        out = xci.prcptot_wetdry_quarter(p_weekly, op="wettest")
        np.testing.assert_array_almost_equal(out, [241, 241])
        out = xci.prcptot_wetdry_quarter(p_weekly, op="driest")
        np.testing.assert_array_almost_equal(out, [60, 60])

        # Can't use precip_accumulation cause "month" is not a constant unit
        p_month = a.resample(time="MS").mean(keep_attrs=True)
        out = xci.prcptot_wetdry_quarter(p_month, op="wettest")
        np.testing.assert_array_almost_equal(out, [242, 242])
        out = xci.prcptot_wetdry_quarter(p_month, op="driest")
        np.testing.assert_array_almost_equal(out, [58, 59])

    def test_convertunits_nondaily(self, pr_series):
        a = self.get_data(pr_series)
        p_month = a.resample(time="MS").mean(keep_attrs=True)
        p_month_m = p_month / 10
        p_month_m.attrs["units"] = "cm day-1"
        out = xci.prcptot_wetdry_quarter(p_month_m, op="wettest")
        np.testing.assert_array_almost_equal(out, [24.2, 24.2])


class TestTempWetDryPrecipWarmColdQuarter:
    @staticmethod
    def get_data(tas_series, pr_series):
        np.random.seed(123)
        times = pd.date_range("2000-01-01", "2001-12-31", name="time")
        annual_cycle = np.sin(2 * np.pi * (times.dayofyear.values / 365.25 - 0.28))
        base = 10 + 15 * annual_cycle.reshape(-1, 1)
        values = base + 3 * np.random.randn(annual_cycle.size, 1) + K2C
        tas = tas_series(values.squeeze(), start="2001-01-01").sel(
            time=slice("2001", "2002")
        )
        base = 15 * annual_cycle.reshape(-1, 1)
        values = base + 10 + 10 * np.random.randn(annual_cycle.size, 1)
        values = values / 3600 / 24
        values[values < 0] = 0
        pr = pr_series(values.squeeze(), start="2001-01-01").sel(
            time=slice("2001", "2002")
        )
        return tas, pr

    @pytest.mark.parametrize(
        "freq,op,expected",
        [
            ("D", "wettest", [296.22664037, 296.99585849]),
            ("7D", "wettest", [296.22664037, 296.99585849]),
            ("MS", "wettest", [296.25598395, 296.98613685]),
            ("D", "driest", [272.161376, 269.31008671]),
            ("7D", "driest", [272.161376, 269.31008671]),
            ("MS", "driest", [272.00644843, 269.04077039]),
        ],
    )
    @pytest.mark.parametrize("use_dask", [True, False])
    def test_tg_wetdry(self, tas_series, pr_series, use_dask, freq, op, expected):
        tas, pr = self.get_data(tas_series, pr_series)
        pr = pr.resample(time=freq).mean(keep_attrs=True)

        tas = xci.tg_mean(tas, freq=freq)

        if use_dask:
            if freq == "D":
                pytest.skip("Daily input freq and dask arrays not working")
            tas = tas.expand_dims(lat=[0, 1, 2, 3]).chunk({"lat": 1})
            pr = pr.expand_dims(lat=[0, 1, 2, 3]).chunk({"lat": 1})

        out = xci.tg_mean_wetdry_quarter(tas=tas, pr=pr, freq="YS", op=op)
        if use_dask:
            out = out.isel(lat=0)
        np.testing.assert_array_almost_equal(out, expected)

    @pytest.mark.parametrize(
        "freq,op,expected",
        [
            ("D", "warmest", [2021.82232981, 2237.15117103]),
            ("7D", "warmest", [2021.82232981, 2237.15117103]),
            ("MS", "warmest", [2038.54763205, 2247.47136629]),
            ("D", "coldest", [311.91895223, 264.50013361]),
            ("7D", "coldest", [311.91895223, 264.50013361]),
            ("MS", "coldest", [311.91895223, 259.36682028]),
        ],
    )
    def test_pr_warmcold(self, tas_series, pr_series, freq, op, expected):
        tas, pr = self.get_data(tas_series, pr_series)
        pr = convert_units_to(
            pr.resample(time=freq).mean(keep_attrs=True), "mm/d", context="hydro"
        )

        tas = xci.tg_mean(tas, freq=freq)

        out = xci.prcptot_warmcold_quarter(tas=tas, pr=pr, freq="YS", op=op)
        np.testing.assert_array_almost_equal(out, expected)


class TestTempWarmestColdestQuarter:
    @staticmethod
    def get_data(tas_series, units="K"):
        a = np.zeros(365 * 2)
        a = tas_series(
            a + (K2C if units == "K" else 0), start="1971-01-01", units=units
        )
        a[(a.time.dt.season == "JJA") & (a.time.dt.year == 1971)] += 22
        a[(a.time.dt.season == "SON") & (a.time.dt.year == 1972)] += 25
        return a

    def test_simple(self, tas_series):
        a = self.get_data(tas_series)
        a[(a.time.dt.season == "DJF") & (a.time.dt.year == 1971)] += -15
        a[(a.time.dt.season == "MAM") & (a.time.dt.year == 1972)] += -10

        out = xci.tg_mean_warmcold_quarter(a, op="warmest")
        np.testing.assert_array_almost_equal(out, [294.66648352, 298.15])

        out = xci.tg_mean_warmcold_quarter(a, op="coldest")
        np.testing.assert_array_almost_equal(out, [263.42472527, 263.25989011])

        t_weekly = xci.tg_mean(a, freq="7D")
        out = xci.tg_mean_warmcold_quarter(t_weekly, op="coldest")
        np.testing.assert_array_almost_equal(out, [263.42472527, 263.25989011])

        t_month = xci.tg_mean(a, freq="MS")
        out = xci.tg_mean_warmcold_quarter(t_month, op="coldest")
        np.testing.assert_array_almost_equal(out, [263.15, 263.15])

    def test_celsius(self, tas_series):
        a = self.get_data(tas_series, units="°C")

        a[
            (a.time.dt.month >= 1) & (a.time.dt.month <= 3) & (a.time.dt.year == 1971)
        ] += -15
        a[(a.time.dt.season == "MAM") & (a.time.dt.year == 1972)] += -10

        out = xci.tg_mean_warmcold_quarter(a, op="warmest")
        np.testing.assert_array_almost_equal(out, [21.51648352, 25])

        out = xci.tg_mean_warmcold_quarter(a, op="coldest")
        np.testing.assert_array_almost_equal(out, [-14.835165, -9.89011])

    def test_exceptions(self, tas_series):
        a = self.get_data(tas_series)

        with pytest.raises(NotImplementedError):
            xci.tg_mean_warmcold_quarter(a, op="toto")


class TestPrcptot:
    @staticmethod
    def get_data(pr_series):
        pr = pr_series(np.ones(731), start="1971-01-01", units="mm / d")
        pr[0:7] += 10
        pr[-7:] += 11
        return pr

    @pytest.mark.parametrize(
        "freq,expected",
        [
            ("D", [435.0, 443.0]),
            ("7D", [441.0, 485.0]),
            ("MS", [435.0, 443.0]),
        ],
    )
    def test_simple(self, pr_series, freq, expected):
        pr = self.get_data(pr_series)
        pr = pr.resample(time=freq).mean(keep_attrs=True)
        out = xci.prcptot(pr=pr, freq="YS")
        np.testing.assert_array_almost_equal(out, expected)


class TestPrecipWettestDriestPeriod:
    @staticmethod
    def get_data(pr_series):
        pr = pr_series(np.ones(731), start="1971-01-01", units="mm / d")
        pr[0:7] += 10
        pr[-7:] += 11
        return pr

    @pytest.mark.parametrize(
        "freq,op,expected",
        [
            ("D", "wettest", [11.0, 12.0]),
            ("D", "driest", [1, 1]),
            ("7D", "wettest", [77, 84]),
            ("7D", "driest", [7, 7]),
            ("MS", "wettest", [101, 108]),
            ("MS", "driest", [28, 29]),
        ],
    )
    def test_simple(self, pr_series, freq, op, expected):
        pr = self.get_data(pr_series)
        pr = pr.resample(time=freq).mean(keep_attrs=True)
        out = xci.prcptot_wetdry_period(pr=pr, op=op, freq="YS")
        np.testing.assert_array_almost_equal(out, expected)


class TestIsothermality:
    @staticmethod
    def get_data(tasmin_series, tasmax_series):
        np.random.seed(123)
        times = pd.date_range("2000-01-01", "2001-12-31", name="time")
        annual_cycle = np.sin(2 * np.pi * (times.dayofyear.values / 365.25 - 0.28))
        base = 10 + 15 * annual_cycle.reshape(-1, 1)
        values = base + 3 * np.random.randn(annual_cycle.size, 1) + K2C
        tasmin = tasmin_series(values.squeeze(), start="2001-01-01").sel(
            time=slice("2001", "2002")
        )
        values = base + 10 + 3 * np.random.randn(annual_cycle.size, 1) + K2C
        tasmax = tasmax_series(values.squeeze(), start="2001-01-01").sel(
            time=slice("2001", "2002")
        )
        return tasmin, tasmax

    @pytest.mark.parametrize(
        "freq,expected",
        [
            ("D", [18.8700109, 19.40941685]),
            ("7D", [23.29006069, 23.36559839]),
            ("MS", [25.05925319, 25.09443682]),
        ],
    )
    def test_simple(self, tasmax_series, tasmin_series, freq, expected):
        tasmin, tasmax = self.get_data(tasmin_series, tasmax_series)

        # weekly
        tmin = tasmin.resample(time=freq).mean(dim="time", keep_attrs=True)
        tmax = tasmax.resample(time=freq).mean(dim="time", keep_attrs=True)
        out = xci.isothermality(tasmax=tmax, tasmin=tmin, freq="YS")
        np.testing.assert_array_almost_equal(out, expected)
        assert out.units == "%"


class TestWarmDayFrequency:
    def test_1d(self, tasmax_series):
        a = np.zeros(35)
        a[25:] = 31
        da = tasmax_series(a + K2C)
        wdf = xci.warm_day_frequency(da, freq="MS")
        np.testing.assert_allclose(wdf.values, [6, 4])
        wdf = xci.warm_day_frequency(da, freq="YS")
        np.testing.assert_allclose(wdf.values, [10])
        wdf = xci.warm_day_frequency(da, thresh="-1 C")
        np.testing.assert_allclose(wdf.values, [35])
        wdf = xci.warm_day_frequency(da, thresh="50 C")
        np.testing.assert_allclose(wdf.values, [0])


class TestWarmNightFrequency:
    def test_1d(self, tasmin_series):
        a = np.zeros(35)
        a[25:] = 23
        da = tasmin_series(a + K2C)
        wnf = xci.warm_night_frequency(da, freq="MS")
        np.testing.assert_allclose(wnf.values, [6, 4])
        wnf = xci.warm_night_frequency(da, freq="YS")
        np.testing.assert_allclose(wnf.values, [10])
        wnf = xci.warm_night_frequency(da, thresh="-1 C")
        np.testing.assert_allclose(wnf.values, [35])
        wnf = xci.warm_night_frequency(da, thresh="50 C")
        np.testing.assert_allclose(wnf.values, [0])


class TestWindIndices:
    def test_calm_days(self, sfcWind_series):
        a = np.full(365, 20)  # all non-calm days
        a[10:20] = 2  # non-calm day on default thres, but should count as calm in test
        a[40:50] = 3.1  # non-calm day on test threshold
        da = sfcWind_series(a)
        out = xci.calm_days(da, thresh="3 km h-1", freq="M")
        np.testing.assert_array_equal(out, [10, 0, 0, 0, 0, 0, 0, 0, 0, 0, 0, 0])
        assert out.units == "d"

    def test_windy_days(self, sfcWind_series):
        a = np.zeros(365)  # all non-windy days
        a[10:20] = 10.8  # windy day on default threshold, non-windy in test
        a[40:50] = 12  # windy day on test threshold
        a[80:90] = 15  # windy days
        da = sfcWind_series(a)
        out = xci.windy_days(da, thresh="12 km h-1", freq="M")
        np.testing.assert_array_equal(out, [0, 10, 10, 0, 0, 0, 0, 0, 0, 0, 0, 0])
        assert out.units == "d"


class TestTxTnDaysAbove:
    def test_1d(self, tasmax_series, tasmin_series):
        tn = tasmin_series(np.asarray([20, 23, 23, 23, 23, 22, 23, 23, 23, 23]) + K2C)
        tx = tasmax_series(np.asarray([29, 31, 31, 31, 29, 31, 30, 31, 31, 31]) + K2C)

        wmmtf = xci.tx_tn_days_above(tn, tx)
        np.testing.assert_allclose(wmmtf.values, [6])

        # No days valid
        wmmtf = xci.tx_tn_days_above(tn, tx, thresh_tasmax="50 C")
        np.testing.assert_allclose(wmmtf.values, [0])

        # All days valid
        wmmtf = xci.tx_tn_days_above(tn, tx, thresh_tasmax="0 C", thresh_tasmin="0 C")
        np.testing.assert_allclose(wmmtf.values, [10])

        # One day in each series is exactly at threshold
        wmmtf = xci.tx_tn_days_above(tn, tx, op=">=")
        np.testing.assert_allclose(wmmtf.values, [8])

        # Forbidden comparison operation
        with pytest.raises(ValueError):
            xci.tx_tn_days_above(tn, tx, op="<")


class TestWarmSpellDurationIndex:
    def test_simple(self, tasmax_series):
        i = 3650
        A = 10.0
        tx = (
            np.zeros(i)
            + A * np.sin(np.arange(i) / 365.0 * 2 * np.pi)
            + 0.1 * np.random.rand(i)
        )
        tx[10:20] += 2
        tx = tasmax_series(tx)
        tx90 = percentile_doy(tx, per=90).sel(percentiles=90)

        out = xci.warm_spell_duration_index(tx, tx90, freq="YS")
        assert out[0] == 10


class TestWinterRainRatio:
    def test_simple(self, pr_series, tas_series):
        pr = np.ones(450)
        pr = pr_series(pr, start="12/1/2000")
        pr = xr.concat((pr, pr), "dim0")

        tas = np.zeros(450) - 1
        tas[10:20] += 10
        tas = tas_series(tas + K2C, start="12/1/2000")
        tas = xr.concat((tas, tas), "dim0")

        out = xci.winter_rain_ratio(pr=pr, tas=tas)
        np.testing.assert_almost_equal(out.isel(dim0=0), [10.0 / (31 + 31 + 28), 0])


# I'd like to parametrize some of these tests, so that we don't have to write individual tests for each indicator.
class TestTG:
    @pytest.mark.parametrize(
        "ind,exp",
        [(xci.tg_mean, 283.0615), (xci.tg_min, 266.1208), (xci.tg_max, 291.5018)],
    )
    def test_simple(self, open_dataset, ind, exp):
        ds = open_dataset("ERA5/daily_surface_cancities_1990-1993.nc")
        out = ind(ds.tas.sel(location="Victoria"))
        np.testing.assert_almost_equal(out[0], exp, decimal=4)

    def test_indice_against_icclim(self, cmip3_day_tas):
        from xclim.indicators import icclim  # noqa

        with set_options(cf_compliance="log"):
            ind = xci.tg_mean(cmip3_day_tas)
            icclim = icclim.TG(cmip3_day_tas)

        np.testing.assert_array_equal(icclim, ind)


class TestWindConversion:
    da_uas = xr.DataArray(
        np.array([[3.6, -3.6], [-1, 0]]),
        coords={"lon": [-72, -72], "lat": [55, 55]},
        dims=["lon", "lat"],
    )
    da_uas.attrs["units"] = "km/h"
    da_vas = xr.DataArray(
        np.array([[3.6, 3.6], [-1, -18]]),
        coords={"lon": [-72, -72], "lat": [55, 55]},
        dims=["lon", "lat"],
    )
    da_vas.attrs["units"] = "km/h"
    da_wind = xr.DataArray(
        np.array([[np.hypot(3.6, 3.6), np.hypot(3.6, 3.6)], [np.hypot(1, 1), 18]]),
        coords={"lon": [-72, -72], "lat": [55, 55]},
        dims=["lon", "lat"],
    )
    da_wind.attrs["units"] = "km/h"
    da_windfromdir = xr.DataArray(
        np.array([[225, 135], [0, 360]]),
        coords={"lon": [-72, -72], "lat": [55, 55]},
        dims=["lon", "lat"],
    )
    da_windfromdir.attrs["units"] = "degree"

    def test_uas_vas_2_sfcwind(self):
        wind, windfromdir = xci.uas_vas_2_sfcwind(self.da_uas, self.da_vas)

        assert np.all(
            np.around(wind.values, decimals=10)
            == np.around(self.da_wind.values / 3.6, decimals=10)
        )
        assert np.all(
            np.around(windfromdir.values, decimals=10)
            == np.around(self.da_windfromdir.values, decimals=10)
        )

    def test_sfcwind_2_uas_vas(self):
        uas, vas = xci.sfcwind_2_uas_vas(self.da_wind, self.da_windfromdir)

        assert np.all(np.around(uas.values, decimals=10) == np.array([[1, -1], [0, 0]]))
        assert np.all(
            np.around(vas.values, decimals=10)
            == np.around(np.array([[1, 1], [-(np.hypot(1, 1)) / 3.6, -5]]), decimals=10)
        )


@pytest.mark.parametrize(
    "method", ["bohren98", "tetens30", "sonntag90", "goffgratch46", "wmo08"]
)
@pytest.mark.parametrize(
    "invalid_values,exp0", [("clip", 100), ("mask", np.nan), (None, 151)]
)
def test_relative_humidity_dewpoint(
    tas_series, hurs_series, method, invalid_values, exp0
):
    np.testing.assert_allclose(
        xci.relative_humidity(
            tas=tas_series(np.array([-20, -10, -1, 10, 20, 25, 30, 40, 60]) + K2C),
            tdps=tas_series(np.array([-15, -10, -2, 5, 10, 20, 29, 20, 30]) + K2C),
            method=method,
            invalid_values=invalid_values,
        ),
        # Expected values obtained by hand calculation
        hurs_series([exp0, 100, 93, 71, 52, 73, 94, 31, 20]),
        rtol=0.02,
        atol=1,
    )


def test_specific_humidity_from_dewpoint(tas_series, ps_series):
    """Specific humidity from dewpoint."""
    # Test taken from MetPy
    ps = ps_series([1013.25])
    ps.attrs["units"] = "mbar"

    tdps = tas_series([16.973])
    tdps.attrs["units"] = "degC"

    q = xci.specific_humidity_from_dewpoint(tdps, ps)
    np.testing.assert_allclose(q, 0.012, 3)


@pytest.mark.parametrize(
    "method", ["tetens30", "sonntag90", "goffgratch46", "wmo08", "its90"]
)
@pytest.mark.parametrize(
    "ice_thresh,exp0", [(None, [125, 286, 568]), ("0 degC", [103, 260, 563])]
)
@pytest.mark.parametrize("units", ["degC", "degK"])
def test_saturation_vapor_pressure(tas_series, method, ice_thresh, exp0, units):
    tas = tas_series(np.array([-20, -10, -1, 10, 20, 25, 30, 40, 60]) + K2C)
    tas = convert_units_to(tas, units)
    # Expected values obtained with the Sonntag90 method
    e_sat_exp = exp0 + [1228, 2339, 3169, 4247, 7385, 19947]

    e_sat = xci.saturation_vapor_pressure(
        tas=tas,
        method=method,
        ice_thresh=ice_thresh,
    )
    np.testing.assert_allclose(e_sat, e_sat_exp, atol=0.5, rtol=0.005)


@pytest.mark.parametrize("method", ["tetens30", "sonntag90", "goffgratch46", "wmo08"])
@pytest.mark.parametrize(
    "invalid_values,exp0", [("clip", 100), ("mask", np.nan), (None, 188)]
)
def test_relative_humidity(
    tas_series, hurs_series, huss_series, ps_series, method, invalid_values, exp0
):
    tas = tas_series(np.array([-10, -10, 10, 20, 35, 50, 75, 95]) + K2C)
    # Expected values obtained with the Sonntag90 method
    hurs_exp = hurs_series([exp0, 63.0, 66.0, 34.0, 14.0, 6.0, 1.0, 0.0])
    ps = ps_series([101325] * 8)
    huss = huss_series([0.003, 0.001] + [0.005] * 7)

    hurs = xci.relative_humidity(
        tas=tas,
        huss=huss,
        ps=ps,
        method=method,
        invalid_values=invalid_values,
        ice_thresh="0 degC",
    )
    np.testing.assert_allclose(hurs, hurs_exp, atol=0.5, rtol=0.005)


@pytest.mark.parametrize("method", ["tetens30", "sonntag90", "goffgratch46", "wmo08"])
@pytest.mark.parametrize(
    "invalid_values,exp0", [("clip", 1.4e-2), ("mask", np.nan), (None, 2.2e-2)]
)
def test_specific_humidity(
    tas_series, hurs_series, huss_series, ps_series, method, invalid_values, exp0
):
    tas = tas_series(np.array([20, -10, 10, 20, 35, 50, 75, 95]) + K2C)
    hurs = hurs_series([150, 10, 90, 20, 80, 50, 70, 40, 30])
    ps = ps_series(1000 * np.array([100] * 4 + [101] * 4))
    # Expected values obtained with the Sonntag90 method
    huss_exp = huss_series(
        [exp0, 1.6e-4, 6.9e-3, 3.0e-3, 2.9e-2, 4.1e-2, 2.1e-1, 5.7e-1]
    )

    huss = xci.specific_humidity(
        tas=tas,
        hurs=hurs,
        ps=ps,
        method=method,
        invalid_values=invalid_values,
        ice_thresh="0 degC",
    )
    np.testing.assert_allclose(huss, huss_exp, atol=1e-4, rtol=0.05)


def test_degree_days_exceedance_date(tas_series):
    tas = tas_series(np.ones(366) + K2C, start="2000-01-01")

    out = xci.degree_days_exceedance_date(
        tas, thresh="0 degC", op=">", sum_thresh="150 K days"
    )
    assert out[0] == 151

    out = xci.degree_days_exceedance_date(
        tas, thresh="2 degC", op="<", sum_thresh="150 degC days"
    )
    assert out[0] == 151

    out = xci.degree_days_exceedance_date(
        tas, thresh="2 degC", op="<", sum_thresh="150 K days", after_date="04-15"
    )
    assert out[0] == 256

    for attr in ["units", "is_dayofyear", "calendar"]:
        assert attr in out.attrs.keys()
    assert out.attrs["units"] == ""
    assert out.attrs["is_dayofyear"] == 1


@pytest.mark.parametrize(
    "method,exp",
    [
        ("binary", [1, 1, 1, 0, 0, 0, 0, 0, 0, 0]),
        ("brown", [1, 1, 1, 0.5, 0, 0, 0, 0, 0, 0]),
        ("auer", [1, 1, 1, 0.89805, 0.593292, 0.289366, 0.116624, 0.055821, 0, 0]),
    ],
)
def test_snowfall_approximation(pr_series, tasmax_series, method, exp):
    pr = pr_series(np.ones(10))
    tasmax = tasmax_series(np.arange(10) + K2C)

    prsn = xci.snowfall_approximation(pr, tas=tasmax, thresh="2 degC", method=method)

    np.testing.assert_allclose(prsn, exp, atol=1e-5, rtol=1e-3)


@pytest.mark.parametrize("method,exp", [("binary", [0, 0, 0, 0, 0, 0, 1, 1, 1, 1])])
def test_rain_approximation(pr_series, tas_series, method, exp):
    pr = pr_series(np.ones(10))
    tas = tas_series(np.arange(10) + K2C)

    prlp = xci.rain_approximation(pr, tas=tas, thresh="5 degC", method=method)

    np.testing.assert_allclose(prlp, exp, atol=1e-5, rtol=1e-3)


def test_first_snowfall(prsn_series):
    prsn = prsn_series(30 - abs(np.arange(366) - 180), start="2000-01-01")
    out = xci.first_snowfall(prsn, thresh="15 kg m-2 s-1", freq="YS")
    assert out[0] == 166
    for attr in ["units", "is_dayofyear", "calendar"]:
        assert attr in out.attrs.keys()
    assert out.attrs["units"] == ""
    assert out.attrs["is_dayofyear"] == 1


def test_last_snowfall(prsn_series):
    prsn = prsn_series(30 - abs(np.arange(366) - 180), start="2000-01-01")
    out = xci.last_snowfall(prsn, thresh="15 kg m-2 s-1", freq="YS")
    assert out[0] == 196


def test_days_with_snow(prsn_series):
    prsn = prsn_series(np.arange(365), start="2000-01-01")
    out = xci.days_with_snow(prsn)
    assert len(out) == 2
    # Days with 0 and 1 are not counted, because condition is > thresh, not >=.
    assert sum(out) == 364

    out = xci.days_with_snow(prsn, low="10 kg m-2 s-1", high="20 kg m-2 s-1")
    np.testing.assert_array_equal(out, [10, 0])
    assert out.units == "d"


class TestSnowMaxDoy:
    def test_simple(self, snd_series, snw_series):
        a = np.ones(366) / 100.0
        a[10:20] = 0.3
        snd = snd_series(a)
        snw = snw_series(a)

        out = xci.snd_max_doy(snd)
        np.testing.assert_array_equal(out, [193, 182])

        out = xci.snw_max_doy(snw)
        np.testing.assert_array_equal(out, [193, 182])

    def test_nan_slices(self, snd_series, snw_series):
        a = np.ones(366) * np.NaN
        snd = snd_series(a)
        snw = snw_series(a)

        out = xci.snd_max_doy(snd)
        assert out.isnull().all()

        out = xci.snw_max_doy(snw)
        assert out.isnull().all()


def test_snow_cover_duration(snd_series):
    a = np.ones(366) / 100.0
    a[10:20] = 0.3
    snd = snd_series(a)
    out = xci.snow_cover_duration(snd)
    assert len(out) == 2
    assert out[0] == 10


def test_continous_snow_cover_start(snd_series):
    snd = snd_series(np.arange(366) / 100.0)
    out = xci.continuous_snow_cover_start(snd)
    assert len(out) == 2
    np.testing.assert_array_equal(out, [snd.time.dt.dayofyear[0].data + 2, np.nan])
    for attr in ["units", "is_dayofyear", "calendar"]:
        assert attr in out.attrs.keys()
    assert out.attrs["units"] == ""
    assert out.attrs["is_dayofyear"] == 1


def test_continuous_snow_cover_end(snd_series):
    a = np.concatenate(
        [
            np.zeros(100),
            np.arange(10),
            10 * np.ones(100),
            10 * np.arange(10)[::-1],
            np.zeros(146),
        ]
    )
    snd = snd_series(a / 100.0)
    out = xci.continuous_snow_cover_end(snd)
    assert len(out) == 2
    doy = snd.time.dt.dayofyear[0].data
    np.testing.assert_array_equal(out, [(doy + 219) % 366, np.nan])
    for attr in ["units", "is_dayofyear", "calendar"]:
        assert attr in out.attrs.keys()
    assert out.attrs["units"] == ""
    assert out.attrs["is_dayofyear"] == 1


def test_high_precip_low_temp(pr_series, tasmin_series):
    pr = pr_series([0, 1, 2, 0, 0])
    tas = tasmin_series(np.array([0, 0, 1, 1]) + K2C)

    out = xci.high_precip_low_temp(pr, tas, pr_thresh="1 kg m-2 s-1", tas_thresh="1 C")
    np.testing.assert_array_equal(out, [1])


def test_blowing_snow(snd_series, sfcWind_series):
    snd = snd_series([0, 0.1, 0.2, 0, 0, 0.1, 0.3, 0.5, 0.7, 0])
    w = sfcWind_series([9, 0, 0, 0, 0, 1, 1, 0, 5, 0])

    out = xci.blowing_snow(snd, w, snd_thresh="50 cm", sfcWind_thresh="4 km/h")
    np.testing.assert_array_equal(out, [1])


def test_winter_storm(snd_series):
    snd = snd_series([0, 0.5, 0.2, 0.7, 0, 0.4])
    out = xci.winter_storm(snd, thresh="30 cm")
    np.testing.assert_array_equal(out, [3])


def test_humidex(tas_series):
    tas = tas_series([15, 25, 35, 40])
    tas.attrs["units"] = "C"

    dtps = tas_series([10, 15, 25, 25])
    dtps.attrs["units"] = "C"

    # expected values from https://en.wikipedia.org/wiki/Humidex
    expected = np.array([16, 29, 47, 52]) * units.degC

    # Celcius
    hc = xci.humidex(tas, dtps)
    np.testing.assert_array_almost_equal(hc, expected, 0)

    # Kelvin
    hk = xci.humidex(convert_units_to(tas, "K"), dtps)
    np.testing.assert_array_almost_equal(hk, expected.to("K"), 0)

    # Fahrenheit
    hf = xci.humidex(convert_units_to(tas, "fahrenheit"), dtps)
    np.testing.assert_array_almost_equal(hf, expected.to("fahrenheit"), 0)

    # With relative humidity
    hurs = xci.relative_humidity(tas, dtps, method="bohren98")
    hr = xci.humidex(tas, hurs=hurs)
    np.testing.assert_array_almost_equal(hr, expected, 0)

    # With relative humidity and Kelvin
    hk = xci.humidex(convert_units_to(tas, "K"), hurs=hurs)
    np.testing.assert_array_almost_equal(hk, expected.to("K"), 0)


def test_heat_index(tas_series, hurs_series):
    tas = tas_series([15, 20, 25, 25, 30, 30, 35, 35, 40, 40, 45, 45])
    tas.attrs["units"] = "C"

    hurs = hurs_series([5, 5, 0, 25, 25, 50, 25, 50, 25, 50, 25, 50, 25, 50])

    expected = (
        np.array([np.nan, np.nan, 24, 25, 28, 31, 34, 41, 41, 55, 50, 73]) * units.degC
    )

    # Celsius
    hc = xci.heat_index(tas, hurs)
    np.testing.assert_array_almost_equal(hc, expected, 0)

    # Kelvin
    hk = xci.heat_index(convert_units_to(tas, "K"), hurs)
    np.testing.assert_array_almost_equal(hk, expected.to("K"), 0)

    # Fahrenheit
    hf = xci.heat_index(convert_units_to(tas, "fahrenheit"), hurs)
    np.testing.assert_array_almost_equal(hf, expected.to("fahrenheit"), 0)


@pytest.mark.parametrize(
    "op,exp", [("max", 11), ("sum", 21), ("count", 3), ("mean", 7)]
)
def test_freezethaw_spell(tasmin_series, tasmax_series, op, exp):
    tmin = np.ones(365)
    tmax = np.ones(365)

    tmin[3:5] = -1
    tmin[10:15] = -1
    tmin[20:31] = -1
    tmin[50:55] = -1

    tasmax = tasmax_series(tmax + K2C)
    tasmin = tasmin_series(tmin + K2C)

    out = xci.multiday_temperature_swing(
        tasmin=tasmin, tasmax=tasmax, freq="AS-JUL", window=3, op=op
    )
    np.testing.assert_array_equal(out, exp)


def test_wind_chill(tas_series, sfcWind_series):
    tas = tas_series(np.array([-1, -10, -20, 10, -15]) + K2C)
    sfcWind = sfcWind_series([10, 60, 20, 6, 2])

    out = xci.wind_chill_index(tas=tas, sfcWind=sfcWind)
    # Expected values taken from the online calculator of the ECCC.
    # The calculator was altered to remove the rounding of the output.
    np.testing.assert_allclose(
        out,
        [-4.509267062481955, -22.619869069856854, -30.478945408950928, np.NaN, -16.443],
    )

    out = xci.wind_chill_index(tas=tas, sfcWind=sfcWind, method="US")
    assert out[-1].isnull()


class TestClausiusClapeyronScaledPrecip:
    def test_simple(self):
        pr_baseline = xr.DataArray(
            np.arange(4).reshape(1, 2, 2),
            dims=["time", "lat", "lon"],
            coords={"time": [1], "lat": [-45, 45], "lon": [30, 60]},
            attrs={"units": "mmday"},
        )
        tas_baseline = xr.DataArray(
            np.arange(4).reshape(1, 2, 2),
            dims=["time", "lat", "lon"],
            coords={"time": [1], "lat": [-45, 45], "lon": [30, 60]},
            attrs={"units": "C"},
        )
        tas_future = xr.DataArray(
            np.arange(40).reshape(10, 2, 2),
            dims=["time_fut", "lat", "lon"],
            coords={"time_fut": np.arange(10), "lat": [-45, 45], "lon": [30, 60]},
            attrs={"units": "C"},
        )
        delta_tas = tas_future - tas_baseline
        delta_tas.attrs["units"] = "delta_degC"
        out = xci.clausius_clapeyron_scaled_precipitation(delta_tas, pr_baseline)

        np.testing.assert_allclose(
            out.isel(time=0),
            [
                [
                    [0.0, 0.0, 0.0, 0.0, 0.0, 0.0, 0.0, 0.0, 0.0, 0.0],
                    [
                        1.0,
                        1.31079601,
                        1.71818618,
                        2.25219159,
                        2.95216375,
                        3.86968446,
                        5.07236695,
                        6.64883836,
                        8.7152708,
                        11.42394219,
                    ],
                ],
                [
                    [
                        2.0,
                        2.62159202,
                        3.43637236,
                        4.50438318,
                        5.9043275,
                        7.73936892,
                        10.14473391,
                        13.29767673,
                        17.4305416,
                        22.84788438,
                    ],
                    [
                        3.0,
                        3.93238803,
                        5.15455854,
                        6.75657477,
                        8.85649125,
                        11.60905339,
                        15.21710086,
                        19.94651509,
                        26.1458124,
                        34.27182657,
                    ],
                ],
            ],
        )

    def test_workflow(self, tas_series, pr_series):
        """Test typical workflow."""
        n = int(365.25 * 10)
        tref = tas_series(np.random.rand(n), start="1961-01-01")
        tfut = tas_series(np.random.rand(n) + 2, start="2051-01-01")
        pr = pr_series(np.random.rand(n) * 10, start="1961-01-01")

        # Compute climatologies
        with xr.set_options(keep_attrs=True):
            tref_m = tref.mean(dim="time")
            tfut_m = tfut.mean(dim="time")
            pr_m = pr.mean(dim="time")

        delta_tas = tfut_m - tref_m
        delta_tas.attrs["units"] = "delta_degC"
        pr_m_cc = xci.clausius_clapeyron_scaled_precipitation(delta_tas, pr_m)
        np.testing.assert_array_almost_equal(pr_m_cc, pr_m * 1.07**2, 1)

        # Compute monthly climatologies
        with xr.set_options(keep_attrs=True):
            tref_mm = tref.groupby("time.month").mean()
            tfut_mm = tfut.groupby("time.month").mean()
            pr_mm = pr.groupby("time.month").mean()

        delta_tas_m = tfut_mm - tref_mm
        delta_tas_m.attrs["units"] = "delta_degC"

        pr_mm_cc = xci.clausius_clapeyron_scaled_precipitation(delta_tas_m, pr_mm)
        np.testing.assert_array_almost_equal(pr_mm_cc, pr_mm * 1.07**2, 1)


class TestPotentialEvapotranspiration:
    def test_baier_robertson(self, tasmin_series, tasmax_series, lat_series):
        lat = lat_series([45])
        tn = tasmin_series(np.array([0, 5, 10]) + 273.15).expand_dims(lat=lat)
        tx = tasmax_series(np.array([10, 15, 20]) + 273.15).expand_dims(lat=lat)

        out = xci.potential_evapotranspiration(tn, tx, lat=lat, method="BR65")
        np.testing.assert_allclose(out[0, 2], [3.861079 / 86400], rtol=1e-2)

    def test_hargreaves(self, tasmin_series, tasmax_series, tas_series, lat_series):
        lat = lat_series([45])
        tn = tasmin_series(np.array([0, 5, 10]) + 273.15).expand_dims(lat=lat)
        tx = tasmax_series(np.array([10, 15, 20]) + 273.15).expand_dims(lat=lat)
        tm = tas_series(np.array([5, 10, 15]) + 273.15).expand_dims(lat=lat)

        out = xci.potential_evapotranspiration(tn, tx, tm, lat=lat, method="HG85")
        np.testing.assert_allclose(out[0, 2], [3.962589 / 86400], rtol=1e-2)

    def test_thornthwaite(self, tas_series, lat_series):
        lat = lat_series([45])
        time_std = date_range(
            "1990-01-01", "1990-12-01", freq="MS", calendar="standard"
        )
        tm = xr.DataArray(
            np.ones((time_std.size, 1)),
            dims=("time", "lat"),
            coords={"time": time_std, "lat": lat},
            attrs={"units": "degC"},
        )

        # find lat implicitly
        out = xci.potential_evapotranspiration(tas=tm, method="TW48")
        np.testing.assert_allclose(out[0, 1], [42.7619242 / (86400 * 30)], rtol=1e-1)

    def test_mcguinnessbordne(self, tasmin_series, tasmax_series, lat_series):
        lat = lat_series([45])
        tn = tasmin_series(np.array([0, 5, 10]) + 273.15).expand_dims(lat=lat)
        tx = tasmax_series(np.array([10, 15, 20]) + 273.15).expand_dims(lat=lat)

        out = xci.potential_evapotranspiration(tn, tx, lat=lat, method="MB05")
        np.testing.assert_allclose(out[0, 2], [2.78253138816 / 86400], rtol=1e-2)

    def test_allen(
        self,
        tasmin_series,
        tasmax_series,
        tas_series,
        lat_series,
        hurs_series,
        rsds_series,
        rsus_series,
        rlds_series,
        rlus_series,
        sfcWind_series,
    ):
        lat = lat_series([45])
        tn = tasmin_series(np.array([0, 5, 10]) + 273.15).expand_dims(lat=lat)
        tx = tasmax_series(np.array([10, 15, 20]) + 273.15).expand_dims(lat=lat)
        tm = tas_series(np.array([5, 10, 15]) + 273.15).expand_dims(lat=lat)
        hurs = hurs_series(np.array([0.8, 0.7, 0.73])).expand_dims(lat=lat)
        rsds = rsds_series(np.array([43.09, 43.57, 70.20])).expand_dims(lat=lat)
        rsus = rsus_series(np.array([12.51, 14.46, 20.36])).expand_dims(lat=lat)
        rlds = rlds_series(np.array([293.65, 228.96, 275.40])).expand_dims(lat=lat)
        rlus = rlus_series(np.array([311.39, 280.50, 311.30])).expand_dims(lat=lat)
        sfcWind = sfcWind_series(np.array([14.11, 15.27, 10.70])).expand_dims(lat=lat)
        out = xci.potential_evapotranspiration(
            tn,
            tx,
            tm,
            lat=lat,
            hurs=hurs,
            rsds=rsds,
            rsus=rsus,
            rlds=rlds,
            rlus=rlus,
            sfcWind=sfcWind,
            method="FAO_PM98",
        )
        np.testing.assert_allclose(out[0, 2], [1.208832768 / 86400], rtol=1e-2)


def test_water_budget_from_tas(pr_series, tasmin_series, tasmax_series, lat_series):
    lat = lat_series([45])
    pr = pr_series(np.array([10, 10, 10])).expand_dims(lat=lat)
    pr.attrs["units"] = "mm/day"
    tn = tasmin_series(np.array([0, 5, 10]) + K2C).expand_dims(lat=lat)
    tx = tasmax_series(np.array([10, 15, 20]) + K2C).expand_dims(lat=lat)

    out = xci.water_budget(pr, tasmin=tn, tasmax=tx, lat=lat, method="BR65")
    np.testing.assert_allclose(out[0, 2], 6.138921 / 86400, rtol=2e-3)

    out = xci.water_budget(pr, tasmin=tn, tasmax=tx, lat=lat, method="HG85")
    np.testing.assert_allclose(out[0, 2], 6.037411 / 86400, rtol=2e-3)

    time_std = date_range("1990-01-01", "1990-12-01", freq="MS", calendar="standard")
    tm = xr.DataArray(
        np.ones((time_std.size, 1)),
        dims=("time", "lat"),
        coords={"time": time_std, "lat": lat},
        attrs={"units": "degC"},
    )
    prm = xr.DataArray(
        np.ones((time_std.size, 1)) * 10,
        dims=("time", "lat"),
        coords={"time": time_std, "lat": lat},
        attrs={"units": "mm/day"},
    )

    # find lat implicitly
    out = xci.water_budget(prm, tas=tm, method="TW48")
    np.testing.assert_allclose(out[1, 0], [8.5746025 / 86400], rtol=2e-1)


def test_water_budget(pr_series, evspsblpot_series):
    pr = pr_series(np.array([10, 10, 10]))
    pr.attrs["units"] = "mm/day"
    pet = evspsblpot_series(np.array([0, 10, 20]))
    pet.attrs["units"] = "mm/day"

    out = xci.water_budget(pr, evspsblpot=pet)
    np.testing.assert_allclose(out, [10 / 86400, 0, -10 / 86400], rtol=1e-5)


@pytest.mark.parametrize(
    "pr,thresh1,thresh2,window,outs",
    [
        (
            [1.01] * 6
            + [0.01] * 3
            + [0.51] * 2
            + [0.75] * 2
            + [0.51]
            + [0.01] * 3
            + [1.01] * 3,
            3,
            3,
            7,
            (2, 12, 20),
        ),
        (
            [0.01] * 6
            + [1.01] * 3
            + [0.51] * 2
            + [0.75] * 2
            + [0.51]
            + [0.01] * 3
            + [0.01] * 3,
            3,
            3,
            7,
            (2, 18, 20),
        ),
        ([3.01] * 358 + [0.99] * 14 + [3.01] * 358, 1, 14, 14, (0, 7, 7)),
    ],
)
def test_dry_spell(pr_series, pr, thresh1, thresh2, window, outs):
    pr = pr_series(np.array(pr), start="1981-01-01", units="mm/day")

    out_events, out_total_d_sum, out_total_d_max = outs

    events = xci.dry_spell_frequency(
        pr, thresh=f"{thresh1} mm", window=window, freq="YS"
    )
    total_d_sum = xci.dry_spell_total_length(
        pr,
        thresh=f"{thresh2} mm",
        window=window,
        op="sum",
        freq="YS",
    )
    total_d_max = xci.dry_spell_total_length(
        pr, thresh=f"{thresh1} mm", window=window, op="max", freq="YS"
    )

    np.testing.assert_allclose(events[0], [out_events], rtol=1e-1)
    np.testing.assert_allclose(total_d_sum[0], [out_total_d_sum], rtol=1e-1)
    np.testing.assert_allclose(total_d_max[0], [out_total_d_max], rtol=1e-1)


def test_dry_spell_total_length_indexer(pr_series):
    pr = pr_series([1] * 5 + [0] * 10 + [1] * 350, start="1900-01-01", units="mm/d")
    out = xci.dry_spell_total_length(
        pr, window=7, op="sum", thresh="3 mm", freq="MS", date_bounds=("01-10", "12-31")
    )
    np.testing.assert_allclose(out, [9] + [0] * 11)


def test_dry_spell_frequency_op(pr_series):
    pr = pr_series(
        np.array(
            [
                29.012,
                0.1288,
                0.0253,
                0.0035,
                4.9147,
                1.4186,
                1.014,
                0.5622,
                0.8001,
                10.5823,
                2.8879,
                8.2635,
                0.292,
                0.5242,
                0.2426,
                1.3934,
                0.0,
                0.4633,
                0.1862,
                0.0034,
                2.4591,
                3.8547,
                3.1983,
                3.0442,
                7.422,
                14.8854,
                13.4334,
                0.0012,
                0.0782,
                31.2916,
                0.0379,
            ]
        )
    )
    pr.attrs["units"] = "mm/day"

    test_sum = xci.dry_spell_frequency(pr, thresh="1 mm", window=3, freq="MS", op="sum")
    test_max = xci.dry_spell_frequency(pr, thresh="1 mm", window=3, freq="MS", op="max")

    np.testing.assert_allclose(test_sum[0], [2], rtol=1e-1)
    np.testing.assert_allclose(test_max[0], [3], rtol=1e-1)


class TestRPRCTot:
    def test_simple(self, pr_series, prc_series):
        a_pr = np.zeros(365)
        a_pr[:7] += [2, 4, 6, 8, 10, 12, 14]
        a_pr[35] = 6
        a_pr[100:105] += [2, 6, 10, 14, 20]

        a_prc = a_pr.copy() * 2  # Make ratio 2
        a_prc[35] = 0  # zero convective precip

        pr = pr_series(a_pr)
        pr.attrs["units"] = "mm/day"

        prc = prc_series(a_prc)
        prc.attrs["units"] = "mm/day"

        out = xci.rprctot(pr, prc, thresh="5 mm/day", freq="M")
        np.testing.assert_allclose(
            out,
            [
                2,
                0,
                np.NaN,
                2,
                np.NaN,
                np.NaN,
                np.NaN,
                np.NaN,
                np.NaN,
                np.NaN,
                np.NaN,
                np.NaN,
            ],
        )


class TestWetDays:
    def test_simple(self, pr_series):
        a = np.zeros(365)
        a[:7] += [4, 5.5, 6, 6, 2, 7, 5]  # 4 above 5 and 1 at 5 in Jan
        a[100:106] += [1, 6, 7, 5, 2, 1]  # 2 above 5 and 1 at 5 in Mar

        pr = pr_series(a)
        pr.attrs["units"] = "mm/day"

        out = xci.wetdays(pr, thresh="5 mm/day", freq="M")
        np.testing.assert_allclose(out, [5, 0, 0, 3, 0, 0, 0, 0, 0, 0, 0, 0])

        out = xci.wetdays(pr, thresh="5 mm/day", freq="M", op=">")
        np.testing.assert_allclose(out, [4, 0, 0, 2, 0, 0, 0, 0, 0, 0, 0, 0])


class TestWetDaysProp:
    def test_simple(self, pr_series):
        a = np.zeros(365)
        a[:7] += [4, 5.5, 6, 6, 2, 7, 5]  # 4 above 5 and 1 at 5 in Jan
        a[100:106] += [1, 6, 7, 5, 2, 1]  # 2 above 5 and 1 at 5 in Mar

        pr = pr_series(a)
        pr.attrs["units"] = "mm/day"

        out = xci.wetdays_prop(pr, thresh="5 mm/day", freq="M")
<<<<<<< HEAD
        np.testing.assert_allclose(out, [5 / 31, 0, 0, 3 / 31, 0, 0, 0, 0, 0, 0, 0, 0])

        out = xci.wetdays_prop(pr, thresh="5 mm/day", freq="M", op=">")
        np.testing.assert_allclose(out, [4 / 31, 0, 0, 2 / 31, 0, 0, 0, 0, 0, 0, 0, 0])


def test_universal_thermal_climate_index(
    tas_series,
    hurs_series,
    sfcWind_series,
):
    tas = tas_series(np.array([16]) + K2C)
    hurs = hurs_series(np.array([36]))
    sfcWind = sfcWind_series(np.array([2]))
    mrt = tas_series(np.array([22]) + K2C)

    # Expected values
    utci_exp = [17.7]

    utci = xci.universal_thermal_climate_index(
        tas=tas,
        hurs=hurs,
        sfcWind=sfcWind,
        mrt=mrt,
    )
    np.testing.assert_allclose(utci, utci_exp, rtol=1e-03)


@pytest.mark.parametrize(
    "stat,expected", [("sunlit", np.nan), ("instant", 295.3), ("average", 295.1)]
)
def test_mean_radiant_temperature(
    rsds_series,
    rsus_series,
    rlds_series,
    rlus_series,
    stat,
    expected,
):
    rsds = rsds_series(np.array([195.08]))
    rsus = rsus_series(np.array([36.686]))
    rlds = rlds_series(np.array([294.91]))
    rlus = rlus_series(np.array([396.19]))
    lat = xr.DataArray(-21.45, attrs={"units": "degrees_north"})
    lon = xr.DataArray(133.125, attrs={"units": "degrees_east"})
    rsds["lat"] = lat
    rsds["lon"] = lon
    rsus["lat"] = lat
    rsus["lon"] = lon
    rlds["lat"] = lat
    rlds["lon"] = lon
    rlus["lat"] = lat
    rlus["lon"] = lon

    mrt = xci.mean_radiant_temperature(
        rsds,
        rsus,
        rlds,
        rlus,
        stat=stat,
    )

    np.testing.assert_allclose(mrt, expected, rtol=1e-03)


class TestDrynessIndex:
    def test_dryness_index(self, atmosds):
        ds = atmosds.isel(location=3)

        evspsblpot = ds.evspsblpot
        pr = ds.pr

        di = xci.dryness_index(pr, evspsblpot)
        di_wet = xci.dryness_index(pr, evspsblpot, wo="300 mm")
        di_plus_100 = di + 100
        np.testing.assert_allclose(
            di, np.array([13.355, 102.426, 65.576, 158.078]), rtol=1e-03
        )
        np.testing.assert_allclose(di_wet, di_plus_100)
=======
        np.testing.assert_allclose(out, [4 / 31, 0, 0, 2 / 31, 0, 0, 0, 0, 0, 0, 0, 0])


@pytest.mark.parametrize(
    "tmin,meth,zone",
    [
        (-6, "usda", 9.0),
        (19, "usda", 13.5),
        (-47, "usda", 1.5),
        (-6, "anbg", 2.5),
        (19, "anbg", 7.5),
        (-47, "anbg", np.NaN),
    ],
)
def test_hardiness_zones(tasmin_series, tmin, meth, zone):
    tasmin = tasmin_series(
        np.zeros(10957) + K2C + 20, start="1997-01-01"
    )  # 30 years at 20°C
    tasmin = xr.where(
        tasmin.time.dt.dayofyear == 1, tmin + K2C, tasmin, keep_attrs=True
    )

    hz = xci.hardiness_zones(tasmin=tasmin, method=meth)
    np.testing.assert_array_equal(hz[-1], zone)
    assert hz[:-1].isnull().all()
>>>>>>> 6bd00184
<|MERGE_RESOLUTION|>--- conflicted
+++ resolved
@@ -3013,7 +3013,6 @@
         pr.attrs["units"] = "mm/day"
 
         out = xci.wetdays_prop(pr, thresh="5 mm/day", freq="M")
-<<<<<<< HEAD
         np.testing.assert_allclose(out, [5 / 31, 0, 0, 3 / 31, 0, 0, 0, 0, 0, 0, 0, 0])
 
         out = xci.wetdays_prop(pr, thresh="5 mm/day", freq="M", op=">")
@@ -3093,19 +3092,17 @@
             di, np.array([13.355, 102.426, 65.576, 158.078]), rtol=1e-03
         )
         np.testing.assert_allclose(di_wet, di_plus_100)
-=======
-        np.testing.assert_allclose(out, [4 / 31, 0, 0, 2 / 31, 0, 0, 0, 0, 0, 0, 0, 0])
 
 
 @pytest.mark.parametrize(
     "tmin,meth,zone",
     [
-        (-6, "usda", 9.0),
-        (19, "usda", 13.5),
-        (-47, "usda", 1.5),
-        (-6, "anbg", 2.5),
-        (19, "anbg", 7.5),
-        (-47, "anbg", np.NaN),
+        (-6, "US", 9.0),
+        (19, "US", 13.5),
+        (-47, "US", 1.5),
+        (-6, "AU", 2.5),
+        (19, "AU", 7.5),
+        (-47, "AU", np.NaN),
     ],
 )
 def test_hardiness_zones(tasmin_series, tmin, meth, zone):
@@ -3118,5 +3115,4 @@
 
     hz = xci.hardiness_zones(tasmin=tasmin, method=meth)
     np.testing.assert_array_equal(hz[-1], zone)
-    assert hz[:-1].isnull().all()
->>>>>>> 6bd00184
+    assert hz[:-1].isnull().all()