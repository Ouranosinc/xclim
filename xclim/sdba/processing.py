"""
Pre and post processing
-----------------------
"""
import warnings
from typing import Optional, Sequence, Tuple, Union

import dask.array as dsk
import numpy as np
import xarray as xr
from xarray.core.utils import get_temp_dimname

from xclim.core.calendar import get_calendar, max_doy, parse_offset
from xclim.core.formatting import update_xclim_history
from xclim.core.units import convert_units_to
from xclim.core.utils import uses_dask

from ._processing import _adapt_freq, _normalize, _reordering
from .base import Grouper
from .nbutils import _escore
from .utils import ADDITIVE


@update_xclim_history
def adapt_freq(
    ref: xr.DataArray,
    sim: xr.DataArray,
    *,
    group: Union[Grouper, str],
    thresh: str = "0 mm d-1",
) -> xr.Dataset:
    r"""
    Adapt frequency of values under thresh of `sim`, in order to match ref.

    This is useful when the dry-day frequency in the simulations is higher than in the references. This function
    will create new non-null values for `sim`/`hist`, so that adjustment factors are less wet-biased.
    Based on [Themessl2012]_.

    Parameters
    ----------
    ds : xr.Dataset
      With variables :  "ref", Target/reference data, usually observed data.
      and  "sim", Simulated data.
    dim : str
      Dimension name.
    group : Union[str, Grouper]
      Grouping information, see base.Grouper
    thresh : str
      Threshold below which values are considered zero, a quantity with units.

    Returns
    -------
    sim_adj : xr.DataArray
      Simulated data with the same frequency of values under threshold than ref.
      Adjustment is made group-wise.
    pth : xr.DataArray
      For each group, the smallest value of sim that was not frequency-adjusted. All values smaller were
      either left as zero values or given a random value between thresh and pth.
      NaN where frequency adaptation wasn't needed.
    dP0 : xr.DataArray
      For each group, the percentage of values that were corrected in sim.

    Notes
    -----
    With :math:`P_0^r` the frequency of values under threshold :math:`T_0` in the reference (ref) and
    :math:`P_0^s` the same for the simulated values, :math:`\\Delta P_0 = \\frac{P_0^s - P_0^r}{P_0^s}`,
    when positive, represents the proportion of values under :math:`T_0` that need to be corrected.

    The correction replaces a proportion :math:`\\Delta P_0` of the values under :math:`T_0` in sim by a uniform random
    number between :math:`T_0` and :math:`P_{th}`, where :math:`P_{th} = F_{ref}^{-1}( F_{sim}( T_0 ) )` and
    `F(x)` is the empirical cumulative distribution function (CDF).


    References
    ----------
    .. [Themessl2012] Themeßl et al. (2012), Empirical-statistical downscaling and error correction of regional climate models and its impact on the climate change signal, Climatic Change, DOI 10.1007/s10584-011-0224-4.
    """
    sim = convert_units_to(sim, ref)
    thresh = convert_units_to(thresh, ref)

    out = _adapt_freq(xr.Dataset(dict(sim=sim, ref=ref)), group=group, thresh=thresh)

    # Set some metadata
    out.sim_ad.attrs.update(sim.attrs)
    out.sim_ad.attrs.update(
        references="Themeßl et al. (2012), Empirical-statistical downscaling and error correction of regional climate models and its impact on the climate change signal, Climatic Change, DOI 10.1007/s10584-011-0224-4."
    )
    out.pth.attrs.update(
        long_name="Smallest value of the timeseries not corrected by frequency adaptation.",
        units=sim.units,
    )
    out.dP0.attrs.update(
        long_name=f"Proportion of values smaller than {thresh} in the timeseries corrected by frequency adaptation",
    )

    return out.sim_ad, out.pth, out.dP0


@update_xclim_history
def jitter_under_thresh(x: xr.DataArray, thresh: str):
    """Replace values smaller than threshold by a uniform random noise.

    Do not confuse with R's jitter, which adds uniform noise instead of replacing values.

    Parameters
    ----------
    x : xr.DataArray
      Values.
    thresh : str
      Threshold under which to add uniform random noise to values, a quantity with units.

    Returns
    -------
    array

    Notes
    -----
    If thresh is high, this will change the mean value of x.
    """
    thresh = convert_units_to(thresh, x)
    epsilon = np.finfo(x.dtype).eps
    if uses_dask(x):
        jitter = dsk.random.uniform(
            low=epsilon, high=thresh, size=x.shape, chunks=x.chunks
        )
    else:
        jitter = np.random.uniform(low=epsilon, high=thresh, size=x.shape)
    out = x.where(~((x < thresh) & (x.notnull())), jitter.astype(x.dtype))
    out.attrs.update(x.attrs)  # copy attrs and same units
    return out


@update_xclim_history
def jitter_over_thresh(x: xr.DataArray, thresh: str, upper_bnd: str) -> xr.Dataset:
    """Replace values greater than threshold by a uniform random noise.

    Do not confuse with R's jitter, which adds uniform noise instead of replacing values.

    Parameters
    ----------
    x : xr.DataArray
      Values.
    thresh : str
      Threshold over which to add uniform random noise to values, a quantity with units.
    upper_bnd : str
      Maximum possible value for the random noise, a quantity with units.
    Returns
    -------
    xr.Dataset

    Notes
    -----
    If thresh is low, this will change the mean value of x.
    """
    thresh = convert_units_to(thresh, x)
    upper_bnd = convert_units_to(upper_bnd, x)
    if uses_dask(x):
        jitter = dsk.random.uniform(
            low=thresh, high=upper_bnd, size=x.shape, chunks=x.chunks
        )
    else:
        jitter = np.random.uniform(low=thresh, high=upper_bnd, size=x.shape)
    out = x.where(~((x > thresh) & (x.notnull())), jitter.astype(x.dtype))
    out.attrs.update(x.attrs)  # copy attrs and same units
    return out


@update_xclim_history
def normalize(
    data: xr.DataArray,
    norm: Optional[xr.DataArray] = None,
    *,
    group: Union[Grouper, str],
    kind: str = ADDITIVE,
) -> xr.Dataset:
    """Normalize an array by removing its mean.

    Normalization if performed group-wise and according to `kind`.

    Parameters
    ----------
    data: xr.DataArray
      The variable to normalize.
    norm : xr.DataArray, optional
      If present, it is used instead of computing the norm again.
    group : Union[str, Grouper]
      Grouping information. See :py:class:`xclim.sdba.base.Grouper` for details..
    kind : {'+', '*'}
      If `kind` is "+", the mean is subtracted from the mean and if it is '*', it is divided from the data.

    Returns
    -------
    xr.DataArray
      Groupwise anomaly
    """
    ds = xr.Dataset(dict(data=data))

    if norm is not None:
        norm = convert_units_to(norm, data)
        ds = ds.assign(norm=norm)

    out = _normalize(ds, group=group, kind=kind)
    out.attrs.update(data.attrs)
    return out.data.rename(data.name)


def uniform_noise_like(
    da: xr.DataArray, low: float = 1e-6, high: float = 1e-3
) -> xr.DataArray:
    """Return a uniform noise array of the same shape as da.

    Noise is uniformly distributed between low and high.
    Alternative method to `jitter_under_thresh` for avoiding zeroes.
    """
    if uses_dask(da):
        mod = dsk
        kw = {"chunks": da.chunks}
    else:
        mod = np
        kw = {}

    return da.copy(
        data=(high - low) * mod.random.random_sample(size=da.shape, **kw) + low
    )


@update_xclim_history
def standardize(
    da: xr.DataArray,
    mean: Optional[xr.DataArray] = None,
    std: Optional[xr.DataArray] = None,
    dim: str = "time",
) -> Tuple[Union[xr.DataArray, xr.Dataset], xr.DataArray, xr.DataArray]:
    """Standardize a DataArray by centering its mean and scaling it by its standard deviation.

    Either of both of mean and std can be provided if need be.

    Returns the standardized data, the mean and the standard deviation.
    """
    if mean is None:
        mean = da.mean(dim, keep_attrs=True)
    if std is None:
        std = da.std(dim, keep_attrs=True)
    with xr.set_options(keep_attrs=True):
        return (da - mean) / std, mean, std


@update_xclim_history
def unstandardize(da: xr.DataArray, mean: xr.DataArray, std: xr.DataArray):
    """Rescale a standardized array by performing the inverse operation of `standardize`."""
    with xr.set_options(keep_attrs=True):
        return (std * da) + mean


@update_xclim_history
def reordering(ref: xr.DataArray, sim: xr.DataArray, group: str = "time") -> xr.Dataset:
    """Reorders data in `sim` following the order of ref.

    The rank structure of `ref` is used to reorder the elements of `sim` along dimension "time",
    optionally doing the operation group-wise.

    Parameters
    ----------
    sim : xr.DataArray
      Array to reorder.
    ref : xr.DataArray
      Array whose rank order sim should replicate.
    group : str
      Grouping information. See :py:class:`xclim.sdba.base.Grouper` for details.

    Returns
    -------
    xr.Dataset
      sim reordered according to ref's rank order.

    Reference
    ---------
    Cannon, A. J. (2018). Multivariate quantile mapping bias correction: An N-dimensional probability density function
    transform for climate model simulations of multiple variables. Climate Dynamics, 50(1), 31–49.
    https://doi.org/10.1007/s00382-017-3580-6
    """
    ds = xr.Dataset({"sim": sim, "ref": ref})
    out = _reordering(ds, group=group).reordered
    out.attrs.update(sim.attrs)
    return out


@update_xclim_history
def escore(
    tgt: xr.DataArray,
    sim: xr.DataArray,
    dims: Sequence[str] = ("variables", "time"),
    N: int = 0,
    scale: bool = False,
) -> xr.DataArray:
    r"""Energy score, or energy dissimilarity metric, based on [SkezelyRizzo]_ and [Cannon18]_.

    Parameters
    ----------
    tgt: DataArray
      Target observations.
    sim: DataArray
      Candidate observations. Must have the same dimensions as `tgt`.
    dims: sequence of 2 strings
      The name of the dimensions along which the variables and observation points are listed.
      `tgt` and `sim` can have different length along the second one, but must be equal along the first one.
      The result will keep all other dimensions.
    N : int
      If larger than 0, the number of observations to use in the score computation. The points are taken
      evenly distributed along `obs_dim`.
    scale: bool
      Whether to scale the data before computing the score. If True, both arrays as scaled according
      to the mean and standard deviation of `tgt` along `obs_dim`. (std computed with `ddof=1` and both
      statistics excluding NaN values.

    Returns
    -------
    xr.DataArray
        e-score with dimensions not in `dims`.

    Notes
    -----
    Explanation adapted from the "energy" R package documentation.
    The e-distance between two clusters :math:`C_i`, :math:`C_j` (tgt and sim) of size :math:`n_i,,n_j`
    proposed by Szekely and Rizzo (2005) is defined by:

    .. math::

        e(C_i,C_j) = \frac{1}{2}\frac{n_i n_j}{n_i + n_j} \left[2 M_{ij} − M_{ii} − M_{jj}\right]

    where

    .. math::

        M_{ij} = \frac{1}{n_i n_j} \sum_{p = 1}^{n_i} \sum{q = 1}^{n_j} \left\Vert X_{ip} − X{jq} \right\Vert.

    :math:`\Vert\cdot\Vert` denotes Euclidean norm, :math:`X_{ip}` denotes the p-th observation in the i-th cluster.

    The input scaling and the factor :math:`\frac{1}{2}` in the first equation are additions of [Cannon18]_ to
    the metric. With that factor, the test becomes identical to the one defined by [BaringhausFranz]_.

    References
    ----------
    .. Skezely, G. J. and Rizzo, M. L. (2004) Testing for Equal Distributions in High Dimension, InterStat, November (5)
    .. [BaringhausFranz] Baringhaus, L. and Franz, C. (2004) On a new multivariate two-sample test, Journal of Multivariate Analysis, 88(1), 190–206. https://doi.org/10.1016/s0047-259x(03)00079-4
    """

    pts_dim, obs_dim = dims

    if N > 0:
        # If N non-zero we only take around N points, evenly distributed
        sim_step = int(np.ceil(sim[obs_dim].size / N))
        sim = sim.isel({obs_dim: slice(None, None, sim_step)})
        tgt_step = int(np.ceil(tgt[obs_dim].size / N))
        tgt = tgt.isel({obs_dim: slice(None, None, tgt_step)})

    if scale:
        tgt, avg, std = standardize(tgt)
        sim, _, _ = standardize(sim, avg, std)

    # The dimension renaming is to allow different coordinates.
    # Otherwise, apply_ufunc tries to align both obs_dim together.
    new_dim = get_temp_dimname(tgt.dims, obs_dim)
    sim = sim.rename({obs_dim: new_dim})
    out = xr.apply_ufunc(
        _escore,
        tgt,
        sim,
        input_core_dims=[[pts_dim, obs_dim], [pts_dim, new_dim]],
        output_dtypes=[sim.dtype],
        dask="parallelized",
    )

    out.name = "escores"
    out.attrs.update(
        long_name="Energy dissimilarity metric",
        description=f"Escores computed from {N or 'all'} points.",
        references="Skezely, G. J. and Rizzo, M. L. (2004) Testing for Equal Distributions in High Dimension, InterStat, November (5)",
    )
    return out


<<<<<<< HEAD
@update_xclim_history
def to_additive_space(
    data, trans: str = "log", lower_bound: float = 0, upper_bound: float = 1
):
    r"""Transform a non-additive variable into an addtitive space by the means of a log or logit transformation.

    Based on [AlavoineGrenier]_.

    Parameters
    ----------
    data : xr.DataArray
      A variable that can't usually be bias-adusted by additive methods.
    trans : {'log', 'logit'}
      The transformation to use. See notes.
    lower_bound : float
      The smallest physical value of the variable, excluded.
      The data should only have values strictly larger than this bound.
    upper_bound : float
      The largest physical value of the variable, excluded. Only relevant for the logit transformation.
      The data should only have values strictly smaller than this bound.

    Returns
    -------
    xr.DataArray
      The transformed variable. Attributes are conserved, even if some might be incorrect.
      Except units, which are replace with "". Old units are stored in `sdba_transformation_units`.
      A `sdba_transform` attribute is added, set to the transformation method.
      `sdba_transform_lower` and `sdba_transform_upper` are also set if the requested bounds are different from the defaults.

    Notes
    -----
    Given a variable that is not usable in an additive adjustment, this apply a transformation to a space where
    addtitive methods are sensible. Given :math:`X` the variable, :math:`b_-` the lower physical bound of that variable
    and :math:`b_+` the upper physical bound, two transformations are currently implemented to get :math:`Y`,
    the additive-ready variable. :math:`\ln` is the natural logarithm.

    - `log`

        .. math::

            Y = \ln\left( X - b_- \right)

        Usually used for variables with only a lower bound, like precipitation (`pr`,  `prsn`, etc)
        and daily temperature range (`dtr`). Both have a lower bound of 0.

    - `logit`

        .. math::

            X' = (X - b_-) / (b_+ - b_-)
            Y = \ln\left(\frac{X'}{1 - X'} \right)

        Usually used for variables with both a lower and a upper bound, like relative and specific humidity,
        cloud cover fraction, etc.

    This will thus produce `Infinity` and `NaN` values where :math:`X == b_-` or :math:`X == b_+`.
    We recommend using :py:func:`jitter_under_thresh` and :py:func:`jitter_over_thresh` to remove those issues.

    See also
    --------
    from_additive_space : for the inverse transformation.
    jitter_under_thresh : Remove values exactly equal to the lower bound.
    jitter_over_thresh : Remove values exactly equal to the upper bound.

    References
    ----------
    .. [AlavoineGrenier] Alavoine M., and Grenier P. (under review) The distinct problems of physical inconsistency and of multivariate bias potentially involved in the statistical adjustment of climate simulations.
                         International Journal of Climatology, Manuscript ID: JOC-21-0789, submitted on September 19th 2021.
    """

    with xr.set_options(keep_attrs=True):
        if trans == "log":
            out = np.log(data - lower_bound)
        elif trans == "logit":
            data_prime = (data - lower_bound) / (upper_bound - lower_bound)
            out = np.log(data_prime / (1 - data_prime))
        else:
            raise NotImplementedError("`trans` must be one of 'log' or 'logit'.")

    # Attributes to remember all this.
    out.attrs["sdba_transform"] = trans
    if lower_bound != 0:
        out.attrs["sdba_transform_lower"] = lower_bound
    if upper_bound != 1:
        out.attrs["sdba_transform_upper"] = upper_bound
    if "units" in out.attrs:
        out.attrs["sdba_transform_units"] = out.attrs.pop("units")
        out.attrs["units"] = ""
    return out


@update_xclim_history
def from_additive_space(data, trans=None, lower_bound=None, upper_bound=None):
    r"""Transform back a to the physical space a variable that was transformed with `to_addtitive_space`.

    Based on [AlavoineGrenier]_.

    Parameters
    ----------
    data : xr.DataArray
      A variable that can't usually be bias-adusted by additive methods.
    trans : {'log', 'logit'}, optional
      The transformation to use. See notes.
      If None (the default), the `sdba_transform` attribute is looked up on `data`.
    lower_bound : float, optional
      The smallest physical value of the variable.
      The final data will have no value smaller or equal to this bound.
      If None (default), the `sdba_transform_lower` attribute is looked up on `data`.
    upper_bound : float, optional
      The largest physical value of the variable, only relevant for the logit transformation.
      The final data will have no value larger or equal to this bound.
      If None (default), the `sdba_transform_upper` attribute is looked up on `data`.
=======
def _get_number_of_elements_by_year(time):
    """Get the number of elements in time in a year by inferring its sampling frequency.

    Only calendar with uniform year lengths are supported : 360_day, noleap, all_leap.
    """
    cal = get_calendar(time)

    # Calendar check
    if cal in ["standard", "gregorian", "default", "proleptic_gregorian"]:
        raise ValueError(
            "For moving window computations, the data must have a uniform calendar (360_day, no_leap or all_leap)"
        )

    mult, freq, _, _ = parse_offset(xr.infer_freq(time))
    days_in_year = max_doy[cal]
    elements_in_year = {"Q": 4, "M": 12, "D": days_in_year, "H": days_in_year * 24}
    N_in_year = elements_in_year.get(freq, 1) / mult
    if N_in_year % 1 != 0:
        raise ValueError(
            f"Sampling frequency of the data must be Q, M, D or H and evenly divide a year (got {mult}{freq})."
        )

    return int(N_in_year)


def construct_moving_yearly_window(
    da: xr.Dataset, window: int = 21, step: int = 1, dim: str = "movingwin"
):
    """Construct a moving window DataArray.

    Stacks windows of `da` in a new 'movingwin' dimension.
    Windows are always made of full years, so calendar with non uniform year lengths are not supported.

    Windows are constructed starting at the beginning of `da`, if number of given years is not
    a multiple of `step`, then the last year(s) will be missing as a supplementary window would be incomplete.

    Parameters
    ----------
    da : xr.DataArray
      A DataArray with a `time` dimension.
    window : int
      The length of the moving window as a number of years.
    step : int
      The step between each window as a number of years.
    dim : str
      The new dimension name. If given, must also be given to `unpack_moving_yearly_window`.

    Return
    ------
    xr.DataArray
      A DataArray with a new `movingwin` dimension and a `time` dimension with a length of 1 window.
      This assumes downstream algorithms do not make use of the _absolute_ year of the data.
      The correct timeseries can be reconstructed with :py:func:`unpack_moving_yearly_window`.
      The coordinates of `movingwin` are the first date of the windows.
    """
    # Get number of samples per year (and perform checks)
    N_in_year = _get_number_of_elements_by_year(da.time)

    # Number of samples in a window
    N = window * N_in_year

    first_slice = da.isel(time=slice(0, N))
    first_slice = first_slice.expand_dims({dim: np.atleast_1d(first_slice.time[0])})
    daw = [first_slice]

    i_start = N_in_year * step
    # This is the first time I use `while` in real python code. What an event.
    while i_start + N <= da.time.size:
        # Cut and add _full_ slices only, partial window are thrown out
        # Use isel so that we don't need to deal with a starting date.
        slc = da.isel(time=slice(i_start, i_start + N))
        slc = slc.expand_dims({dim: np.atleast_1d(slc.time[0])})
        slc["time"] = first_slice.time
        daw.append(slc)
        i_start += N_in_year * step

    daw = xr.concat(daw, dim)
    return daw


def unpack_moving_yearly_window(da: xr.DataArray, dim: str = "movingwin"):
    """Unpack a constructed moving window dataset to a normal timeseries, only keeping the central data.

    Unpack DataArrays created with :py:func:`construct_moving_yearly_window` and recreate a timeseries data.
    Only keeps the central non-overlapping years. The final timeseries will be (window - step) years shorter than
    the initial one.

    The window length and window step are inferred from the coordinates.

    Parameters
    ----------
    da: xr.DataArray
      As constructed by :py:func:`construct_moving_yearly_window`.
    dim : str
      The window dimension name as given to the construction function.
    """
    # Get number of samples by year (and perform checks)
    N_in_year = _get_number_of_elements_by_year(da.time)

    # Might be smaller than the original moving window, doesn't matter
    window = da.time.size / N_in_year

    if window % 1 != 0:
        warnings.warn(
            f"Incomplete data received as number of years covered is not an integer ({window})"
        )

    # Get step in number of years
    days_in_year = max_doy[get_calendar(da)]
    step = np.unique(da[dim].diff(dim).dt.days / days_in_year)
    if len(step) > 1:
        raise ValueError("The spacing between the windows is not equal.")
    step = int(step[0])

    # Which years to keep: length step, in the middle of window
    left = int((window - step) // 2)  # first year to keep

    # Keep only the middle years
    da = da.isel(time=slice(left * N_in_year, (left + step) * N_in_year))

    out = []
    for win_start in da[dim]:
        slc = da.sel({dim: win_start}).drop_vars(dim)
        dt = win_start.values - da[dim][0].values
        slc["time"] = slc.time + dt
        out.append(slc)

    return xr.concat(out, "time")


def stack_variables(ds, rechunk=True, dim="variables"):
    """Stack different variables of a dataset into a single DataArray with a new "variables" dimension.

    Variable attributes are all added as lists of attributes to the new coordinate, prefixed with "_".

    Parameters
    ----------
    ds : xr.Dataset
      Input dataset.
    rechunk : bool
      If True (default), dask arrays are rechunked with `variables : -1`.
    dim : str
      Name of dimension along which variables are indexed.
>>>>>>> 4267286f

    Returns
    -------
    xr.DataArray
<<<<<<< HEAD
      The physical variable. Attributes are conserved, even if some might be incorrect.
      Except units which are taken from `sdba_transform_units` if available.
      All `sdba_transform*` attributes are deleted.

    Notes
    -----
    Given a variable that is not usable in an additive adjustment,
    :py:func:`to_additive_space` applied a transformation to a space where addtitive
    methods are sensible. Given :math:`Y` the transformed variable, :math:`b_-` the
    lower physical bound of that variable and :math:`b_+` the upper physical bound,
    two back-transformations are currently implemented to get :math:`X`. the physical variable.

    - `log`

        .. math::

            X = e^{Y) + b_-

    - `logit`

        .. math::

            X' = \frac{1}{1 + e^{-Y}}
            X = X * (b_+ - b_-) + b_-

    See also
    --------
    to_additive_space : for the original transformation.

    References
    ----------
    .. [AlavoineGrenier] Alavoine M., and Grenier P. (under review) The distinct problems of physical inconsistency and of multivariate bias potentially involved in the statistical adjustment of climate simulations.
                         International Journal of Climatology, Manuscript ID: JOC-21-0789, submitted on September 19th 2021.
    """
    if trans is None:
        trans = data.attrs["sdba_transform"]
    if lower_bound is None:
        lower_bound = data.attrs.get("sdba_transform_lower", 0)
    if upper_bound is None:
        upper_bound = data.attrs.get("sdba_transform_upper", 1)

    with xr.set_options(keep_attrs=True):
        if trans == "log":
            out = np.exp(data) + lower_bound
        elif trans == "logit":
            out_prime = 1 / (1 + np.exp(-data))
            out = out_prime * (upper_bound - lower_bound) + lower_bound
        else:
            raise NotImplementedError("`trans` must be one of 'log' or 'logit'.")

    # Remove unneeded attributes, put correct units back.
    out.attrs.pop("sdba_transform", None)
    out.attrs.pop("sdba_transform_lower", None)
    out.attrs.pop("sdba_transform_upper", None)
    if "sdba_transform_units" in out.attrs:
        out.attrs["units"] = out.attrs["sdba_transform_units"]
        out.attrs.pop("sdba_transform_units")
    return out
=======
      Array with variables stacked along `dim` dimension. Units are set to "".
    """
    # Store original arrays' attributes
    attrs = {}
    nvar = len(ds.data_vars)
    for i, var in enumerate(ds.data_vars.values()):
        for name, attr in var.attrs.items():
            attrs.setdefault("_" + name, [None] * nvar)[i] = attr

    # Special key used for later `unstacking`
    attrs["is_variables"] = True
    var_crd = xr.DataArray(
        list(ds.data_vars.keys()), dims=(dim,), name=dim, attrs=attrs
    )

    da = xr.concat(ds.data_vars.values(), var_crd, combine_attrs="drop")

    if uses_dask(da) and rechunk:
        da = da.chunk({dim: -1})

    da.attrs.update(ds.attrs)
    da.attrs["units"] = ""
    return da.rename("multivariate")


def unstack_variables(da, dim=None):
    """Unstack a DataArray created by `stack_variables` to a dataset.

    Parameters
    ----------
    da : xr.DataArray
      Array holding different variables along `dim` dimension.
    dim : str
      Name of dimension along which the variables are stacked. If not specified (default),
      `dim` is inferred from attributes of the coordinate.

    Returns
    -------
    xr.Dataset
      Dataset holding each variable in an individual DataArray.
    """
    if dim is None:
        for dim, crd in da.coords.items():
            if crd.attrs.get("is_variables"):
                break
        else:
            raise ValueError("No variable coordinate found, were attributes removed?")

    ds = xr.Dataset(
        {name.item(): da.sel({dim: name.item()}, drop=True) for name in da[dim]},
        attrs=da.attrs,
    )
    del ds.attrs["units"]

    # Reset attributes
    for name, attr_list in da.variables.attrs.items():
        if not name.startswith("_"):
            continue
        for attr, var in zip(attr_list, da.variables):
            if attr is not None:
                ds[var.item()].attrs[name[1:]] = attr

    return ds
>>>>>>> 4267286f
<|MERGE_RESOLUTION|>--- conflicted
+++ resolved
@@ -380,7 +380,136 @@
     return out
 
 
-<<<<<<< HEAD
+def _get_number_of_elements_by_year(time):
+    """Get the number of elements in time in a year by inferring its sampling frequency.
+
+    Only calendar with uniform year lengths are supported : 360_day, noleap, all_leap.
+    """
+    cal = get_calendar(time)
+
+    # Calendar check
+    if cal in ["standard", "gregorian", "default", "proleptic_gregorian"]:
+        raise ValueError(
+            "For moving window computations, the data must have a uniform calendar (360_day, no_leap or all_leap)"
+        )
+
+    mult, freq, _, _ = parse_offset(xr.infer_freq(time))
+    days_in_year = max_doy[cal]
+    elements_in_year = {"Q": 4, "M": 12, "D": days_in_year, "H": days_in_year * 24}
+    N_in_year = elements_in_year.get(freq, 1) / mult
+    if N_in_year % 1 != 0:
+        raise ValueError(
+            f"Sampling frequency of the data must be Q, M, D or H and evenly divide a year (got {mult}{freq})."
+        )
+
+    return int(N_in_year)
+
+
+def construct_moving_yearly_window(
+    da: xr.Dataset, window: int = 21, step: int = 1, dim: str = "movingwin"
+):
+    """Construct a moving window DataArray.
+
+    Stacks windows of `da` in a new 'movingwin' dimension.
+    Windows are always made of full years, so calendar with non uniform year lengths are not supported.
+
+    Windows are constructed starting at the beginning of `da`, if number of given years is not
+    a multiple of `step`, then the last year(s) will be missing as a supplementary window would be incomplete.
+
+    Parameters
+    ----------
+    da : xr.DataArray
+      A DataArray with a `time` dimension.
+    window : int
+      The length of the moving window as a number of years.
+    step : int
+      The step between each window as a number of years.
+    dim : str
+      The new dimension name. If given, must also be given to `unpack_moving_yearly_window`.
+
+    Return
+    ------
+    xr.DataArray
+      A DataArray with a new `movingwin` dimension and a `time` dimension with a length of 1 window.
+      This assumes downstream algorithms do not make use of the _absolute_ year of the data.
+      The correct timeseries can be reconstructed with :py:func:`unpack_moving_yearly_window`.
+      The coordinates of `movingwin` are the first date of the windows.
+    """
+    # Get number of samples per year (and perform checks)
+    N_in_year = _get_number_of_elements_by_year(da.time)
+
+    # Number of samples in a window
+    N = window * N_in_year
+
+    first_slice = da.isel(time=slice(0, N))
+    first_slice = first_slice.expand_dims({dim: np.atleast_1d(first_slice.time[0])})
+    daw = [first_slice]
+
+    i_start = N_in_year * step
+    # This is the first time I use `while` in real python code. What an event.
+    while i_start + N <= da.time.size:
+        # Cut and add _full_ slices only, partial window are thrown out
+        # Use isel so that we don't need to deal with a starting date.
+        slc = da.isel(time=slice(i_start, i_start + N))
+        slc = slc.expand_dims({dim: np.atleast_1d(slc.time[0])})
+        slc["time"] = first_slice.time
+        daw.append(slc)
+        i_start += N_in_year * step
+
+    daw = xr.concat(daw, dim)
+    return daw
+
+
+def unpack_moving_yearly_window(da: xr.DataArray, dim: str = "movingwin"):
+    """Unpack a constructed moving window dataset to a normal timeseries, only keeping the central data.
+
+    Unpack DataArrays created with :py:func:`construct_moving_yearly_window` and recreate a timeseries data.
+    Only keeps the central non-overlapping years. The final timeseries will be (window - step) years shorter than
+    the initial one.
+
+    The window length and window step are inferred from the coordinates.
+
+    Parameters
+    ----------
+    da: xr.DataArray
+      As constructed by :py:func:`construct_moving_yearly_window`.
+    dim : str
+      The window dimension name as given to the construction function.
+    """
+    # Get number of samples by year (and perform checks)
+    N_in_year = _get_number_of_elements_by_year(da.time)
+
+    # Might be smaller than the original moving window, doesn't matter
+    window = da.time.size / N_in_year
+
+    if window % 1 != 0:
+        warnings.warn(
+            f"Incomplete data received as number of years covered is not an integer ({window})"
+        )
+
+    # Get step in number of years
+    days_in_year = max_doy[get_calendar(da)]
+    step = np.unique(da[dim].diff(dim).dt.days / days_in_year)
+    if len(step) > 1:
+        raise ValueError("The spacing between the windows is not equal.")
+    step = int(step[0])
+
+    # Which years to keep: length step, in the middle of window
+    left = int((window - step) // 2)  # first year to keep
+
+    # Keep only the middle years
+    da = da.isel(time=slice(left * N_in_year, (left + step) * N_in_year))
+
+    out = []
+    for win_start in da[dim]:
+        slc = da.sel({dim: win_start}).drop_vars(dim)
+        dt = win_start.values - da[dim][0].values
+        slc["time"] = slc.time + dt
+        out.append(slc)
+
+    return xr.concat(out, "time")
+
+
 @update_xclim_history
 def to_additive_space(
     data, trans: str = "log", lower_bound: float = 0, upper_bound: float = 1
@@ -401,14 +530,6 @@
     upper_bound : float
       The largest physical value of the variable, excluded. Only relevant for the logit transformation.
       The data should only have values strictly smaller than this bound.
-
-    Returns
-    -------
-    xr.DataArray
-      The transformed variable. Attributes are conserved, even if some might be incorrect.
-      Except units, which are replace with "". Old units are stored in `sdba_transformation_units`.
-      A `sdba_transform` attribute is added, set to the transformation method.
-      `sdba_transform_lower` and `sdba_transform_upper` are also set if the requested bounds are different from the defaults.
 
     Notes
     -----
@@ -493,156 +614,10 @@
       The largest physical value of the variable, only relevant for the logit transformation.
       The final data will have no value larger or equal to this bound.
       If None (default), the `sdba_transform_upper` attribute is looked up on `data`.
-=======
-def _get_number_of_elements_by_year(time):
-    """Get the number of elements in time in a year by inferring its sampling frequency.
-
-    Only calendar with uniform year lengths are supported : 360_day, noleap, all_leap.
-    """
-    cal = get_calendar(time)
-
-    # Calendar check
-    if cal in ["standard", "gregorian", "default", "proleptic_gregorian"]:
-        raise ValueError(
-            "For moving window computations, the data must have a uniform calendar (360_day, no_leap or all_leap)"
-        )
-
-    mult, freq, _, _ = parse_offset(xr.infer_freq(time))
-    days_in_year = max_doy[cal]
-    elements_in_year = {"Q": 4, "M": 12, "D": days_in_year, "H": days_in_year * 24}
-    N_in_year = elements_in_year.get(freq, 1) / mult
-    if N_in_year % 1 != 0:
-        raise ValueError(
-            f"Sampling frequency of the data must be Q, M, D or H and evenly divide a year (got {mult}{freq})."
-        )
-
-    return int(N_in_year)
-
-
-def construct_moving_yearly_window(
-    da: xr.Dataset, window: int = 21, step: int = 1, dim: str = "movingwin"
-):
-    """Construct a moving window DataArray.
-
-    Stacks windows of `da` in a new 'movingwin' dimension.
-    Windows are always made of full years, so calendar with non uniform year lengths are not supported.
-
-    Windows are constructed starting at the beginning of `da`, if number of given years is not
-    a multiple of `step`, then the last year(s) will be missing as a supplementary window would be incomplete.
-
-    Parameters
-    ----------
-    da : xr.DataArray
-      A DataArray with a `time` dimension.
-    window : int
-      The length of the moving window as a number of years.
-    step : int
-      The step between each window as a number of years.
-    dim : str
-      The new dimension name. If given, must also be given to `unpack_moving_yearly_window`.
-
-    Return
-    ------
+
+    Returns
+    -------
     xr.DataArray
-      A DataArray with a new `movingwin` dimension and a `time` dimension with a length of 1 window.
-      This assumes downstream algorithms do not make use of the _absolute_ year of the data.
-      The correct timeseries can be reconstructed with :py:func:`unpack_moving_yearly_window`.
-      The coordinates of `movingwin` are the first date of the windows.
-    """
-    # Get number of samples per year (and perform checks)
-    N_in_year = _get_number_of_elements_by_year(da.time)
-
-    # Number of samples in a window
-    N = window * N_in_year
-
-    first_slice = da.isel(time=slice(0, N))
-    first_slice = first_slice.expand_dims({dim: np.atleast_1d(first_slice.time[0])})
-    daw = [first_slice]
-
-    i_start = N_in_year * step
-    # This is the first time I use `while` in real python code. What an event.
-    while i_start + N <= da.time.size:
-        # Cut and add _full_ slices only, partial window are thrown out
-        # Use isel so that we don't need to deal with a starting date.
-        slc = da.isel(time=slice(i_start, i_start + N))
-        slc = slc.expand_dims({dim: np.atleast_1d(slc.time[0])})
-        slc["time"] = first_slice.time
-        daw.append(slc)
-        i_start += N_in_year * step
-
-    daw = xr.concat(daw, dim)
-    return daw
-
-
-def unpack_moving_yearly_window(da: xr.DataArray, dim: str = "movingwin"):
-    """Unpack a constructed moving window dataset to a normal timeseries, only keeping the central data.
-
-    Unpack DataArrays created with :py:func:`construct_moving_yearly_window` and recreate a timeseries data.
-    Only keeps the central non-overlapping years. The final timeseries will be (window - step) years shorter than
-    the initial one.
-
-    The window length and window step are inferred from the coordinates.
-
-    Parameters
-    ----------
-    da: xr.DataArray
-      As constructed by :py:func:`construct_moving_yearly_window`.
-    dim : str
-      The window dimension name as given to the construction function.
-    """
-    # Get number of samples by year (and perform checks)
-    N_in_year = _get_number_of_elements_by_year(da.time)
-
-    # Might be smaller than the original moving window, doesn't matter
-    window = da.time.size / N_in_year
-
-    if window % 1 != 0:
-        warnings.warn(
-            f"Incomplete data received as number of years covered is not an integer ({window})"
-        )
-
-    # Get step in number of years
-    days_in_year = max_doy[get_calendar(da)]
-    step = np.unique(da[dim].diff(dim).dt.days / days_in_year)
-    if len(step) > 1:
-        raise ValueError("The spacing between the windows is not equal.")
-    step = int(step[0])
-
-    # Which years to keep: length step, in the middle of window
-    left = int((window - step) // 2)  # first year to keep
-
-    # Keep only the middle years
-    da = da.isel(time=slice(left * N_in_year, (left + step) * N_in_year))
-
-    out = []
-    for win_start in da[dim]:
-        slc = da.sel({dim: win_start}).drop_vars(dim)
-        dt = win_start.values - da[dim][0].values
-        slc["time"] = slc.time + dt
-        out.append(slc)
-
-    return xr.concat(out, "time")
-
-
-def stack_variables(ds, rechunk=True, dim="variables"):
-    """Stack different variables of a dataset into a single DataArray with a new "variables" dimension.
-
-    Variable attributes are all added as lists of attributes to the new coordinate, prefixed with "_".
-
-    Parameters
-    ----------
-    ds : xr.Dataset
-      Input dataset.
-    rechunk : bool
-      If True (default), dask arrays are rechunked with `variables : -1`.
-    dim : str
-      Name of dimension along which variables are indexed.
->>>>>>> 4267286f
-
-    Returns
-    -------
-    xr.DataArray
-<<<<<<< HEAD
       The physical variable. Attributes are conserved, even if some might be incorrect.
       Except units which are taken from `sdba_transform_units` if available.
       All `sdba_transform*` attributes are deleted.
@@ -701,7 +676,30 @@
         out.attrs["units"] = out.attrs["sdba_transform_units"]
         out.attrs.pop("sdba_transform_units")
     return out
-=======
+
+
+def stack_variables(ds, rechunk=True, dim="variables"):
+    """Stack different variables of a dataset into a single DataArray with a new "variables" dimension.
+
+    Variable attributes are all added as lists of attributes to the new coordinate, prefixed with "_".
+
+    Parameters
+    ----------
+    ds : xr.Dataset
+      Input dataset.
+    rechunk : bool
+      If True (default), dask arrays are rechunked with `variables : -1`.
+    dim : str
+      Name of dimension along which variables are indexed.
+
+    Returns
+    -------
+    xr.DataArray
+      The transformed variable. Attributes are conserved, even if some might be incorrect.
+      Except units, which are replace with "". Old units are stored in `sdba_transformation_units`.
+      A `sdba_transform` attribute is added, set to the transformation method.
+      `sdba_transform_lower` and `sdba_transform_upper` are also set if the requested bounds are different from the defaults.
+
       Array with variables stacked along `dim` dimension. Units are set to "".
     """
     # Store original arrays' attributes
@@ -764,5 +762,4 @@
             if attr is not None:
                 ds[var.item()].attrs[name[1:]] = attr
 
-    return ds
->>>>>>> 4267286f
+    return ds