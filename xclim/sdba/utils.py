<<<<<<< HEAD
"""SDBA utilities module."""
import itertools
=======
"""
sdba utilities
--------------
"""
>>>>>>> 4267286f
from typing import Callable, List, Mapping, Optional, Tuple, Union
from warnings import warn

import numpy as np
import xarray as xr
from boltons.funcutils import wraps
from dask import array as dsk
from scipy.interpolate import griddata, interp1d
from scipy.stats import spearmanr

from xclim.core.calendar import _interpolate_doy_calendar  # noqa
from xclim.core.utils import ensure_chunk_size

from .base import Grouper, parse_group

MULTIPLICATIVE = "*"
ADDITIVE = "+"
loffsets = {"MS": "14d", "M": "15d", "YS": "181d", "Y": "182d", "QS": "45d", "Q": "46d"}


def _ecdf_1d(x, value):
    sx = np.r_[-np.inf, np.sort(x, axis=None)]
    return np.searchsorted(sx, value, side="right") / np.sum(~np.isnan(sx))


def map_cdf_1d(x, y, y_value):
    """Return the value in `x` with the same CDF as `y_value` in `y`."""
    q = _ecdf_1d(y, y_value)
    _func = np.nanquantile
    return _func(x, q=q)


def map_cdf(
    ds: xr.Dataset,
    *,
    y_value: xr.DataArray,
    dim,
):
    """Return the value in `x` with the same CDF as `y_value` in `y`.

    This function is meant to be wrapped in a `Grouper.apply`.

    Parameters
    ----------
    ds : xr.Dataset
      Variables: x, Values from which to pick,
      y, Reference values giving the ranking
    y_value : float, array
      Value within the support of `y`.
    dim : str
      Dimension along which to compute quantile.

    Returns
    -------
    array
      Quantile of `x` with the same CDF as `y_value` in `y`.
    """
    return xr.apply_ufunc(
        map_cdf_1d,
        ds.x,
        ds.y,
        input_core_dims=[dim] * 2,
        output_core_dims=[["x"]],
        vectorize=True,
        keep_attrs=True,
        kwargs={"y_value": np.atleast_1d(y_value)},
        output_dtypes=[ds.x.dtype],
    )


def ecdf(x: xr.DataArray, value: float, dim: str = "time") -> xr.DataArray:
    """Return the empirical CDF of a sample at a given value.

    Parameters
    ----------
    x : array
      Sample.
    value : float
      The value within the support of `x` for which to compute the CDF value.
    dim : str
      Dimension name.

    Returns
    -------
    xr.DataArray
      Empirical CDF.
    """
    return (x <= value).sum(dim) / x.notnull().sum(dim)


def ensure_longest_doy(func: Callable) -> Callable:
    """Ensure that selected day is the longest day of year for x and y dims."""

    @wraps(func)
    def _ensure_longest_doy(x, y, *args, **kwargs):
        if (
            hasattr(x, "dims")
            and hasattr(y, "dims")
            and "dayofyear" in x.dims
            and "dayofyear" in y.dims
            and x.dayofyear.max() != y.dayofyear.max()
        ):
            warn(
                (
                    "get_correction received inputs defined on different dayofyear ranges. "
                    "Interpolating to the longest range. Results could be strange."
                ),
                stacklevel=4,
            )
            if x.dayofyear.max() < y.dayofyear.max():
                x = _interpolate_doy_calendar(x, int(y.dayofyear.max()))
            else:
                y = _interpolate_doy_calendar(y, int(x.dayofyear.max()))
        return func(x, y, *args, **kwargs)

    return _ensure_longest_doy


@ensure_longest_doy
def get_correction(x: xr.DataArray, y: xr.DataArray, kind: str) -> xr.DataArray:
    """Return the additive or multiplicative correction/adjustment factors."""
    with xr.set_options(keep_attrs=True):
        if kind == ADDITIVE:
            out = y - x
        elif kind == MULTIPLICATIVE:
            out = y / x
        else:
            raise ValueError("kind must be + or *.")

    if isinstance(out, xr.DataArray):
        out.attrs["kind"] = kind
    return out


@ensure_longest_doy
def apply_correction(
    x: xr.DataArray, factor: xr.DataArray, kind: Optional[str] = None
) -> xr.DataArray:
    """Apply the additive or multiplicative correction/adjustment factors.

    If kind is not given, default to the one stored in the "kind" attribute of factor.
    """
    kind = kind or factor.get("kind", None)
    with xr.set_options(keep_attrs=True):
        if kind == ADDITIVE:
            out = x + factor
        elif kind == MULTIPLICATIVE:
            out = x * factor
        else:
            raise ValueError
    return out


def invert(x: xr.DataArray, kind: Optional[str] = None) -> xr.DataArray:
    """Invert a DataArray either additively (-x) or multiplicatively (1/x).

    If kind is not given, default to the one stored in the "kind" attribute of x.
    """
    kind = kind or x.get("kind", None)
    with xr.set_options(keep_attrs=True):
        if kind == ADDITIVE:
            return -x
        if kind == MULTIPLICATIVE:
            return 1 / x  # type: ignore
        raise ValueError


@parse_group
def broadcast(
    grouped: xr.DataArray,
    x: xr.DataArray,
    *,
    group: Union[str, Grouper] = "time",
    interp: str = "nearest",
    sel: Optional[Mapping[str, xr.DataArray]] = None,
) -> xr.DataArray:
    """Broadcast a grouped array back to the same shape as a given array.

    Parameters
    ----------
    grouped : xr.DataArray
      The grouped array to broadcast like `x`.
    x : xr.DataArray
      The array to broadcast grouped to.
    group : Union[str, Grouper]
      Grouping information. See :py:class:`xclim.sdba.base.Grouper` for details.
    interp : {'nearest', 'linear', 'cubic'}
      The interpolation method to use,
    sel : Mapping[str, xr.DataArray]
      Mapping of grouped coordinates to x coordinates (other than the grouping one).

    Returns
    -------
    xr.DataArray
    """
    if sel is None:
        sel = {}

    if group.prop != "group" and group.prop not in sel:
        sel.update({group.prop: group.get_index(x, interp=interp)})

    if sel:
        # Extract the correct mean factor for each time step.
        if interp == "nearest":  # Interpolate both the time group and the quantile.
            grouped = grouped.sel(sel, method="nearest")
        else:  # Find quantile for nearest time group and quantile.
            # For `.interp` we need to explicitly pass the shared dims
            # (see pydata/xarray#4463 and Ouranosinc/xclim#449,567)
            sel.update(
                {dim: x[dim] for dim in set(grouped.dims).intersection(set(x.dims))}
            )
            if group.prop != "group":
                grouped = add_cyclic_bounds(grouped, group.prop, cyclic_coords=False)

            if interp == "cubic" and len(sel.keys()) > 1:
                interp = "linear"
                warn(
                    "Broadcasting operations in multiple dimensions can only be done with linear and nearest-neighbor"
                    " interpolation, not cubic. Using linear."
                )

            grouped = grouped.interp(sel, method=interp).astype(grouped.dtype)

        for var in sel.keys():
            if var in grouped.coords and var not in grouped.dims:
                grouped = grouped.drop_vars(var)

    if group.prop == "group" and "group" in grouped.dims:
        grouped = grouped.squeeze("group", drop=True)
    return grouped


def equally_spaced_nodes(n: int, eps: Union[float, None] = 1e-4) -> np.array:
    """Return nodes with `n` equally spaced points within [0, 1] plus two end-points.

    Parameters
    ----------
    n : int
      Number of equally spaced nodes.
    eps : float, None
      Distance from 0 and 1 of end nodes. If None, do not add endpoints.

    Returns
    -------
    np.array
      Nodes between 0 and 1.

    Notes
    -----
    For n=4, eps=0 :  0---x------x------x------x---1
    """
    dq = 1 / n / 2
    q = np.linspace(dq, 1 - dq, n)
    if eps is None:
        return q
    return np.insert(np.append(q, 1 - eps), 0, eps)


def add_cyclic_bounds(
    da: xr.DataArray, att: str, cyclic_coords: bool = True
) -> Union[xr.DataArray, xr.Dataset]:
    """Reindex an array to include the last slice at the beginning and the first at the end.

    This is done to allow interpolation near the end-points.

    Parameters
    ----------
    da : Union[xr.DataArray, xr.Dataset]
        An array
    att : str
        The name of the coordinate to make cyclic
    cyclic_coords : bool
        If True, the coordinates are made cyclic as well,
        if False, the new values are guessed using the same step as their neighbour.

    Returns
    -------
    Union[xr.DataArray, xr.Dataset]
        da but with the last element along att prepended and the last one appended.
    """
    qmf = da.pad({att: (1, 1)}, mode="wrap")

    if not cyclic_coords:
        vals = qmf.coords[att].values
        diff = da.coords[att].diff(att)
        vals[0] = vals[1] - diff[0]
        vals[-1] = vals[-2] + diff[-1]
        qmf = qmf.assign_coords({att: vals})
        qmf[att].attrs.update(da.coords[att].attrs)
    return ensure_chunk_size(qmf, **{att: -1})


def extrapolate_qm(
    qf: xr.DataArray,
    xq: xr.DataArray,
    method: str = "constant",
    abs_bounds: Optional[tuple] = (-np.inf, np.inf),
) -> Tuple[xr.DataArray, xr.DataArray]:
    """Extrapolate quantile adjustment factors beyond the computed quantiles.

    Parameters
    ----------
    qf : xr.DataArray
      Adjustment factors over `quantile` coordinates.
    xq : xr.DataArray
      Coordinates of the adjustment factors.
      For example, in EQM, this are the values at each `quantile`.
    method : {"constant", "nan"}
      Extrapolation method. See notes below.
    abs_bounds : 2-tuple
      The absolute bounds of `xq`. Defaults to (-inf, inf).

    Returns
    -------
    qf: xr.Dataset or xr.DataArray
        Extrapolated adjustment factors.
    xq: xr.Dataset or xr.DataArray
        Extrapolated x-values.

    Notes
    -----
    Valid values for `method` are:

    - 'nan'

      Estimating values above or below the computed values will return a NaN.

    - 'constant'

      The adjustment factor above and below the computed values are equal to the last
      and first values respectively.
    """
    # constant_iqr
    #   Same as `constant`, but values are set to NaN if farther than one interquartile range from the min and max.
    q_l, q_r = [0], [1]
    x_l, x_r = [abs_bounds[0]], [abs_bounds[1]]
    if method == "nan":
        qf_l, qf_r = np.NaN, np.NaN
    elif method == "constant":
        qf_l = qf.bfill("quantiles").isel(quantiles=0)
        qf_r = qf.ffill("quantiles").isel(quantiles=-1)

    elif (
        method == "constant_iqr"
    ):  # This won't work because add_endpoints does not support mixed y (float and DA)
        raise NotImplementedError
        # iqr = np.diff(xq.interp(quantile=[0.25, 0.75]))[0]
        # ql, qr = [0, 0], [1, 1]
        # xl, xr = [-np.inf, xq.isel(quantile=0) - iqr], [xq.isel(quantile=-1) + iqr, np.inf]
        # qml, qmr = [np.nan, qm.isel(quantile=0)], [qm.isel(quantile=-1), np.nan]
    else:
        raise ValueError

    qf = add_endpoints(qf, left=[q_l, qf_l], right=[q_r, qf_r])
    xq = add_endpoints(xq, left=[q_l, x_l], right=[q_r, x_r])
    return qf, xq


def add_endpoints(
    da: xr.DataArray,
    left: List[Union[int, float, xr.DataArray, List[int], List[float]]],
    right: List[Union[int, float, xr.DataArray, List[int], List[float]]],
    dim: str = "quantiles",
) -> xr.DataArray:
    """Add left and right endpoints to a DataArray.

    Parameters
    ----------
    da : DataArray
      Source array.
    left : [x, y]
      Values to prepend
    right : [x, y]
      Values to append.
    dim : str
      Dimension along which to add endpoints.
    """
    elems = []
    for (x, y) in (left, right):
        if isinstance(y, xr.DataArray):
            if "quantiles" not in y.dims:
                y = y.expand_dims("quantiles")
            y = y.assign_coords(quantiles=x)
        else:
            y = xr.DataArray(y, coords={dim: x}, dims=(dim,))
        elems.append(y)
    l, r = elems  # pylint: disable=unbalanced-tuple-unpacking
    out = xr.concat((l, da, r), dim=dim)
    return ensure_chunk_size(out, **{dim: -1})


@parse_group
def interp_on_quantiles(
    newx: xr.DataArray,
    xq: xr.DataArray,
    yq: xr.DataArray,
    *,
    group: Union[str, Grouper] = "time",
    method: str = "linear",
):
    """Interpolate values of yq on new values of x.

    Interpolate in 2D if grouping is used, in 1D otherwise.

    Parameters
    ----------
    newx : xr.DataArray
      The values at which to evaluate `yq`. If `group` has group information,
      `new` should have a coordinate with the same name as the group name
      In that case, 2D interpolation is used.
    xq, yq : xr.DataArray
      Coordinates and values on which to interpolate. The interpolation is done
      along the "quantiles" dimension if `group` has no group information.
      If it does, interpolation is done in 2D on "quantiles" and on the group dimension.
    group : Union[str, Grouper]
      The dimension and grouping information. (ex: "time" or "time.month").
      Defaults to the "group" attribute of xq, or "time" if there is none.
    method : {'nearest', 'linear', 'cubic'}
      The interpolation method.
    """
    dim = group.dim
    prop = group.prop

    if prop == "group":
        fill_value = "extrapolate" if method == "nearest" else np.nan

        def _interp_quantiles_1D(newx, oldx, oldy):
            if np.all(np.isnan(newx)):
                warn(
                    "All-NaN slice encountered in interp_on_quantiles",
                    category=RuntimeWarning,
                )
                return newx

            mask = np.isnan(oldx) & np.isnan(oldy)
            # The bounds might be NaN for a good reason.
            mask[np.array([0, -1])] = False

            return interp1d(
                oldx[~mask],
                oldy[~mask],
                bounds_error=False,
                kind=method,
                fill_value=fill_value,
            )(newx)

        if "group" in xq.dims:
            xq = xq.squeeze("group", drop=True)
            yq = yq.squeeze("group", drop=True)
        return xr.apply_ufunc(
            _interp_quantiles_1D,
            newx,
            xq,
            yq,
            input_core_dims=[[dim], ["quantiles"], ["quantiles"]],
            output_core_dims=[[dim]],
            vectorize=True,
            dask="parallelized",
            output_dtypes=[float],
        )
    # else:

    def _interp_quantiles_2D(_newx, _newg, _oldx, _oldy, _oldg):  # noqa
        if method != "nearest":
            _oldx = np.clip(_oldx, _newx.min() - 1, _newx.max() + 1)

        if np.all(np.isnan(_newx)):
            warn(
                "All-NaN slice encountered in interp_on_quantiles",
                category=RuntimeWarning,
            )
            return _newx

        mask = np.isnan(_oldx) & np.isnan(_oldy) & np.isnan(_oldg)
        mask[:, np.array([0, -1])] = False  # bounds might be NaN for a good reason.

        return griddata(
            (_oldx[~mask], _oldg[~mask]),
            _oldy[~mask],
            (_newx, _newg),
            method=method,
        )

    xq = add_cyclic_bounds(xq, prop, cyclic_coords=False)
    yq = add_cyclic_bounds(yq, prop, cyclic_coords=False)
    newg = group.get_index(newx)
    oldg = xq[prop].expand_dims(quantiles=xq.coords["quantiles"])

    return xr.apply_ufunc(
        _interp_quantiles_2D,
        newx,
        newg,
        xq,
        yq,
        oldg,
        input_core_dims=[
            [dim],
            [dim],
            [prop, "quantiles"],
            [prop, "quantiles"],
            [prop, "quantiles"],
        ],
        output_core_dims=[[dim]],
        vectorize=True,
        dask="parallelized",
        output_dtypes=[yq.dtype],
    )


# TODO is this useless?
def rank(da: xr.DataArray, dim: str = "time", pct: bool = False) -> xr.DataArray:
    """Ranks data along a dimension.

    Replicates `xr.DataArray.rank` but as a function usable in a Grouper.apply().
    Xarray's docstring is below:

    Equal values are assigned a rank that is the average of the ranks that
    would have been otherwise assigned to all of the values within that
    set.  Ranks begin at 1, not 0. If pct, computes percentage ranks.

    NaNs in the input array are returned as NaNs.

    The `bottleneck` library is required.

    Parameters
    ----------
    da: xr.DataArray
    dim : str, hashable
        Dimension over which to compute rank.
    pct : bool, optional
        If True, compute percentage ranks, otherwise compute integer ranks.

    Returns
    -------
    DataArray
        DataArray with the same coordinates and dtype 'float64'.
    """
    return da.rank(dim, pct=pct)


def pc_matrix(arr: Union[np.ndarray, dsk.Array]) -> Union[np.ndarray, dsk.Array]:
    """Construct a Principal Component matrix.

    This matrix can be used to transform points in arr to principal components
    coordinates. Note that this function does not manage NaNs; if a single observation is null, all elements
    of the transformation matrix involving that variable will be NaN.

    Parameters
    ----------
    arr : numpy.ndarray or dask.array.Array
      2D array (M, N) of the M coordinates of N points.

    Returns
    -------
    numpy.ndarray or dask.array.Array
      MxM Array of the same type as arr.
    """
    # Get appropriate math module
    mod = dsk if isinstance(arr, dsk.Array) else np

    # Covariance matrix
    cov = mod.cov(arr)

    # Get eigenvalues and eigenvectors
    # There are no such method yet in dask, but we are lucky:
    # the SVD decomposition of a symmetric matrix gives the eigen stuff.
    # And covariance matrices are by definition symmetric!
    # Numpy has a hermitian=True option to accelerate, but not dask...
    kwargs = {} if mod is dsk else {"hermitian": True}
    eig_vec, eig_vals, _ = mod.linalg.svd(cov, **kwargs)

    # The PC matrix is the eigen vectors matrix scaled by the square root of the eigen values
    return eig_vec * mod.sqrt(eig_vals)


def best_pc_orientation_simple(
    R: np.ndarray, Hinv: np.ndarray, val: float = 1000
) -> np.ndarray:
    """Return best orientation vector according to a simple test.

    Eigenvectors returned by `pc_matrix` do not have a defined orientation.
    Given an inverse transform Hinv and a transform R, this returns the orientation
    minimizing the projected distance for a test point far from the origin.

    This trick is inspired by the one exposed in [hnilica2017]_.
    For each possible orientation vector, the test point is reprojected
    and the distance from the original point is computed. The orientation
    minimizing that distance is chosen.
    See documentation of `sdba.adjustment.PrincipalComponentAdjustment`.

    Parameters
    ----------
    R : np.ndarray
      MxM Matrix defining the final transformation.
    Hinv : np.ndarray
      MxM Matrix defining the (inverse) first transformation.
    val : float
      The coordinate of the test point (same for all axes). It should be much
      greater than the largest furthest point in the array used to define B.

    Returns
    -------
    np.ndarray
      Mx1 vector of orientation correction (1 or -1).
    """
    m = R.shape[0]
    P = np.diag(val * np.ones(m))
    signes = dict(itertools.zip_longest(itertools.product(*[[1, -1]] * m), [None]))
    for orient in list(signes.keys()):
        # Compute new error
        signes[orient] = np.linalg.norm(P - ((orient * R) @ Hinv) @ P)
    return np.array(min(signes, key=lambda o: signes[o]))


def best_pc_orientation_full(
    R: np.ndarray,
    Hinv: np.ndarray,
    Rmean: np.ndarray,
    Hmean: np.ndarray,
    hist: np.ndarray,
) -> np.ndarray:
    """Return best orientation vector for A according to the method of Alavoine et al. (2021).

    Eigenvectors returned by `pc_matrix` do not have a defined orientation.
    Given an inverse transform Hinv, a transform R, the actual and target origins
    Hmean and Rmean and the matrix of training observations hist, this computes
    a scenario for all possible orientations and return the orientation that
    maximizes the Spearman correlation coefficient of all variables. The
    correlation is computed for each variable individually, then averaged.

    This trick is explained in [alavoine2021]_. See documentation of
    `sdba.adjustment.PrincipalComponentAdjustment`.

    Parameters
    ----------
    R : np.ndarray
      MxM Matrix defining the final transformation.
    Hinv : np.ndarray
      MxM Matrix defining the (inverse) first transformation.
    Rmean : np.ndarray
      M vector defining the target distribution center point.
    Hmean : np.ndarray
      M vector defining the original distribution center point.
    hist : np.ndarray
      MxN matrix of all training observations of the M variables/sites.

    Returns
    -------
    np.ndarray
      M vector of orientation correction (1 or -1).
    """
    # All possible orientation vectors
    m = R.shape[0]
    signes = dict(itertools.zip_longest(itertools.product(*[[1, -1]] * m), [None]))
    for orient in list(signes.keys()):
        # Calculate scen for hist
        scen = np.atleast_2d(Rmean).T + ((orient * R) @ Hinv) @ (
            hist - np.atleast_2d(Hmean).T
        )
        # Correlation for each variable
        corr = [spearmanr(hist[i, :], scen[i, :])[0] for i in range(hist.shape[0])]
        # Store mean correlation
        signes[orient] = np.mean(corr)
    # Return orientation that maximizes the correlation
    return np.array(max(signes, key=lambda o: signes[o]))


def get_clusters_1d(
    data: np.ndarray, u1: float, u2: float
) -> Tuple[np.array, np.array, np.array, np.array]:
    """Get clusters of a 1D array.

    A cluster is defined as a sequence of values larger than u2 with at least one value larger than u1.

    Parameters
    ----------
    data: 1D ndarray
      Values to get clusters from.
    u1 : float
      Extreme value threshold, at least one value in the cluster must exceed this.
    u2 : float
      Cluster threshold, values above this can be part of a cluster.

    Returns
    -------
    (np.array, np.array, np.array, np.array)

    References
    ----------
    `getcluster` of Extremes.jl (read on 2021-04-20) https://github.com/jojal5/Extremes.jl
    """
    # Boolean array, True where data is over u2
    # We pad with values under u2, so that clusters never start or end at boundaries.
    exce = np.concatenate(([u2 - 1], data, [u2 - 1])) > u2

    # 1 just before the start of the cluster
    # -1 on the last element of the cluster
    bounds = np.diff(exce.astype(np.int32))
    # We add 1 to get the first element and sub 1 to get the same index as in data
    starts = np.where(bounds == 1)[0]
    # We sub 1 to get the same index as in data and add 1 to get the element after (for python slicing)
    ends = np.where(bounds == -1)[0]

    cl_maxpos = []
    cl_maxval = []
    cl_start = []
    cl_end = []
    for start, end in zip(starts, ends):
        cluster_max = data[start:end].max()
        if cluster_max > u1:
            cl_maxval.append(cluster_max)
            cl_maxpos.append(start + np.argmax(data[start:end]))
            cl_start.append(start)
            cl_end.append(end - 1)

    return (
        np.array(cl_start),
        np.array(cl_end),
        np.array(cl_maxpos),
        np.array(cl_maxval),
    )


def get_clusters(data: xr.DataArray, u1, u2, dim: str = "time") -> xr.Dataset:
    """Get cluster count, maximum and position along a given dim.

    See `get_clusters_1d`. Used by `adjustment.ExtremeValues`.

    Parameters
    ----------
    data: 1D ndarray
      Values to get clusters from.
    u1 : float
      Extreme value threshold, at least one value in the cluster must exceed this.
    u2 : float
      Cluster threshold, values above this can be part of a cluster.
    dim : str
      Dimension name.

    Returns
    -------
    xr.Dataset
      With variables,
        - `nclusters` : Number of clusters for each point (with `dim` reduced), int
        - `start` : First index in the cluster (`dim` reduced, new `cluster`), int
        - `end` : Last index in the cluster, inclusive (`dim` reduced, new `cluster`), int
        - `maxpos` : Index of the maximal value within the cluster (`dim` reduced, new `cluster`), int
        - `maximum` : Maximal value within the cluster (`dim` reduced, new `cluster`), same dtype as data.

      For `start`, `end` and `maxpos`, -1 means NaN and should always correspond to a `NaN` in `maximum`.
      The length along `cluster` is half the size of "dim", the maximal theoritical number of clusters.
    """

    def _get_clusters(arr, u1, u2, N):
        st, ed, mp, mv = get_clusters_1d(arr, u1, u2)
        count = len(st)
        pad = [-1] * (N - count)
        return (
            np.append(st, pad),
            np.append(ed, pad),
            np.append(mp, pad),
            np.append(mv, [np.NaN] * (N - count)),
            count,
        )

    # The largest possible number of clusters. Ex: odd positions are < u2, even positions are > u1.
    N = data[dim].size // 2

    starts, ends, maxpos, maxval, nclusters = xr.apply_ufunc(
        _get_clusters,
        data,
        u1,
        u2,
        input_core_dims=[[dim], [], []],
        output_core_dims=[["cluster"], ["cluster"], ["cluster"], ["cluster"], []],
        kwargs={"N": N},
        dask="parallelized",
        vectorize=True,
        dask_gufunc_kwargs={
            "meta": (
                np.array((), dtype=int),
                np.array((), dtype=int),
                np.array((), dtype=int),
                np.array((), dtype=data.dtype),
                np.array((), dtype=int),
            ),
            "output_sizes": {"cluster": N},
        },
    )

    ds = xr.Dataset(
        {
            "start": starts,
            "end": ends,
            "maxpos": maxpos,
            "maximum": maxval,
            "nclusters": nclusters,
        }
    )

    return ds


def rand_rot_matrix(
    crd: xr.DataArray, num: int = 1, new_dim: Optional[str] = None
) -> xr.DataArray:
    r"""Generate random rotation matrices.

    Rotation matrices are members of the SO(n) group, where n is the matrix size (`crd.size`).
    They can be characterized as orthogonal matrices with determinant 1. A square matrix :math:`R`
    is a rotation matrix if and only if :math:`R^t = R^{−1}` and :math:`\mathrm{det} R = 1`.

    Parameters
    ----------
    crd: xr.DataArray
      1D coordinate DataArray along which the rotation occurs.
      The output will be square with the same coordinate replicated,
      the second renamed to `new_dim`.
    num : int
      If larger than 1 (default), the number of matrices to generate, stacked along a "matrices" dimension.
    new_dim : str
      Name of the new "prime" dimension, defaults to the same name as `crd` + "_prime".

    Returns
    -------
    xr.DataArray
      float, NxN if num = 1, numxNxN otherwise, where N is the length of crd.

    References
    ----------
    Mezzadri, F. (2006). How to generate random matrices from the classical compact groups. arXiv preprint math-ph/0609050.
    """
    if num > 1:
        return xr.concat([rand_rot_matrix(crd, num=1) for i in range(num)], "matrices")

    N = crd.size
    dim = crd.dims[0]
    # Rename and rebuild second coordinate : "prime" axis.
    if new_dim is None:
        new_dim = dim + "_prime"
    crd2 = xr.DataArray(crd.values, dims=new_dim, name=new_dim, attrs=crd.attrs)

    # Random floats from the standardized normal distribution
    Z = np.random.standard_normal((N, N))

    # QR decomposition and manipulation from Mezzadri 2006
    Q, R = np.linalg.qr(Z)
    num = np.diag(R)
    denum = np.abs(num)
    lam = np.diag(num / denum)  # "lambda"
    return xr.DataArray(
        Q @ lam, dims=(dim, new_dim), coords={dim: crd, new_dim: crd2}
    ).astype("float32")<|MERGE_RESOLUTION|>--- conflicted
+++ resolved
@@ -1,12 +1,8 @@
-<<<<<<< HEAD
-"""SDBA utilities module."""
-import itertools
-=======
 """
 sdba utilities
 --------------
 """
->>>>>>> 4267286f
+import itertools
 from typing import Callable, List, Mapping, Optional, Tuple, Union
 from warnings import warn
 
