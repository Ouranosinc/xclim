import logging
import warnings
from pathlib import Path
from typing import List
from typing import Optional
from typing import Tuple
from typing import Union

import numpy as np
import pandas as pd
import scipy.stats
import xarray as xr
from sklearn.cluster import KMeans

# Avoid having to include matplotlib in xclim requirements
try:
    import matplotlib.pyplot as plt

    logging.info("Matplotlib installed. Setting make_graph to True.")
    MPL_INSTALLED = True

except ImportError:
    logging.info("Matplotlib not found. No graph data will be produced.")
    MPL_INSTALLED = False


def create_ensemble(
    datasets: List[Union[xr.Dataset, Path, str, List[Union[Path, str]]]],
    mf_flag: bool = False,
    **xr_kwargs,
) -> xr.Dataset:
    """Create an xarray dataset of an ensemble of climate simulation from a list of netcdf files. Input data is
    concatenated along a newly created data dimension ('realization')

    Returns an xarray dataset object containing input data from the list of netcdf files concatenated along
    a new dimension (name:'realization'). In the case where input files have unequal time dimensions, the output
    ensemble Dataset is created for maximum time-step interval of all input files.  Before concatenation, datasets not
    covering the entire time span have their data padded with NaN values.
    Dataset and variable attributes of the first dataset are copied to the resulting dataset.

    Parameters
    ----------
    datasets : List[Union[xr.Dataset, Path, str, List[Path, str]]]
      List of netcdf file paths or xarray DataSet objects . If mf_flag is True, ncfiles should be a list of lists where
      each sublist contains input .nc files of an xarray multifile Dataset.

    mf_flag : bool
      If True, climate simulations are treated as xarray multifile Datasets before concatenation.
      Only applicable when "datasets" is a sequence of file paths.

    xr_kwargs :
      Any keyword arguments to be given to `xr.open_dataset` when opening the files (or to `xr.open_mfdataset` if mf_flag is True)

    Returns
    -------
    xr.Dataset
      Dataset containing concatenated data from all input files.

    Notes
    -----
    Input netcdf files require equal spatial dimension size (e.g. lon, lat dimensions).
    If input data contains multiple cftime calendar types they must be at monthly or coarser frequency.

    Examples
    --------
    >>> from xclim import ensembles
    >>> import glob
    >>> datasets = glob.glob('/*.nc')
    >>> ens = ensembles.create_ensemble(datasets)
    >>> print(ens)
    # Using multifile datasets:
    # simulation 1 is a list of .nc files (e.g. separated by time)
    >>> datasets = glob.glob('/dir/*.nc')
    # simulation 2 is also a list of .nc files
    >>> datasets.append(glob.glob('/dir2/*.nc'))
    >>> ens = ensembles.create_ensemble(datasets, mf_flag=True)
    """
    time_flag, time_all = _ens_checktimes(datasets, mf_flag, **xr_kwargs)

    ds = _ens_align_datasets(datasets, mf_flag, time_flag, time_all, **xr_kwargs)

    dim = xr.IndexVariable("realization", np.arange(len(ds)), attrs={"axis": "E"})

    ens = xr.concat(ds, dim)
    for vname, var in ds[0].variables.items():
        ens[vname].attrs.update(**var.attrs)
    ens.attrs.update(**ds[0].attrs)

    return ens


def ensemble_mean_std_max_min(ens: xr.Dataset) -> xr.Dataset:
    """Calculate ensemble statistics between a results from an ensemble of climate simulations

    Returns an xarray Dataset containing ensemble mean, standard-deviation, minimum and maximum for input climate
    simulations.

    Parameters
    ----------
    ens: xr.Dataset
      Ensemble dataset (see xclim.ensembles.create_ensemble).

    Returns
    -------
    xr.Dataset
      Dataset with data variables of ensemble statistics.

    Examples
    --------
    >>> from xclim import ensembles
    >>> from pathlib import Path
    >>> ncfiles = Path().rglob('*tas*.nc')
    Create ensemble dataset
    >>> ens = ensembles.create_ensemble(ncfiles)
    Calculate ensemble statistics
    >>> ens_mean_std = ensembles.ensemble_mean_std_max_min(ens)
    >>> print(ens_mean_std['tas_mean'])
    """
    ds_out = ens.drop_vars(names=set(ens.data_vars))
    for v in ens.data_vars:

        ds_out[f"{v}_mean"] = ens[v].mean(dim="realization")
        ds_out[f"{v}_stdev"] = ens[v].std(dim="realization")
        ds_out[f"{v}_max"] = ens[v].max(dim="realization")
        ds_out[f"{v}_min"] = ens[v].min(dim="realization")
        for vv in ds_out.data_vars:
            ds_out[vv].attrs = ens[v].attrs
            if "description" in ds_out[vv].attrs.keys():
                vv.split()
                ds_out[vv].attrs["description"] = (
                    ds_out[vv].attrs["description"]
                    + " : "
                    + vv.split("_")[-1]
                    + " of ensemble"
                )

    return ds_out


def ensemble_percentiles(
    ens: xr.Dataset,
    values: Tuple[int, int, int] = (10, 50, 90),
    keep_chunk_size: Optional[bool] = None,
) -> xr.Dataset:
    """Calculate ensemble statistics between a results from an ensemble of climate simulations.

    Returns a Dataset containing ensemble statistics for input climate simulations.
    Alternatively calculate ensemble percentiles (default) or ensemble mean and standard deviation.

    Parameters
    ----------
    ens: xr.Dataset
      Ensemble dataset (see xclim.ensembles.create_ensemble).
    values : Tuple[int, int, int]
      Percentile values to calculate. Default: (10, 50, 90).
    keep_chunk_size : Optional[bool]
      For ensembles using dask arrays, all chunks along the 'realization' axis are merged.
      If True, the dataset is rechunked along 'time' so that the chunks keep the same size (approx)
      If False, no shrinking is performed, resulting in much larger chunks
      If not defined, the function decides which is best

    Returns
    -------
    xr.Dataset
      Dataset with containing data variables of requested ensemble statistics

    Examples
    --------
    >>> from xclim import ensembles
    >>> import glob
    >>> ncfiles = glob.glob('/*tas*.nc')
    Create ensemble dataset
    >>> ens = ensembles.create_ensemble(ncfiles)
    Calculate default ensemble percentiles
    >>> ens_percs = ensembles.ensemble_percentiles(ens)
    >>> print(ens_percs['tas_p10'])
    Calculate non-default percentiles (25th and 75th)
    >>> ens_percs = ensembles.ensemble_percentiles(ens, values=(25, 50, 75))
    >>> print(ens_percs['tas_p25'])
    If the original array as many small chunks, it might be more efficient to do :
    >>> ens_percs = ensembles.ensemble_percentiles(ens, keep_chunk_size=False)
    >>> print(ens_percs['tas_p25'])
    """

    ds_out = ens.drop_vars(names=set(ens.data_vars))
    for v in ens.data_vars:
        if keep_chunk_size is None and len(ens.chunks.get("realization", [])) > 1:
            # Enable smart rechunking is chunksize exceed 2E8 elements after merging along realization
            keep_chunk_size = (
                np.prod(ens[v].isel(realization=0).data.chunksize)
                * ens.realization.size
                > 2e8
            )

<<<<<<< HEAD
        for p in values:
            # Percentile calculation forbids chunking along realization
            if len(ens.chunks.get("realization", [])) > 1:
                if keep_chunk_size:
                    # Smart rechunk on dimension where chunks are the largest
                    chkDim, chks = max(
                        ens.chunks.items(),
                        key=lambda kv: 0 if kv[0] == "realization" else max(kv[1]),
                    )
                    var = ens[v].chunk(
                        {"realization": -1, chkDim: len(chks) * ens.realization.size,}
                    )
                else:
                    var = ens[v].chunk({"realization": -1})
            else:
                var = ens[v]

            perc = xr.apply_ufunc(
                _calc_perc,
                var,
                input_core_dims=[["realization"]],
                output_core_dims=[[]],
                keep_attrs=True,
                kwargs=dict(p=p),
                dask="parallelized",
                output_dtypes=[ens[v].dtype],
=======
        else:
            # loop through blocks
            warnings.warn(
                f"Large ensemble size detected: statistics will be"
                f" calculated in blocks of {int(time_block)} time-steps.",
                UserWarning,
                stacklevel=2,
>>>>>>> 0790e8c7
            )

            perc.name = v + f"_p{p:02d}"
            ds_out[perc.name] = perc

            if "description" in ds_out[perc.name].attrs:
                ds_out[perc.name].attrs[
                    "description"
                ] = "{ds_out[perc.ame].attrs['description']} : {p}th percentile of ensemble"
            else:
                ds_out[perc.name].attrs["description"] = "{p}th percentile of ensemble"

    return ds_out


def _ens_checktimes(
    datasets: List[Union[xr.Dataset, Path, str, List[Union[Path, str]]]],
    mf_flag: bool = False,
    **xr_kwargs,
) -> Tuple[bool, np.ndarray]:
    """Check list of xarray Datasets and determine if they hava a time dimension. If present, returns the
    maximum time-step interval of all input files.

    Parameters
    ----------
    datasets : List[Union[xr.Dataset, Path, str, List[Path, str]]]
      List of netcdf file paths or xr.DataSet objects . If mf_flag is True, ncfiles should be a list of lists where
      each sublist contains input .nc files of an xarray multifile Dataset.
    mf_flag : bool
      If True climate simulations are treated as xarray multifile Datasets before concatenation.
      Only applicable when :datasets: is a sequence of file paths.
    xr_kwargs :
      Any keyword arguments to be given to xarray when opening the files.

    Returns
    -------
    bool
      True if time dimension is present in the dataset list; Otherwise False.
    array of datetime64
      Series of unique time-steps covering all input datasets.
    """
    xr_kwargs.setdefault("decode_times", False)
    time_flag = False
    time_all = []
    for n in datasets:
        if mf_flag:
            xr_kwargs.setdefault("chunks", {"time": 10})
            ds = xr.open_mfdataset(n, **xr_kwargs)
        else:
            if isinstance(n, xr.Dataset):
                ds = n
            else:
                ds = xr.open_dataset(n, **xr_kwargs)

        if hasattr(ds, "time"):
            ds["time"] = xr.decode_cf(ds).time
            time_flag = True

            # get times - use common
            time1 = pd.to_datetime(
                {
                    "year": ds.time.dt.year,
                    "month": ds.time.dt.month,
                    "day": ds.time.dt.day,
                }
            )

            time_all.extend(time1.values)
    if time_flag:
        time_all = pd.unique(time_all)
        time_all.sort()
    else:
        time_all = None
    return time_flag, time_all


def _ens_align_datasets(
    datasets: List[Union[xr.Dataset, Path, str, List[Union[Path, str]]]],
    mf_flag: bool = False,
    time_flag: bool = False,
    time_all: np.array = None,
    **xr_kwargs,
) -> List[xr.Dataset]:
    """Create a list of aligned xarray Datasets for ensemble Dataset creation. If (time_flag == True), input Datasets
    are given a common time dimension defined by "time_all". Datasets not covering the entire time span have their data
    padded with NaN values

    Parameters
    ----------
    datasets : List[Union[xr.Dataset, Path, str, List[Path, str]]]
      List of netcdf file paths or xarray Dataset objects . If mf_flag is True, ncfiles should be a list of lists where
      each sublist contains input .nc files of an xarray multifile Dataset.
    mf_flag : bool
      If True climate simulations are treated as xarray multifile datasets before concatenation.
      Only applicable when datasets is a sequence of file paths.
    time_flag : bool
      True if time dimension is present among the "datasets"; Otherwise false.
    time_all : np.array
      Series of unique time-steps covering all input Datasets.
    xr_kwargs :
      Any keyword arguments to be given to xarray when opening the files.

    Returns
    -------
    List[xr.Dataset]
    """
    xr_kwargs.setdefault("chunks", {"time": 10})
    xr_kwargs.setdefault("decode_times", False)

    ds_all = []
    for n in datasets:
        logging.info(f"Accessing {n} of {len(datasets)}")
        if mf_flag:
            ds = xr.open_mfdataset(n, combine="by_coords", **xr_kwargs)
        else:
            if isinstance(n, xr.Dataset):
                ds = n
            else:
                ds = xr.open_dataset(n, **xr_kwargs)

        if time_flag:

            cal1 = xr.decode_cf(ds).time
            ds.drop_vars("time")
            ds["time"] = pd.to_datetime(
                {
                    "year": cal1.time.dt.year,
                    "month": cal1.time.dt.month,
                    "day": cal1.time.dt.day,
                }
            ).values

            # if dataset does not have the same time steps pad with nans
            if ds.time.min() > time_all.min() or ds.time.max() < time_all.max():
                coords = {}
                for c in [c for c in ds.coords if "time" not in c]:
                    coords[c] = ds.coords[c]
                coords["time"] = time_all
                ds_tmp = xr.Dataset(data_vars=None, coords=coords, attrs=ds.attrs)
                for v in ds.data_vars:
                    ds_tmp[v] = ds[v]
                ds = ds_tmp
            # ds = ds.where((ds.time >= start1) & (ds.time <= end1), drop=True)
        ds_all.append(ds)

    return ds_all


<<<<<<< HEAD
def _calc_perc(arr, p=50):
    """Ufunc-like computing a percentile over the last axis of the array.
=======
def _calc_percentiles_simple(ens, v, values):
    ds_out = ens.drop_vars(names=set(ens.data_vars))
    dims = list(ens[v].dims)
    outdims = [x for x in dims if "realization" not in x]

    # print('loading ensemble data to memory')
    arr = ens[v].load()  # percentile calc requires loading the array
    coords = {}
    for c in outdims:
        coords[c] = arr[c]
    for p in values:
        outvar = v + "_p" + str(p)

        out1 = _calc_perc(arr, p)

        ds_out[outvar] = xr.DataArray(out1, dims=outdims, coords=coords)
        ds_out[outvar].attrs = ens[v].attrs
        if "description" in ds_out[outvar].attrs.keys():
            ds_out[outvar].attrs[
                "description"
            ] = f"{ds_out[outvar].attrs['description']} : {p}th percentile of ensemble"
        else:
            ds_out[outvar].attrs["description"] = f"{p}th percentile of ensemble"
    return ds_out
>>>>>>> 0790e8c7

    Processes cases with invalid values separately, which makes it more efficent than np.nanpercentile for array with only a few invalid points.

<<<<<<< HEAD
    Parameters
    ----------
    arr : np.array
        Percentile is computed over the last axis.
    p : scalar
        Percentile to compute, between 0 and 100. (the default is 50)
=======
def _calc_percentiles_blocks(ens, v, values, time_block):
    ds_out = ens.drop_vars(names=set(ens.data_vars))
    dims = list(ens[v].dims)
    outdims = [x for x in dims if "realization" not in x]

    blocks = list(range(0, len(ens.time) + 1, int(time_block)))
    if blocks[-1] != len(ens[v].time):
        blocks.append(len(ens[v].time))
    arr_p_all = {}
    for t in range(0, len(blocks) - 1):
        # print('Calculating block ', t + 1, ' of ', len(blocks) - 1)
        time_sel = slice(blocks[t], blocks[t + 1])
        arr = (
            ens[v].isel(time=time_sel).load()
        )  # percentile calc requires loading the array
        coords = {}
        for c in outdims:
            coords[c] = arr[c]
        for p in values:

            out1 = _calc_perc(arr, p)

            if t == 0:
                arr_p_all[str(p)] = xr.DataArray(out1, dims=outdims, coords=coords)
            else:
                arr_p_all[str(p)] = xr.concat(
                    [
                        arr_p_all[str(p)],
                        xr.DataArray(out1, dims=outdims, coords=coords),
                    ],
                    dim="time",
                )
    for p in values:
        outvar = v + "_p" + str(p)
        ds_out[outvar] = arr_p_all[str(p)]
        ds_out[outvar].attrs = ens[v].attrs
        if "description" in ds_out[outvar].attrs.keys():
            ds_out[outvar].attrs[
                "description"
            ] = f"{ds_out[outvar].attrs['description']} : {p}th percentile of ensemble"

        else:
            ds_out[outvar].attrs["description"] = f"{p}th percentile of ensemble"

    return ds_out


def _calc_perc(arr, p):
    dims = arr.dims
    # make sure realization is the first dimension
    if dims.index("realization") != 0:
        arr = arr.transpose(
            "realization", *[dim for dim in dims if dim != "realization"]
        )
>>>>>>> 0790e8c7

    Returns
    -------
    np.array
    """
    nan_count = np.isnan(arr).sum(axis=-1)
    out = np.percentile(arr, p, axis=-1)
    nans = (nan_count > 0) & (nan_count < arr.shape[-1])
    if np.any(nans):
        arr1 = arr.reshape(int(arr.size / arr.shape[-1]), arr.shape[-1])
        # only use nanpercentile where we need it (slow performance compared to standard) :
        nan_index = np.where(nans)
        t = np.ravel_multi_index(nan_index, nan_count.shape)
        out[np.unravel_index(t, nan_count.shape)] = np.nanpercentile(
            arr1[t, :], p, axis=-1
        )
    return out


def kmeans_reduce_ensemble(
    data: xr.DataArray,
    *,
    method: dict = None,
    make_graph: bool = MPL_INSTALLED,
    max_clusters: Optional[int] = None,
    variable_weights: Optional[np.ndarray] = None,
    model_weights: Optional[np.ndarray] = None,
    sample_weights: Optional[np.ndarray] = None,
    random_state: Optional[Union[int, np.random.RandomState]] = None,
) -> Tuple[list, np.ndarray, dict]:
    """Return a sample of ensemble members using k-means clustering. The algorithm attempts to
    reduce the total number of ensemble members while maintaining adequate coverage of the ensemble
    uncertainty in a N-dimensional data space. K-Means clustering is carried out on the input
    selection criteria data-array in order to group individual ensemble members into a reduced number of similar groups.
    Subsequently a single representative simulation is retained from each group.


    Parameters
    ----------
    data : xr.DataArray
      Selecton criteria data : 2-D xr.DataArray with dimensions 'realization' (N) and
      'criteria' (P). These are the values used for clustering. Realizations represent the individual original
      ensemble members and criteria the variables/indicators used in the grouping algorithm.
    method : dict
      Dictionary defining selection method and associated value when required. See Notes.
    max_clusters : Optional[int]
      Maximum number of members to include in the output ensemble selection.
      When using 'rsq_optimize' or 'rsq_cutoff' methods, limit the final selection to a maximum number even if method
      results indicate a higher value. Defaults to N.
    variable_weights: Optional[np.ndarray]
      An array of size P. This weighting can be used to influence of weight of the climate indices (criteria dimension)
      on the clustering itself.
    model_weights: Optional[np.ndarray]
      An array of size N. This weighting can be used to influence which realization is selected
      from within each cluster. This parameter has no influence on the clustering itself.
    sample_weights: Optional[np.ndarray]
      An array of size N. sklearn.cluster.KMeans() sample_weights parameter. This weighting can be
      used to influence of weight of simulations on the clustering itself.
      See: https://scikit-learn.org/stable/modules/generated/sklearn.cluster.KMeans.html
    random_state: Optional[Union[int, np.random.RandomState]]
      sklearn.cluster.KMeans() random_state parameter. Determines random number generation for centroid
      initialization. Use an int to make the randomness deterministic.
      See: https://scikit-learn.org/stable/modules/generated/sklearn.cluster.KMeans.html
    make_graph: bool
      output a dictionary of input for displays a plot of R² vs. the number of clusters.
      Defaults to True if matplotlib is installed in runtime environment.

    Notes
    -----
    Parameters for method in call must follow these conventions:

    rsq_optimize
        Calculate coefficient of variation (R²) of cluster results for n = 1 to N clusters and determine
        an optimal number of clusters that balances cost / benefit tradeoffs. This is the default setting.
        See supporting information S2 text in https://journals.plos.org/plosone/article?id=10.1371/journal.pone.0152495

        method={'rsq_optimize':None}

    rsq_cutoff
        Calculate Coefficient of variation (R²) of cluster results for n = 1 to N clusters and determine
        the minimum numbers of clusters needed for R² > val.

        val : float between 0 and 1. R² value that must be exceeded by clustering results.

        method={'rsq_cutoff': val}

    n_clusters
        Create a user determined number of clusters.

        val : integer between 1 and N

        method={'n_clusters': val}

    Returns
    -------
    list
      Selected model indexes (positions)
    np.ndarray
      KMeans clustering results
    dict
      Dictionary of input data for creating R² profile plot. 'None' when make_graph=False

    References
    -----
    Casajus et al. 2016. https://journals.plos.org/plosone/article?id=10.1371/journal.pone.0152495


    Examples
    --------
    >>> from xclim import ensembles
    >>> from glob import glob
    # Start with ensemble datasets for temperature and precipitation
    >>> temperature_datasets, precip_datasets = glob("/path/to/temp_data/*.nc"), glob("/path/to/precip_data/*.nc")
    >>> ensTas = ensembles.create_ensemble(temperature_datasets)
    >>> ensPr = ensembles.create_ensemble(precip_datasets)
    # Calculate selection criteria -- Use annual climate change Δ fields between 2071-2100 and 1981-2010 normals
    # Total annual precipation
    >>> HistPr = ensPr.pr.sel(time=slice('1981','2010')).sum(dim='time').mean(dim=['lat','lon'])
    >>> FutPr = ensPr.pr.sel(time=slice('2071','2100')).sum(dim='time').mean(dim=['lat','lon'])
    >>> dPr = 100*((FutPr / HistPr) - 1)  # expressed in percent change
    # Average annual temperature
    >>> HistTas = ensTas.tas.sel(time=slice('1981','2010')).mean(dim=['time','lat','lon'])
    >>> FutTas = ensTas.tas.sel(time=slice('2071','2100')).mean(dim=['time','lat','lon'])
    >>> dTas = FutTas - HistTas
    # Create selection criteria xr.DataArray
    >>> crit = xr.concat((dTas,dPr), dim='criteria')
    >>> crit = crit.criteria
    # Create clusters and select realization ids of reduced ensemble
    >>> ids, cluster, fig_data = \
    ensembles.kmeans_reduce_ensemble(data=crit, method={'rsq_cutoff':0.9}, random_state=42, make_graph=False)
    >>> ids, cluster, fig_data = \
    ensembles.kmeans_reduce_ensemble(data=crit, method={'rsq_optimize':None}, random_state=42, make_graph=True)
    """
    if make_graph:
        fig_data = {}
        if max_clusters is not None:
            fig_data["max_clusters"] = max_clusters
    else:
        fig_data = None

    data = data.transpose("realization", "criteria")
    # initialize the variables
    n_sim = np.shape(data)[0]  # number of simulations
    n_idx = np.shape(data)[1]  # number of indicators

    # normalize the data matrix
    z = xr.DataArray(
        scipy.stats.zscore(data, axis=0, ddof=1), coords=data.coords
    )  # ddof=1 to be the same as Matlab's zscore

    if sample_weights is None:
        sample_weights = np.ones(n_sim)
    else:
        # KMeans sample weights of zero cause errors occasionally - set to 1e-15 for now
        sample_weights[sample_weights == 0] = 1e-15
    if model_weights is None:
        model_weights = np.ones(n_sim)
    if variable_weights is None:
        variable_weights = np.ones(shape=(1, n_idx))
    if max_clusters is None:
        max_clusters = n_sim
    if method is None:
        method = {"rsq_optimize": None}

    # normalize the weights (note: I don't know if this is really useful... this was in the MATLAB code)
    sample_weights = sample_weights / np.sum(sample_weights)
    model_weights = model_weights / np.sum(model_weights)
    variable_weights = variable_weights / np.sum(variable_weights)

    z = z * variable_weights
    rsq = _calc_rsq(z, method, make_graph, n_sim, random_state, sample_weights)

    n_clusters = _get_nclust(method, n_sim, rsq, max_clusters)

    if make_graph:
        fig_data["method"] = method
        fig_data["rsq"] = rsq
        fig_data["n_clusters"] = n_clusters
        fig_data["realizations"] = n_sim

    # Final k-means clustering with 1000 iterations to avoid instabilities in the choice of final scenarios
    kmeans = KMeans(
        n_clusters=n_clusters, n_init=1000, max_iter=600, random_state=random_state
    )
    # we use 'fit_' only once, otherwise it computes everything again
    clusters = kmeans.fit_predict(z, sample_weight=sample_weights)

    # squared distance to centroids
    d = np.square(
        kmeans.transform(z)
    )  # squared distance between each point and each centroid

    out = np.empty(
        shape=n_clusters
    )  # prepare an empty array in which to store the results
    r = np.arange(n_sim)

    # in each cluster, find the closest (weighted) simulation and select it
    for i in range(n_clusters):
        d_i = d[
            clusters == i, i
        ]  # distance to the centroid for all simulations within the cluster 'i'
        if d_i.shape[0] >= 2:
            if d_i.shape[0] == 2:
                sig = 1
            else:
                sig = np.std(
                    d_i, ddof=1
                )  # standard deviation of those distances (ddof = 1 gives the same as Matlab's std function)

            like = (
                scipy.stats.norm.pdf(d_i, 0, sig) * model_weights[clusters == i]
            )  # weighted likelihood

            argmax = np.argmax(like)  # index of the maximum likelihood

        else:
            argmax = 0

        r_clust = r[
            clusters == i
        ]  # index of the cluster simulations within the full ensemble

        out[i] = r_clust[argmax]

    out = sorted(out.astype(int))
    # display graph - don't block code execution

    return out, clusters, fig_data


def _calc_rsq(z, method, make_graph, n_sim, random_state, sample_weights):
    """Subfunction to kmeans_reduce_ensemble. Calculates r-square profile (r-square versus number of clusters."""
    rsq = None
    if list(method.keys())[0] != "n_clusters" or make_graph is True:
        # generate r2 profile data
        sumd = np.zeros(shape=n_sim) + np.nan
        for nclust in range(n_sim):
            # This is k-means with only 10 iterations, to limit the computation times
            kmeans = KMeans(
                n_clusters=nclust + 1,
                n_init=15,
                max_iter=300,
                random_state=random_state,
            )
            kmeans = kmeans.fit(z, sample_weight=sample_weights)
            sumd[
                nclust
            ] = (
                kmeans.inertia_
            )  # sum of the squared distance between each simulation and the nearest cluster centroid

        # R² of the groups vs. the full ensemble
        rsq = (sumd[0] - sumd) / sumd[0]

    return rsq


def _get_nclust(method=None, n_sim=None, rsq=None, max_clusters=None):
    """Subfunction to kmeans_reduce_ensemble. Determine number of clusters to create depending on various methods."""

    # if we actually need to find the optimal number of clusters, this is where it is done
    if list(method.keys())[0] == "rsq_cutoff":
        # argmax finds the first occurence of rsq > rsq_cutoff,but we need to add 1 b/c of python indexing
        n_clusters = np.argmax(rsq > method["rsq_cutoff"]) + 1

    elif list(method.keys())[0] == "rsq_optimize":
        # create constant benefits curve (one to one)
        onetoone = -1 * (1.0 / (n_sim - 1)) + np.arange(1, n_sim + 1) * (
            1.0 / (n_sim - 1)
        )

        n_clusters = np.argmax(rsq - onetoone) + 1

        # plt.show()
    elif list(method.keys())[0] == "n_clusters":
        n_clusters = method["n_clusters"]
    else:
        raise Exception(f"Unknown selection method : {list(method.keys())}")
    if n_clusters > max_clusters:
        warnings.warn(
            f"{n_clusters} clusters has been found to be the optimal number of clusters, but limiting "
            f"to {max_clusters} as required by user provided max_clusters",
            UserWarning,
            stacklevel=2,
        )
        n_clusters = max_clusters
    return n_clusters


def plot_rsqprofile(fig_data):
    """Create an R² profile plot using kmeans_reduce_ensemble output. The R² plot allows evaluation of the proportion
    of total uncertainty in the original ensemble that is provided by the reduced selected.

    Examples
    --------
    >>> import xarray as xr
    >>> from xclim import ensembles
    >>> crit = xr.open_dataset("/path/to/file.nc").criteria
    >>> ids, cluster, fig_data = ensembles.kmeans_reduce_ensemble(data=crit, method={'rsq_cutoff':0.9}, random_state=42)
    >>> plot_rsqprofile(fig_data)
    """

    rsq = fig_data["rsq"]
    n_sim = fig_data["realizations"]
    n_clusters = fig_data["n_clusters"]
    # make a plot of rsq profile
    plt.figure(figsize=(10, 6))
    plt.plot(range(1, n_sim + 1), rsq, "k-o", label="R²", linewidth=0.8, markersize=4)
    # plt.plot(np.arange(1.5, n_sim + 0.5), np.diff(rsq), 'r', label='ΔR²')
    axes = plt.gca()
    axes.set_xlim([0, fig_data["realizations"]])
    axes.set_ylim([0, 1])
    plt.xlabel("Number of groups")
    plt.ylabel("R²")
    plt.legend(loc="lower right")
    plt.title("R² of groups vs. full ensemble")
    if "rsq_cutoff" in fig_data["method"].keys():
        col = "k--"
        label = f"R² selection > {fig_data['method']['rsq_cutoff']} (n = {n_clusters})"
        if "max_clusters" in fig_data.keys():

            if rsq[n_clusters - 1] < fig_data["method"]["rsq_cutoff"]:
                col = "r--"
                label = (
                    f"R² selection = {rsq[n_clusters - 1].round(2)} (n = {n_clusters}) :"
                    f" Max cluster set to {fig_data['max_clusters']}"
                )
            else:
                label = (
                    f"R² selection > {fig_data['method']['rsq_cutoff']} (n = {n_clusters}) :"
                    f" Max cluster set to {fig_data['max_clusters']}"
                )

        plt.plot(
            (0, n_clusters, n_clusters),
            (rsq[n_clusters - 1], rsq[n_clusters - 1], 0),
            col,
            label=label,
            linewidth=0.75,
        )
        plt.legend(loc="lower right")
    elif "rsq_optimize" in fig_data["method"].keys():
        onetoone = -1 * (1.0 / (n_sim - 1)) + np.arange(1, n_sim + 1) * (
            1.0 / (n_sim - 1)
        )
        plt.plot(
            range(1, n_sim + 1),
            onetoone,
            color=[0.25, 0.25, 0.75],
            label="Theoretical constant increase in R²",
            linewidth=0.5,
        )
        plt.plot(
            range(1, n_sim + 1),
            rsq - onetoone,
            color=[0.75, 0.25, 0.25],
            label="Real benefits (R² - theoretical)",
            linewidth=0.5,
        )
        col = "k--"
        label = f"Optimized R² cost / benefit (n = {n_clusters})"
        if "max_clusters" in fig_data.keys():
            opt = rsq - onetoone
            imax = np.where(opt == opt.max())[0]

            if rsq[n_clusters - 1] < rsq[imax]:
                col = "r--"
            label = (
                f"R² selection = {rsq[n_clusters - 1].round(2)} (n = {n_clusters}) :"
                f" Max cluster set to {fig_data['max_clusters']}"
            )

        plt.plot(
            (0, n_clusters, n_clusters),
            (rsq[n_clusters - 1], rsq[n_clusters - 1], 0),
            col,
            linewidth=0.75,
            label=label,
        )
        plt.legend(loc="center right")
    else:
        plt.plot(
            (0, n_clusters, n_clusters),
            (rsq[n_clusters - 1], rsq[n_clusters - 1], 0),
            "k--",
            label=f"n = {n_clusters} (R² selection = {rsq[n_clusters - 1].round(2)})",
            linewidth=0.75,
        )
        plt.legend(loc="lower right")<|MERGE_RESOLUTION|>--- conflicted
+++ resolved
@@ -192,7 +192,6 @@
                 > 2e8
             )
 
-<<<<<<< HEAD
         for p in values:
             # Percentile calculation forbids chunking along realization
             if len(ens.chunks.get("realization", [])) > 1:
@@ -219,15 +218,6 @@
                 kwargs=dict(p=p),
                 dask="parallelized",
                 output_dtypes=[ens[v].dtype],
-=======
-        else:
-            # loop through blocks
-            warnings.warn(
-                f"Large ensemble size detected: statistics will be"
-                f" calculated in blocks of {int(time_block)} time-steps.",
-                UserWarning,
-                stacklevel=2,
->>>>>>> 0790e8c7
             )
 
             perc.name = v + f"_p{p:02d}"
@@ -236,9 +226,9 @@
             if "description" in ds_out[perc.name].attrs:
                 ds_out[perc.name].attrs[
                     "description"
-                ] = "{ds_out[perc.ame].attrs['description']} : {p}th percentile of ensemble"
+                ] = f"{ds_out[perc.ame].attrs['description']} : {p}th percentile of ensemble"
             else:
-                ds_out[perc.name].attrs["description"] = "{p}th percentile of ensemble"
+                ds_out[perc.name].attrs["description"] = f"{p}th percentile of ensemble"
 
     return ds_out
 
@@ -376,101 +366,17 @@
     return ds_all
 
 
-<<<<<<< HEAD
 def _calc_perc(arr, p=50):
     """Ufunc-like computing a percentile over the last axis of the array.
-=======
-def _calc_percentiles_simple(ens, v, values):
-    ds_out = ens.drop_vars(names=set(ens.data_vars))
-    dims = list(ens[v].dims)
-    outdims = [x for x in dims if "realization" not in x]
-
-    # print('loading ensemble data to memory')
-    arr = ens[v].load()  # percentile calc requires loading the array
-    coords = {}
-    for c in outdims:
-        coords[c] = arr[c]
-    for p in values:
-        outvar = v + "_p" + str(p)
-
-        out1 = _calc_perc(arr, p)
-
-        ds_out[outvar] = xr.DataArray(out1, dims=outdims, coords=coords)
-        ds_out[outvar].attrs = ens[v].attrs
-        if "description" in ds_out[outvar].attrs.keys():
-            ds_out[outvar].attrs[
-                "description"
-            ] = f"{ds_out[outvar].attrs['description']} : {p}th percentile of ensemble"
-        else:
-            ds_out[outvar].attrs["description"] = f"{p}th percentile of ensemble"
-    return ds_out
->>>>>>> 0790e8c7
 
     Processes cases with invalid values separately, which makes it more efficent than np.nanpercentile for array with only a few invalid points.
 
-<<<<<<< HEAD
     Parameters
     ----------
     arr : np.array
         Percentile is computed over the last axis.
     p : scalar
         Percentile to compute, between 0 and 100. (the default is 50)
-=======
-def _calc_percentiles_blocks(ens, v, values, time_block):
-    ds_out = ens.drop_vars(names=set(ens.data_vars))
-    dims = list(ens[v].dims)
-    outdims = [x for x in dims if "realization" not in x]
-
-    blocks = list(range(0, len(ens.time) + 1, int(time_block)))
-    if blocks[-1] != len(ens[v].time):
-        blocks.append(len(ens[v].time))
-    arr_p_all = {}
-    for t in range(0, len(blocks) - 1):
-        # print('Calculating block ', t + 1, ' of ', len(blocks) - 1)
-        time_sel = slice(blocks[t], blocks[t + 1])
-        arr = (
-            ens[v].isel(time=time_sel).load()
-        )  # percentile calc requires loading the array
-        coords = {}
-        for c in outdims:
-            coords[c] = arr[c]
-        for p in values:
-
-            out1 = _calc_perc(arr, p)
-
-            if t == 0:
-                arr_p_all[str(p)] = xr.DataArray(out1, dims=outdims, coords=coords)
-            else:
-                arr_p_all[str(p)] = xr.concat(
-                    [
-                        arr_p_all[str(p)],
-                        xr.DataArray(out1, dims=outdims, coords=coords),
-                    ],
-                    dim="time",
-                )
-    for p in values:
-        outvar = v + "_p" + str(p)
-        ds_out[outvar] = arr_p_all[str(p)]
-        ds_out[outvar].attrs = ens[v].attrs
-        if "description" in ds_out[outvar].attrs.keys():
-            ds_out[outvar].attrs[
-                "description"
-            ] = f"{ds_out[outvar].attrs['description']} : {p}th percentile of ensemble"
-
-        else:
-            ds_out[outvar].attrs["description"] = f"{p}th percentile of ensemble"
-
-    return ds_out
-
-
-def _calc_perc(arr, p):
-    dims = arr.dims
-    # make sure realization is the first dimension
-    if dims.index("realization") != 0:
-        arr = arr.transpose(
-            "realization", *[dim for dim in dims if dim != "realization"]
-        )
->>>>>>> 0790e8c7
 
     Returns
     -------
