--- conflicted
+++ resolved
@@ -118,18 +118,7 @@
     >>> ens_mean_std = ensembles.ensemble_mean_std_max_min(ens)
     >>> print(ens_mean_std['tas_mean'])
     """
-<<<<<<< HEAD
-    dsOut = ens.drop_vars(names=set(ens.data_vars))
-    for v in ens.data_vars:
-
-        dsOut["{}_mean".format(v)] = ens[v].mean(dim="realization")
-        dsOut["{}_stdev".format(v)] = ens[v].std(dim="realization")
-        dsOut["{}_max".format(v)] = ens[v].max(dim="realization")
-        dsOut["{}_min".format(v)] = ens[v].min(dim="realization")
-        for vv in dsOut.data_vars:
-            dsOut[vv].attrs = ens[v].attrs
-=======
-    ds_out = ens.drop(ens.data_vars)
+    ds_out = ens.drop_vars(names=set(ens.data_vars))
     for v in ens.data_vars:
 
         ds_out["{}_mean".format(v)] = ens[v].mean(dim="realization")
@@ -138,8 +127,6 @@
         ds_out["{}_min".format(v)] = ens[v].min(dim="realization")
         for vv in ds_out.data_vars:
             ds_out[vv].attrs = ens[v].attrs
->>>>>>> 1153529a
-
             if "description" in ds_out[vv].attrs.keys():
                 vv.split()
                 ds_out[vv].attrs["description"] = (
