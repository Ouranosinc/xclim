--- conflicted
+++ resolved
@@ -771,21 +771,12 @@
 
     return params
 
-<<<<<<< HEAD
-=======
-def standardized_index(
-    da: xr.DataArray,
-    params: xr.DataArray,
-    dist: str | scipy.stats.rv_continuous | None = None,
-):
-    """Compute standardized index for given fit parameters.
->>>>>>> 7de95fa2
 
 def standardized_index(
     da: xr.DataArray,
     freq: str | None,
     window: int,
-    dist: str,
+    dist: str | scipy.stats.rv_continuous | None,
     method: str,
     cal_start: DateStr | None,
     cal_end: DateStr | None,
@@ -793,6 +784,11 @@
     **indexer,
 ) -> xr.DataArray:
     r"""Standardized Index (SI).
+
+    This computes standardized indices which measure the deviation of  variables in the dataset compared
+    to a reference distribution. The reference is a statistical distribution computed with fitting parameters `params`
+    over a given calibration period of the dataset. Those fitting parameters are obtained with
+    ``xclim.standardized_index_fit_params``.
 
     Parameters
     ----------
@@ -804,9 +800,9 @@
     window : int
         Averaging window length relative to the resampling frequency. For example, if `freq="MS"`,
         i.e. a monthly resampling, the window is an integer number of months.
-    dist : {"gamma", "fisk"}
+    dist : str or rv_continuous
         Name of the univariate distribution. (see :py:mod:`scipy.stats`).
-    method : {'APP', 'ML'}
+    method : str
         Name of the fitting method, such as `ML` (maximum likelihood), `APP` (approximate). The approximate method
         uses a deterministic function that doesn't involve any optimization.
     cal_start : DateStr, optional
@@ -816,7 +812,6 @@
         End date of the calibration period. A `DateStr` is expected, that is a `str` in format `"YYYY-MM-DD"`.
         Default option `None` means that the calibration period finishes at the end of the input dataset.
     params : xarray.DataArray
-<<<<<<< HEAD
         Fit parameters.
         The `params` can be computed using ``xclim.indices.stats.standardized_index_fit_params`` in advance.
         The output can be given here as input, and it overrides other options.
@@ -841,11 +836,6 @@
     References
     ----------
     :cite:cts:`mckee_relationship_1993`
-=======
-        Fit parameters computed using ``xclim.indices.stats.standardized_index_fit_params``.
-    dist : str or rv_continuous, optional
-        Name of distribution or instance. Defaults to the "scipy_dist" attribute of `params`.
->>>>>>> 7de95fa2
     """
     if params is not None:
         freq, window, indexer = (
