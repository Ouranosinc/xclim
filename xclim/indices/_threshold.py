--- conflicted
+++ resolved
@@ -2108,17 +2108,10 @@
 
     .. math::
 
-<<<<<<< HEAD
-        WS_{ij} > Threshold [m s-1]
-    """
-    thresh = convert_units_to(thresh, sfcWind)
-    out = threshold_count(sfcWind, ">=  ", thresh, freq)
-=======
         WS_{ij} >= Threshold [m s-1]
     """
     thresh = convert_units_to(thresh, sfcWind)
     out = threshold_count(sfcWind, ">=", thresh, freq)
->>>>>>> 118441f8
     out = to_agg_units(out, sfcWind, "count")
     return out
 
