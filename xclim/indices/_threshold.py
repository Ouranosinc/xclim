--- conflicted
+++ resolved
@@ -36,11 +36,7 @@
     "warm_night_frequency",
     "wetdays",
     "maximum_consecutive_dry_days",
-<<<<<<< HEAD
-    "maximum_consecutive_summer_days",
-=======
     "maximum_consecutive_tx_days",
->>>>>>> b8f26a62
     "max_n_day_precipitation_amount",
     "tropical_nights",
 ]
@@ -655,11 +651,7 @@
 
 
 @declare_units("days", tasmax="[temperature]", thresh="[temperature]")
-<<<<<<< HEAD
-def maximum_consecutive_summer_days(tasmax, thresh="25 degC", freq="YS"):
-=======
 def maximum_consecutive_tx_days(tasmax, thresh="25 degC", freq="YS"):
->>>>>>> b8f26a62
     r"""Maximum number of consecutive summer days (Tx > 25℃)
 
     Return the maximum number of consecutive days within the period where temperature is above a certain threshold.
