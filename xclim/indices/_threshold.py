--- conflicted
+++ resolved
@@ -179,7 +179,7 @@
 
         \sum PR_{ij} < Threshold [mm/day]
     """
-    thresh = utils.convert_units_to(thresh, pr)
+    thresh = convert_units_to(thresh, pr)
     return pr.pipe(lambda x: (pr < thresh) * 1).resample(time=freq).sum(dim="time")
 
 
@@ -381,7 +381,7 @@
       If there is no such day or if a growing season is not detected, returns np.nan.
       If the growing season does not end within the time period, returns the last day of the period.
     """
-    thresh = utils.convert_units_to(thresh, tas)
+    thresh = convert_units_to(thresh, tas)
     mid_doy = datetime.datetime.strptime(mid_date, "%m-%d").timetuple().tm_yday
 
     def compute_growing_season_end(yrdata):
@@ -531,7 +531,7 @@
       Day of the year when temperature is inferior to a threshold over a given number of days for the first time.
       If there is no such day, return np.nan.
     """
-    thresh = utils.convert_units_to(thresh, tas)
+    thresh = convert_units_to(thresh, tas)
     mid_doy = datetime.datetime.strptime(mid_date, "%m-%d").timetuple().tm_yday
 
     def compute_final_frost_event(yrdata):
@@ -672,7 +672,7 @@
     Robinson, P.J., 2001: On the Definition of a Heat Wave. J. Appl. Meteor., 40, 762–775,
     https://doi.org/10.1175/1520-0450(2001)040<0762:OTDOAH>2.0.CO;2
     """
-    thresh_tasmax = utils.convert_units_to(thresh_tasmax, tasmax)
+    thresh_tasmax = convert_units_to(thresh_tasmax, tasmax)
 
     cond = tasmax > thresh_tasmax
     group = cond.resample(time=freq)
@@ -730,7 +730,7 @@
     Robinson, P.J., 2001: On the Definition of a Heat Wave. J. Appl. Meteor., 40, 762–775,
     https://doi.org/10.1175/1520-0450(2001)040<0762:OTDOAH>2.0.CO;2
     """
-    thresh_tasmax = utils.convert_units_to(thresh_tasmax, tasmax)
+    thresh_tasmax = convert_units_to(thresh_tasmax, tasmax)
 
     cond = tasmax > thresh_tasmax
     group = cond.resample(time=freq)
@@ -989,7 +989,7 @@
     where :math:`[P]` is 1 if :math:`P` is true, and 0 if false. Note that this formula does not handle sequences at
     the start and end of the series, but the numerical algorithm does.
     """
-    t = utils.convert_units_to(thresh, tasmin)
+    t = convert_units_to(thresh, tasmin)
     group = (tasmin > t).resample(time=freq)
 
     return group.apply(rl.longest_run, dim="time")
@@ -1141,12 +1141,7 @@
 
         TN_{ij} > Threshold [℃]
     """
-<<<<<<< HEAD
-    thresh = utils.convert_units_to(thresh, tasmin)
-
-=======
     thresh = convert_units_to(thresh, tasmin)
->>>>>>> 5e4b93a1
     return (
         tasmin.pipe(lambda x: (tasmin > thresh) * 1).resample(time=freq).sum(dim="time")
     )