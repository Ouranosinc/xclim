# noqa: D100

from typing import Optional

import numpy as np
import xarray

import xclim.core.units
import xclim.indices as xci
import xclim.indices.run_length as rl
from xclim.core.units import convert_units_to, declare_units, rate2amount, to_agg_units
from xclim.core.utils import DayOfYearStr
from xclim.indices._threshold import first_day_above, first_day_below, freshet_start
from xclim.indices.generic import aggregate_between_dates, day_lengths

# Frequencies : YS: year start, QS-DEC: seasons starting in december, MS: month start
# See https://pandas.pydata.org/pandas-docs/stable/user_guide/timeseries.html

# -------------------------------------------------- #
# ATTENTION: ASSUME ALL INDICES WRONG UNTIL TESTED ! #
# -------------------------------------------------- #

__all__ = [
    "biologically_effective_degree_days",
    "huglin_index",
    "cool_night_index",
    "corn_heat_units",
    "dry_spell_frequency",
    "dry_spell_total_length",
    "effective_growing_degree_days",
    "latitude_temperature_index",
    "qian_weighted_mean_average",
    "water_budget",
]


@declare_units(
    tasmin="[temperature]",
    tasmax="[temperature]",
    thresh_tasmin="[temperature]",
    thresh_tasmax="[temperature]",
)
def corn_heat_units(
    tasmin: xarray.DataArray,
    tasmax: xarray.DataArray,
    thresh_tasmin: str = "4.44 degC",
    thresh_tasmax: str = "10 degC",
) -> xarray.DataArray:
    r"""Corn heat units.

    Temperature-based index used to estimate the development of corn crops.

    Parameters
    ----------
    tasmin : xarray.DataArray
      Minimum daily temperature.
    tasmax : xarray.DataArray
      Maximum daily temperature.
    thresh_tasmin : str
      The minimum temperature threshold needed for corn growth.
    thresh_tasmax : str
      The maximum temperature threshold needed for corn growth.

    Returns
    -------
    xarray.DataArray, [dimensionless]
      Daily corn heat units.

    Notes
    -----
    The thresholds of 4.44°C for minimum temperatures and 10°C for maximum temperatures were selected following
    the assumption that no growth occurs below these values.

    Let :math:`TX_{i}` and :math:`TN_{i}` be the daily maximum and minimum temperature at day :math:`i`. Then the daily
    corn heat unit is:

    .. math::
        CHU_i = \frac{YX_{i} + YN_{i}}{2}

    with

    .. math::

        YX_i & = 3.33(TX_i -10) - 0.084(TX_i -10)^2, &\text{if } TX_i > 10°C

        YN_i & = 1.8(TN_i -4.44), &\text{if } TN_i > 4.44°C

    where :math:`YX_{i}` and :math:`YN_{i}` is 0 when :math:`TX_i \leq 10°C` and :math:`TN_i \leq 4.44°C`, respectively.

    References
    ----------
    Equations from Bootsma, A., G. Tremblay et P. Filion. 1999: Analyse sur les risques associés aux unités thermiques
    disponibles pour la production de maïs et de soya au Québec. Centre de recherches de l’Est sur les céréales et
    oléagineux, Ottawa, 28 p.

    Can be found in Audet, R., Côté, H., Bachand, D. and Mailhot, A., 2012: Atlas agroclimatique du Québec. Évaluation
    des opportunités et des risques agroclimatiques dans un climat en évolution.
    """

    tasmin = convert_units_to(tasmin, "degC")
    tasmax = convert_units_to(tasmax, "degC")
    thresh_tasmin = convert_units_to(thresh_tasmin, "degC")
    thresh_tasmax = convert_units_to(thresh_tasmax, "degC")

    mask_tasmin = tasmin > thresh_tasmin
    mask_tasmax = tasmax > thresh_tasmax

    chu = (
        xarray.where(mask_tasmin, 1.8 * (tasmin - thresh_tasmin), 0)
        + xarray.where(
            mask_tasmax,
            (3.33 * (tasmax - thresh_tasmax) - 0.084 * (tasmax - thresh_tasmax) ** 2),
            0,
        )
    ) / 2

    chu.attrs["units"] = ""
    return chu


@declare_units(
    tas="[temperature]",
    tasmax="[temperature]",
    lat="[]",
    thresh="[temperature]",
)
def huglin_index(
    tas: xarray.DataArray,
    tasmax: xarray.DataArray,
    lat: xarray.DataArray,
    thresh: str = "10 degC",
    method: str = "smoothed",
    start_date: DayOfYearStr = "04-01",
    end_date: DayOfYearStr = "10-01",
    freq: str = "YS",
) -> xarray.DataArray:
    r"""Huglin Heliothermal Index.

    Growing-degree days with a base of 10°C and adjusted for latitudes between 40°N and 50°N for April to September
    (Northern Hemisphere; October to March in Southern Hemisphere).
    Used as a heat-summation metric in viticulture agroclimatology.

    Parameters
    ----------
    tas: xarray.DataArray
      Mean daily temperature.
    tasmax: xarray.DataArray
      Maximum daily temperature.
    lat: xarray.DataArray
      Latitude coordinate.
    thresh: str
      The temperature threshold.
    method: {"smoothed", "icclim", "jones"}
      The formula to use for the latitude coefficient calculation.
    start_date: DayOfYearStr
      The hemisphere-based start date to consider (north = April, south = October).
    end_date: DayOfYearStr
      The hemisphere-based start date to consider (north = October, south = April). This date is non-inclusive.
    freq : str
      Resampling frequency (default: "YS"; For Southern Hemisphere, should be "AS-JUL").

    Returns
    -------
    xarray.DataArray, [unitless]
      Huglin heliothermal index (HI).

    Notes
    -----
    Let :math:`TX_{i}` and :math:`TG_{i}` be the daily maximum and mean temperature at day :math:`i` and
    :math:`T_{thresh}` the base threshold needed for heat summation (typically, 10 degC). A day-length multiplication,
    :math:`k`, based on latitude, :math:`lat`, is also considered. Then the Huglin heliothermal index for dates between
    1 April and 30 September is:

    .. math::
        HI = \sum_{i=\text{April 1}}^{\text{September 30}} \left( \frac{TX_i  + TG_i)}{2} - T_{thresh} \right) * k

    For the `smoothed` method, the day-length multiplication factor, :math:`k`, is calculated as follows:

    .. math::
        k = f(lat) = \begin{cases}
                        1, & \text{if } |lat| <= 40 \\
                        1 + ((abs(lat) - 40) / 10) * 0.06, & \text{if } 40 < |lat| <= 50 \\
                        NaN, & \text{if } |lat| > 50 \\
                     \end{cases}

    For compatibility with ICCLIM, `end_date` should be set to `11-01`, `method` should be set to `icclim`. The
    day-length multiplication factor, :math:`k`, is calculated as follows:

    .. math::
        k = f(lat) = \begin{cases}
                        1.0, & \text{if } |lat| <= 40 \\
                        1.02, & \text{if } 40 < |lat| <= 42 \\
                        1.03, & \text{if } 42 < |lat| <= 44 \\
                        1.04, & \text{if } 44 < |lat| <= 46 \\
                        1.05, & \text{if } 46 < |lat| <= 48 \\
                        1.06, & \text{if } 48 < |lat| <= 50 \\
                        NaN, & \text{if } |lat| > 50 \\
                    \end{cases}

    A more robust day-length calculation based on latitude, calendar, day-of-year, and obliquity is available with
    `method="jones"`. See: :py:func:`xclim.indices.generic.day_lengths` or Hall and Jones (2010) for more information.

    References
    ----------
    Huglin heliothermal index originally published in Huglin, P. (1978). Nouveau mode d’évaluation des possibilités
    héliothermiques d’un milieu viticole. Dans Symposium International sur l’Écologie de la Vigne (p. 89‑98). Ministère
    de l’Agriculture et de l’Industrie Alimentaire.

    Modified day-length for Huglin heliothermal index published in Hall, A., & Jones, G. V. (2010). Spatial analysis of
    climate in winegrape-growing regions in Australia. Australian Journal of Grape and Wine Research, 16(3), 389‑404.
    https://doi.org/10.1111/j.1755-0238.2010.00100.x
    """
    tas = convert_units_to(tas, "degC")
    tasmax = convert_units_to(tasmax, "degC")
    thresh = convert_units_to(thresh, "degC")

    if method.lower() == "smoothed":
        lat_mask = abs(lat) <= 50
        lat_coefficient = ((abs(lat) - 40) / 10).clip(min=0) * 0.06
        k = 1 + xarray.where(lat_mask, lat_coefficient, np.NaN)
        k_aggregated = 1
    elif method.lower() == "icclim":
        k_f = [0, 0.02, 0.03, 0.04, 0.05, 0.06]

        k = 1 + xarray.where(
            abs(lat) <= 40,
            k_f[0],
            xarray.where(
                (40 < abs(lat)) & (abs(lat) <= 42),
                k_f[1],
                xarray.where(
                    (42 < abs(lat)) & (abs(lat) <= 44),
                    k_f[2],
                    xarray.where(
                        (44 < abs(lat)) & (abs(lat) <= 46),
                        k_f[3],
                        xarray.where(
                            (46 < abs(lat)) & (abs(lat) <= 48),
                            k_f[4],
                            xarray.where(
                                (48 < abs(lat)) & (abs(lat) <= 50), k_f[5], np.NaN
                            ),
                        ),
                    ),
                ),
            ),
        )
        k_aggregated = 1
    elif method.lower() == "jones":
        day_length = day_lengths(
            dates=tas.time,
            lat=lat,
            start_date=start_date,
            end_date=end_date,
            freq=freq,
        )
        k = 1
        k_aggregated = 2.8311e-4 * day_length + 0.30834
    else:
        raise NotImplementedError(f"'{method}' method is not implemented.")

    hi = (((tas + tasmax) / 2) - thresh).clip(min=0) * k
    hi = (
        aggregate_between_dates(hi, start=start_date, end=end_date, freq=freq)
        * k_aggregated
    )

    hi.attrs["units"] = ""
    return hi


@declare_units(
    tasmin="[temperature]",
    tasmax="[temperature]",
    lat="[]",
    thresh_tasmin="[temperature]",
    low_dtr="[temperature]",
    high_dtr="[temperature]",
    max_daily_degree_days="[temperature]",
)
def biologically_effective_degree_days(
    tasmin: xarray.DataArray,
    tasmax: xarray.DataArray,
    lat: Optional[xarray.DataArray] = None,
    thresh_tasmin: str = "10 degC",
    method: str = "gladstones",
    low_dtr: str = "10 degC",
    high_dtr: str = "13 degC",
    max_daily_degree_days: str = "9 degC",
    start_date: DayOfYearStr = "04-01",
    end_date: DayOfYearStr = "11-01",
    freq: str = "YS",
) -> xarray.DataArray:
    r"""Biologically effective growing degree days.

    Growing-degree days with a base of 10°C and an upper limit of 19°C and adjusted for latitudes between 40°N and 50°N
    for April to October (Northern Hemisphere; October to April in Southern Hemisphere). A temperature range adjustment
    also promotes small and large swings in daily temperature range. Used as a heat-summation metric in viticulture
    agroclimatology.

    Parameters
    ----------
    tasmin: xarray.DataArray
      Minimum daily temperature.
    tasmax: xarray.DataArray
      Maximum daily temperature.
    lat: xarray.DataArray, optional
      Latitude coordinate.
    thresh_tasmin: str
      The minimum temperature threshold.
    method: {"gladstones", "icclim", "jones"}
      The formula to use for the calculation.
      The "gladstones" integrates a daily temperature range and latitude coefficient. End_date should be "11-01".
      The "icclim" method ignores daily temperature range and latitude coefficient. End date should be "10-01".
      The "jones" method integrates axial tilt, latitude, and day-of-year on coefficient. End_date should be "11-01".
    low_dtr: str
      The lower bound for daily temperature range adjustment (default: 10°C).
    high_dtr: str
      The higher bound for daily temperature range adjustment (default: 13°C).
    max_daily_degree_days: str
      The maximum amount of biologically effective degrees days that can be summed daily.
    start_date: DayOfYearStr
      The hemisphere-based start date to consider (north = April, south = October).
    end_date: DayOfYearStr
      The hemisphere-based start date to consider (north = October, south = April). This date is non-inclusive.
    freq : str
      Resampling frequency (default: "YS"; For Southern Hemisphere, should be "AS-JUL").

    Returns
    -------
    xarray.DataArray
      Biologically effective growing degree days (BEDD).

    Warnings
    --------
    Lat coordinate must be provided if method is "gladstones" or "jones".

    Notes
    -----
    The tasmax ceiling of 19°C is assumed to be the max temperature beyond which no further gains from daily temperature
    occur.

    Let :math:`TX_{i}` and :math:`TN_{i}` be the daily maximum and minimum temperature at day :math:`i`, :math:`lat`
    the latitude of the point of interest, :math:`degdays_{max}` the maximum amount of degrees that can be summed per
    day (typically, 9). Then the sum of daily biologically effective growing degree day (BEDD) units between 1 April and
    31 October is:

    .. math::
        BEDD_i = \sum_{i=\text{April 1}}^{\text{October 31}} min\left( \left( max\left( \frac{TX_i  + TN_i)}{2} - 10, 0 \right) * k \right) + TR_{adj}, degdays_{max}\right)

    .. math::
        TR_{adj} = f(TX_{i}, TN_{i}) = \begin{cases}
                                0.25(TX_{i} - TN_{i} - 13), & \text{if } (TX_{i} - TN_{i}) > 13 \\
                                0, & \text{if } 10 < (TX_{i} - TN_{i}) < 13\\
                                0.25(TX_{i} - TN_{i} - 10), & \text{if } (TX_{i} - TN_{i}) < 10 \\
                                       \end{cases}

    .. math::
        k = f(lat) = 1 + \left(\frac{\left| lat  \right|}{50} * 0.06,  \text{if }40 < |lat| <50, \text{else } 0\right)

    A second version of the BEDD (`method="icclim"`) does not consider :math:`TR_{adj}` and :math:`k` and employs a
    different end date (30 September). The simplified formula is as follows:

    .. math::
        BEDD_i = \sum_{i=\text{April 1}}^{\text{September 30}} min\left( max\left(\frac{TX_i  + TN_i)}{2} - 10, 0\right), degdays_{max}\right)

    References
    ----------
    Indice originally from Gladstones, J.S. (1992). Viticulture and environment: a study of the effects of
    environment on grapegrowing and wine qualities, with emphasis on present and future areas for growing winegrapes
    in Australia. Adelaide:  Winetitles.

    ICCLIM modified formula originally from Project team ECA&D, KNMI (2013). EUMETNET/ECSN optional programme: European Climate
    Assessment & Dataset (ECA&D) - Algorithm Theoretical Basis Document (ATBD). (KNMI Project number: EPJ029135, v10.7).
    https://www.ecad.eu/documents/atbd.pdf
    """
    tasmin = convert_units_to(tasmin, "degC")
    tasmax = convert_units_to(tasmax, "degC")
    thresh_tasmin = convert_units_to(thresh_tasmin, "degC")
    max_daily_degree_days = convert_units_to(max_daily_degree_days, "degC")

    if method.lower() in ["gladstones", "jones"] and lat is not None:
        low_dtr = convert_units_to(low_dtr, "degC")
        high_dtr = convert_units_to(high_dtr, "degC")
        dtr = tasmax - tasmin
        tr_adj = 0.25 * xarray.where(
            dtr > high_dtr,
            dtr - high_dtr,
            xarray.where(dtr < low_dtr, dtr - low_dtr, 0),
        )
        if method.lower() == "gladstones":
            lat_mask = abs(lat) <= 50
            k = 1 + xarray.where(lat_mask, max(((abs(lat) - 40) / 10) * 0.06, 0), 0)
            k_aggregated = 1
        else:
            day_length = day_lengths(
                dates=tasmin.time,
                lat=lat,
                start_date=start_date,
                end_date=end_date,
                freq=freq,
            )
            k = 1
            k_huglin = 2.8311e-4 * day_length + 0.30834
            k_aggregated = 1.1135 * k_huglin - 0.1352
    elif method.lower() == "icclim":
        k = 1
        tr_adj = 0
        k_aggregated = 1
    else:
        raise NotImplementedError()

    bedd = ((((tasmin + tasmax) / 2) - thresh_tasmin).clip(min=0) * k + tr_adj).clip(
        max=max_daily_degree_days
    )

    bedd = (
        aggregate_between_dates(bedd, start=start_date, end=end_date, freq=freq)
        * k_aggregated
    )

    bedd.attrs["units"] = "K days"
    return bedd


@declare_units(tasmin="[temperature]", lat="[]")
def cool_night_index(
    tasmin: xarray.DataArray, lat: xarray.DataArray, freq: str = "YS"
) -> xarray.DataArray:
    """Cool Night Index.

    Mean minimum temperature for September (northern hemisphere) or March (Southern hemishere).
    Used in calculating the Géoviticulture Multicriteria Classification System.

    Parameters
    ----------
    tasmin : xarray.DataArray
      Minimum daily temperature.
    lat: xarray.DataArray, optional
      Latitude coordinate.
    freq : str
      Resampling frequency.

    Returns
    -------
    xarray.DataArray, [degC]
      Mean of daily minimum temperature for month of interest.

    Notes
    -----
    Given that this indice only examines September and March months, it possible to send in DataArrays containing only
    these timesteps. Users should be aware that due to the missing values checks in wrapped Indicators, datasets that
    are missing several months will be flagged as invalid. This check can be ignored by setting the following context:

    >>> with xclim.set_options(check_missing='skip', data_validation='log'):
    >>>     cni = xclim.atmos.cool_night_index(...)  # xdoctest: +SKIP

    References
    ----------
    Indice originally published in Tonietto, J., & Carbonneau, A. (2004). A multicriteria climatic classification system
    or grape-growing regions worldwide. Agricultural and Forest Meteorology, 124(1–2), 81‑97.
    https://doi.org/10.1016/j.agrformet.2003.06.001
    """
    tasmin = convert_units_to(tasmin, "degC")

    # Use September in northern hemisphere, March in southern hemisphere.
    months = tasmin.time.dt.month
    month = xarray.where(lat > 0, 9, 3)
    tasmin = tasmin.where(months == month, drop=True)

    cni = tasmin.resample(time=freq).mean()
    cni.attrs["units"] = "degC"
    return cni


<<<<<<< HEAD
@declare_units(pr="[precipitation]", evspsblpot="[precipitation]")
def dryness_index(
    pr: xarray.DataArray,
    evspsblpot: xarray.DataArray,
    wo: str = "200 mm",
    hemisphere: str = "north",
    freq: str = "YS",
) -> xarray.DataArray:
    """Dryness Index.

    Mean minimum temperature for September (northern hemisphere) or March (Southern hemisphere).
    Used in calculating the Géoviticulture Multicriteria Classification System.

    Parameters
    ----------
    pr : xarray.DataArray
      Precipitation.
    evspsblpot: xarray.DataArray
      Potential evapotranspiration.
    wo : str
      The initial soil water reserve accessible to root systems.
    hemisphere: {"northern", "southern"}
      The hemisphere of interest (affects month choices used in summation).
    freq : str
      Resampling frequency.

    Returns
    -------
    xarray.DataArray, [mm]
      Absolute Dryness Index values.

    Notes
    -----
    TODO: Describe this indice.

    References
    ----------
    Indice originally published in Tonietto, J., & Carbonneau, A. (2004). A multicriteria climatic classification system
    or grape-growing regions worldwide. Agricultural and Forest Meteorology, 124(1–2), 81‑97.
    https://doi.org/10.1016/j.agrformet.2003.06.001

    Riou, C. (1994). Le déterminisme climatique de la maturation du raisin : Application au zonage de la teneur en sucre
    dans la Communauté Européenne (EUR–15863). Commission Européenne. https://hal.inrae.fr/hal-02843898
    """
    # Resample all variables to monthly totals in mm units.
    evspsblpot = rate2amount(evspsblpot, out_units="mm")
    pr = rate2amount(pr, out_units="mm")

    evspsblpot = evspsblpot.resample(time="MS").sum(dim="time")
    pr = pr.resample(time="MS").sum(dim="time")

    # Different potential evapotranspiration rates for northern hemisphere and southern hemisphere.
    if hemisphere.lower() == "northern":
        adjustment = [0, 0, 0, 0.1, 0.3, 0.5, 0.5, 0.5, 0.5, 0, 0, 0]
    elif hemisphere.lower() == "southern":
        adjustment = [0.5, 0.5, 0.5, 0.5, 0, 0, 0, 0, 0, 0, 0.1, 0.3]
    else:
        raise ValueError(hemisphere)

    adjustment_array = xarray.DataArray(
        adjustment,
        dims="month",
        coords=dict(month=np.arange(1, 13)),
    )

    # Monthly weights array
    k = adjustment_array.sel(month=evspsblpot.time.dt.month)

    # Potential transpiration of the vineyard
    t_v = evspsblpot * k

    # Direct soil evaporation
    e_s = (evspsblpot / evspsblpot.time.dt.daysinmonth) * (1 - k) * (pr / 5)

    # Dryness index
    di = (wo + pr - t_v - e_s).resample(time=freq)
    di.attrs["units"] = "mm"
    return di


@declare_units(tas="[temperature]")
=======
@declare_units(tas="[temperature]", lat="[]")
>>>>>>> ee1754e4
def latitude_temperature_index(
    tas: xarray.DataArray,
    lat: xarray.DataArray,
    lat_factor: float = 75,
    freq: str = "YS",
) -> xarray.DataArray:
    """Latitude-Temperature Index.

    Mean temperature of the warmest month with a latitude-based scaling factor.
    Used for categorizing winegrowing regions.

    Parameters
    ----------
    tas: xarray.DataArray
      Mean daily temperature.
    lat: xarray.DataArray
      Latitude coordinate.
    lat_factor: float
      Latitude factor. Maximum poleward latitude. Default: 75.
    freq : str
      Resampling frequency.

    Returns
    -------
    xarray.DataArray, [unitless]
      Latitude Temperature Index.

    Notes
    -----
    The latitude factor of `75` is provided for examining the poleward expansion of winegrowing climates under scenarios
    of climate change. For comparing 20th century/observed historical records, the original scale factor of `60` is more
    appropriate.

    Let :math:`Tn_{j}` be the average temperature for a given month :math:`j`, :math:`lat_{f}` be the latitude factor,
    and :math:`lat` be the latitude of the area of interest. Then the Latitude-Temperature Index (:math:`LTI`) is:

    .. math::
        LTI = max(TN_{j}: j = 1..12)(lat_f - |lat|)

    References
    ----------
    Indice originally published in Jackson, D. I., & Cherry, N. J. (1988). Prediction of a District’s Grape-Ripening
    Capacity Using a Latitude-Temperature Index (LTI). American Journal of Enology and Viticulture, 39(1), 19‑28.

    Modified latitude factor from Kenny, G. J., & Shao, J. (1992). An assessment of a latitude-temperature index for
    predicting climate suitability for grapes in Europe. Journal of Horticultural Science, 67(2), 239‑246.
    https://doi.org/10.1080/00221589.1992.11516243
    """
    tas = convert_units_to(tas, "degC")

    tas = tas.resample(time="MS").mean(dim="time")
    mtwm = tas.resample(time=freq).max(dim="time")

    lat_mask = (abs(lat) >= 0) & (abs(lat) <= lat_factor)
    lat_coeff = xarray.where(lat_mask, lat_factor - abs(lat), 0)

    lti = mtwm * lat_coeff
    lti.attrs["units"] = ""
    return lti


@declare_units(
    pr="[precipitation]",
    tasmin="[temperature]",
    tasmax="[temperature]",
    tas="[temperature]",
)
def water_budget(
    pr: xarray.DataArray,
    tasmin: Optional[xarray.DataArray] = None,
    tasmax: Optional[xarray.DataArray] = None,
    tas: Optional[xarray.DataArray] = None,
    method: str = "BR65",
) -> xarray.DataArray:
    r"""Precipitation minus potential evapotranspiration.

    Precipitation minus potential evapotranspiration as a measure of an approximated surface water budget,
    where the potential evapotranspiration is calculated with a given method.

    Parameters
    ----------
    pr : xarray.DataArray
      Daily precipitation.
    tasmin : xarray.DataArray
      Minimum daily temperature.
    tasmax : xarray.DataArray
      Maximum daily temperature.
    tas : xarray.DataArray
      Mean daily temperature.
    method : str
      Method to use to calculate the potential evapotranspiration.

    Notes
    -----
    Available methods are listed in the description of xclim.indicators.atmos.potential_evapotranspiration.

    Returns
    -------
    xarray.DataArray,
      Precipitation minus potential evapotranspiration.
    """
    pr = convert_units_to(pr, "kg m-2 s-1")

    pet = xci.potential_evapotranspiration(
        tasmin=tasmin, tasmax=tasmax, tas=tas, method=method
    )

    if xarray.infer_freq(pet.time) == "MS":
        with xarray.set_options(keep_attrs=True):
            pr = pr.resample(time="MS").mean(dim="time")

    out = pr - pet

    out.attrs["units"] = pr.attrs["units"]
    return out


@declare_units(pr="[precipitation]", thresh="[length]")
def dry_spell_frequency(
    pr: xarray.DataArray,
    thresh: str = "1.0 mm",
    window: int = 3,
    freq: str = "YS",
    op: str = "sum",
) -> xarray.DataArray:
    """
    Return the number of dry periods of n days and more, during which the accumulated or maximal daily precipitation
    amount on a window of n days is under the threshold.

    Parameters
    ----------
    pr : xarray.DataArray
      Daily precipitation.
    thresh : str
      Precipitation amount under which a period is considered dry.
      The value against which the threshold is compared depends on  `op` .
    window : int
      Minimum length of the spells.
    freq : str
      Resampling frequency.
    op: {"sum","max"}
      Operation to perform on the window.
      Default is "sum", which checks that the sum of accumulated precipitation over the whole window is less than the
      threshold.
      "max" checks that the maximal daily precipitation amount within the window is less than the threshold.
      This is the same as verifying that each individual day is below the threshold.

    Returns
    -------
    xarray.DataArray
      The {freq} number of dry periods of minimum {window} days.

    Examples
    --------
    >>> pr = xr.open_dataset(path_to_pr_file).pr
    >>> dry_spell_frequency(pr=pr, op="sum")
    >>> dry_spell_frequency(pr=pr, op="max")
    """
    pram = rate2amount(pr, out_units="mm")
    thresh = convert_units_to(thresh, pram)

    agg_pr = getattr(pram.rolling(time=window, center=True), op)()
    out = (
        (agg_pr < thresh)
        .resample(time=freq)
        .map(rl.windowed_run_events, window=1, dim="time")
    )

    out.attrs["units"] = ""
    return out


@declare_units(pr="[precipitation]", thresh="[length]")
def dry_spell_total_length(
    pr: xarray.DataArray, thresh: str = "1.0 mm", window: int = 3, freq: str = "YS"
) -> xarray.DataArray:
    """
    Return the total number of days in dry periods of n days and more, during which the accumulated precipitation
    on a window of n days is under the threshold.

    Parameters
    ----------
    pr : xarray.DataArray
      Daily precipitation.
    thresh : str
      Accumulated precipitation value under which a period is considered dry.
    window : int
      Number of days where the accumulated precipitation is under threshold.
    freq : str
      Resampling frequency.

    Returns
    -------
    xarray.DataArray
      The {freq} total number of days in dry periods of minimum {window} days.
    """
    pram = rate2amount(pr, out_units="mm")
    thresh = convert_units_to(thresh, pram)

    mask = pram.rolling(time=window, center=True).sum() < thresh
    out = (mask.rolling(time=window, center=True).sum() >= 1).resample(time=freq).sum()

    return to_agg_units(out, pram, "count")


@declare_units(tas="[temperature]")
def qian_weighted_mean_average(
    tas: xarray.DataArray, dim: str = "time"
) -> xarray.DataArray:
    r"""Binomial smoothed, five-day weighted mean average temperature.

    Calculates a five-day weighted moving average with emphasis on temperatures closer to day of interest.

    Parameters
    ----------
    tas: xr.DataArray
      Daily mean temperature.
    dim: str
      Time dimension.

    Returns
    -------
    xr.DataArray
      Binomial smoothed, five-day weighted mean average temperature.

    Notes
    -----
    Let :math:`X_{n}` be the average temperature for day :math:`n` and :math:`X_{t}` be the daily mean temperature
    on day :math:`t`. Then the weighted mean average can be calculated as follows:

    .. math::
        \overline{X}_{n} = \frac{X_{n-2} + 4X_{n-1} + 6X_{n} + 4X_{n+1} + X_{n+2}}{16}

    References
    ----------
    Indice oririginally published in Qian, B., Zhang, X., Chen, K., Feng, Y., & O’Brien, T. (2009). Observed Long-Term
    Trends for Agroclimatic Conditions in Canada. Journal of Applied Meteorology and Climatology, 49(4), 604‑618.
    https://doi.org/10.1175/2009JAMC2275.1

    Inspired by Bootsma, A., & Gameda and D.W. McKenney, S. (2005). Impacts of potential climate change on selected
    agroclimatic indices in Atlantic Canada. Canadian Journal of Soil Science, 85(2), 329‑343.
    https://doi.org/10.4141/S04-019
    """
    units = tas.attrs["units"]

    weights = xarray.DataArray([0.0625, 0.25, 0.375, 0.25, 0.0625], dims=["window"])
    weighted_mean = tas.rolling({dim: 5}, center=True).construct("window").dot(weights)

    weighted_mean.attrs["units"] = units
    return weighted_mean


@declare_units(
    tasmax="[temperature]",
    tasmin="[temperature]",
    thresh="[temperature]",
)
def effective_growing_degree_days(
    tasmax: xarray.DataArray,
    tasmin: xarray.DataArray,
    *,
    thresh: str = "5 degC",
    method: str = "bootsma",
    after_date: DayOfYearStr = "07-01",
    dim: str = "time",
    freq: str = "YS",
) -> xarray.DataArray:
    r"""Effective growing degree days.

    Growing degree days based on a dynamic start and end of the growing season.

    Parameters
    ----------
    tasmax: xr.DataArray
      Daily mean temperature.
    tasmin: xr.DataArray
      Daily minimum temperature.
    thresh: str
      The minimum temperature threshold.
    method: {"bootsma", "qian"}
      The window method used to determine the temperature-based start date.
      For "bootsma", the start date is defined as 10 days after the average temperature exceeds a threshold (5 degC).
      For "qian", the start date is based on a weighted 5-day rolling average, based on `qian_weighted_mean_average()`.
    after_date : str
      Date of the year after which to look for the first frost event. Should have the format '%m-%d'.
    dim: str
      Time dimension.
    freq : str
      Resampling frequency.

    Returns
    -------
    xarray.DataArray

    Notes
    -----
    The effective growing degree days for a given year :math:`EGDD_i` can be calculated as follows:

    .. math::
        EGDD_i = \sum_{i=\text{j_{start}}^{\text{j_{end}}} max\left(TG - Thresh, 0 \right)

    Where :math:`TG` is the mean daly temperature, and :math:`j_{start}` and :math:`j_{end}` are the start and end dates
    of the growing season. The growing season start date methodology is determined via the `method` flag.
    For "bootsma", the start date is defined as 10 days after the average temperature exceeds a threshold (5 degC).
    For "qian", the start date is based on a weighted 5-day rolling average, based on `qian_weighted_mean_average()`.

    The end date is determined as the day preceding the first day with minimum temperature below 0 degC.

    References
    ----------
    Indice originally published in Bootsma, A., & Gameda and D.W. McKenney, S. (2005). Impacts of potential climate
    change on selected agroclimatic indices in Atlantic Canada. Canadian Journal of Soil Science, 85(2), 329‑343.
    https://doi.org/10.4141/S04-019
    """
    tasmax = convert_units_to(tasmax, "degC")
    tasmin = convert_units_to(tasmin, "degC")
    thresh = convert_units_to(thresh, "degC")

    tas = (tasmin + tasmax) / 2
    tas.attrs["units"] = "degC"

    if method.lower() == "bootsma":
        fda = first_day_above(tasmin=tas, thresh="5.0 degC", window=1, freq=freq)
        start = fda + 10
    elif method.lower() == "qian":
        tas_weighted = qian_weighted_mean_average(tas=tas, dim=dim)
        start = freshet_start(tas_weighted, thresh=thresh, window=5, freq=freq)
    else:
        raise NotImplementedError(f"Method: {method}.")

    # The day before the first day below 0 degC
    end = (
        first_day_below(
            tasmin=tasmin,
            thresh="0 degC",
            after_date=after_date,
            window=1,
            freq=freq,
        )
        - 1
    )

    deg_days = (tas - thresh).clip(min=0)
    egdd = aggregate_between_dates(deg_days, start=start, end=end, freq=freq)

    return to_agg_units(egdd, tas, op="delta_prod")<|MERGE_RESOLUTION|>--- conflicted
+++ resolved
@@ -473,7 +473,6 @@
     return cni
 
 
-<<<<<<< HEAD
 @declare_units(pr="[precipitation]", evspsblpot="[precipitation]")
 def dryness_index(
     pr: xarray.DataArray,
@@ -554,10 +553,7 @@
     return di
 
 
-@declare_units(tas="[temperature]")
-=======
 @declare_units(tas="[temperature]", lat="[]")
->>>>>>> ee1754e4
 def latitude_temperature_index(
     tas: xarray.DataArray,
     lat: xarray.DataArray,
