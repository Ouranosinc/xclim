--- conflicted
+++ resolved
@@ -195,13 +195,8 @@
                         NaN, & \text{if } |lat| > 50 \\
                     \end{cases}
 
-<<<<<<< HEAD
-    A more robust day-length calculation is available with `method="jones"`.
-    See: :py:func:`xclim.indices.generic.day_lengths` for more information.
-=======
     A more robust day-length calculation based on latitude, calendar, day-of-year, and obliquity is available with
     `method="jones"`. See: :py:func:`xclim.indices.generic.day_lengths` or [Hall&Jones2010]_ for more information.
->>>>>>> 06e6b427
 
     References
     ----------
