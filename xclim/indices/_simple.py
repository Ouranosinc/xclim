# noqa: D100
import xarray

from xclim.core.units import convert_units_to, declare_units, rate2amount, to_agg_units

<<<<<<< HEAD
=======
from .generic import threshold_count

>>>>>>> f4e57138
# Frequencies : YS: year start, QS-DEC: seasons starting in december, MS: month start
# See http://pandas.pydata.org/pandas-docs/stable/timeseries.html#offset-aliases

# -------------------------------------------------- #
# ATTENTION: ASSUME ALL INDICES WRONG UNTIL TESTED ! #
# -------------------------------------------------- #

__all__ = [
    "tg_max",
    "tg_mean",
    "tg_min",
    "tn_max",
    "tn_mean",
    "tn_min",
    "tx_max",
    "tx_mean",
    "tx_min",
    "frost_days",
    "ice_days",
    "max_1day_precipitation_amount",
    "max_n_day_precipitation_amount",
    "max_pr_intensity",
]


@declare_units(tas="[temperature]")
def tg_max(tas: xarray.DataArray, freq: str = "YS"):
    r"""Highest mean temperature.

    The maximum of daily mean temperature.

    Parameters
    ----------
    tas : xarray.DataArray
      Mean daily temperature.
    freq : str
      Resampling frequency.

    Returns
    -------
    xarray.DataArray, [same units as tas]
      Maximum of daily minimum temperature.

    Notes
    -----
    Let :math:`TN_{ij}` be the mean temperature at day :math:`i` of period :math:`j`. Then the maximum
    daily mean temperature for period :math:`j` is:

    .. math::

        TNx_j = max(TN_{ij})
    """
    return tas.resample(time=freq).max(dim="time", keep_attrs=True)


@declare_units(tas="[temperature]")
def tg_mean(tas: xarray.DataArray, freq: str = "YS"):
    r"""Mean of daily average temperature.

    Resample the original daily mean temperature series by taking the mean over each period.

    Parameters
    ----------
    tas : xarray.DataArray
      Mean daily temperature.
    freq : str
      Resampling frequency.

    Returns
    -------
    xarray.DataArray, [same units as tas]
      The mean daily temperature at the given time frequency

    Notes
    -----
    Let :math:`TN_i` be the mean daily temperature of day :math:`i`, then for a period :math:`p` starting at
    day :math:`a` and finishing on day :math:`b`:

    .. math::

       TG_p = \frac{\sum_{i=a}^{b} TN_i}{b - a + 1}

    Examples
    --------
    The following would compute for each grid cell of file `tas.day.nc` the mean temperature
    at the seasonal frequency, ie DJF, MAM, JJA, SON, DJF, etc.:

    >>> from xclim.indices import tg_mean
    >>> t = xr.open_dataset(path_to_tas_file).tas
    >>> tg = tg_mean(t, freq="QS-DEC")
    """
    arr = tas.resample(time=freq)
    return arr.mean(dim="time", keep_attrs=True)


@declare_units(tas="[temperature]")
def tg_min(tas: xarray.DataArray, freq: str = "YS"):
    r"""Lowest mean temperature.

    Minimum of daily mean temperature.

    Parameters
    ----------
    tas : xarray.DataArray
      Mean daily temperature.
    freq : str
      Resampling frequency.

    Returns
    -------
    xarray.DataArray, [same units as tas]
      Minimum of daily minimum temperature.

    Notes
    -----
    Let :math:`TG_{ij}` be the mean temperature at day :math:`i` of period :math:`j`. Then the minimum
    daily mean temperature for period :math:`j` is:

    .. math::

        TGn_j = min(TG_{ij})
    """
    return tas.resample(time=freq).min(dim="time", keep_attrs=True)


@declare_units(tasmin="[temperature]")
def tn_max(tasmin: xarray.DataArray, freq: str = "YS"):
    r"""Highest minimum temperature.

    The maximum of daily minimum temperature.

    Parameters
    ----------
    tasmin : xarray.DataArray
      Minimum daily temperature.
    freq : str
      Resampling frequency.

    Returns
    -------
    xarray.DataArray, [same units as tasmin]
      Maximum of daily minimum temperature.

    Notes
    -----
    Let :math:`TN_{ij}` be the minimum temperature at day :math:`i` of period :math:`j`. Then the maximum
    daily minimum temperature for period :math:`j` is:

    .. math::

        TNx_j = max(TN_{ij})
    """
    return tasmin.resample(time=freq).max(dim="time", keep_attrs=True)


@declare_units(tasmin="[temperature]")
def tn_mean(tasmin: xarray.DataArray, freq: str = "YS"):
    r"""Mean minimum temperature.

    Mean of daily minimum temperature.

    Parameters
    ----------
    tasmin : xarray.DataArray
      Minimum daily temperature.
    freq : str
      Resampling frequency.

    Returns
    -------
    xarray.DataArray, [same units as tasmin]
      Mean of daily minimum temperature.

    Notes
    -----
    Let :math:`TN_{ij}` be the minimum temperature at day :math:`i` of period :math:`j`. Then mean
    values in period :math:`j` are given by:

    .. math::

        TN_{ij} = \frac{ \sum_{i=1}^{I} TN_{ij} }{I}
    """
    arr = tasmin.resample(time=freq)
    return arr.mean(dim="time", keep_attrs=True)


@declare_units(tasmin="[temperature]")
def tn_min(tasmin: xarray.DataArray, freq: str = "YS"):
    r"""Lowest minimum temperature.

    Minimum of daily minimum temperature.

    Parameters
    ----------
    tasmin : xarray.DataArray
      Minimum daily temperature.
    freq : str
      Resampling frequency.

    Returns
    -------
    xarray.DataArray, [same units as tasmin]
      Minimum of daily minimum temperature.

    Notes
    -----
    Let :math:`TN_{ij}` be the minimum temperature at day :math:`i` of period :math:`j`. Then the minimum
    daily minimum temperature for period :math:`j` is:

    .. math::

        TNn_j = min(TN_{ij})
    """
    return tasmin.resample(time=freq).min(dim="time", keep_attrs=True)


@declare_units(tasmax="[temperature]")
def tx_max(tasmax: xarray.DataArray, freq: str = "YS"):
    r"""Highest max temperature.

    The maximum value of daily maximum temperature.

    Parameters
    ----------
    tasmax : xarray.DataArray
      Maximum daily temperature.
    freq : str
      Resampling frequency.

    Returns
    -------
    xarray.DataArray, [same units as tasmax]
      Maximum value of daily maximum temperature.

    Notes
    -----
    Let :math:`TX_{ij}` be the maximum temperature at day :math:`i` of period :math:`j`. Then the maximum
    daily maximum temperature for period :math:`j` is:

    .. math::

        TXx_j = max(TX_{ij})
    """
    return tasmax.resample(time=freq).max(dim="time", keep_attrs=True)


@declare_units(tasmax="[temperature]")
def tx_mean(tasmax: xarray.DataArray, freq: str = "YS"):
    r"""Mean max temperature.

    The mean of daily maximum temperature.

    Parameters
    ----------
    tasmax : xarray.DataArray
      Maximum daily temperature.
    freq : str
      Resampling frequency.

    Returns
    -------
    xarray.DataArray, [same units as tasmax]
      Mean of daily maximum temperature.

    Notes
    -----
    Let :math:`TX_{ij}` be the maximum temperature at day :math:`i` of period :math:`j`. Then mean
    values in period :math:`j` are given by:

    .. math::

        TX_{ij} = \frac{ \sum_{i=1}^{I} TX_{ij} }{I}
    """
    arr = tasmax.resample(time=freq)
    return arr.mean(dim="time", keep_attrs=True)


@declare_units(tasmax="[temperature]")
def tx_min(tasmax: xarray.DataArray, freq: str = "YS"):
    r"""Lowest max temperature.

    The minimum of daily maximum temperature.

    Parameters
    ----------
    tasmax : xarray.DataArray
      Maximum daily temperature.
    freq : str
      Resampling frequency.

    Returns
    -------
    xarray.DataArray, [same units as tasmax]
      Minimum of daily maximum temperature.

    Notes
    -----
    Let :math:`TX_{ij}` be the maximum temperature at day :math:`i` of period :math:`j`. Then the minimum
    daily maximum temperature for period :math:`j` is:

    .. math::

        TXn_j = min(TX_{ij})
    """
    return tasmax.resample(time=freq).min(dim="time", keep_attrs=True)


@declare_units(tasmin="[temperature]", thresh="[temperature]")
def frost_days(tasmin: xarray.DataArray, thresh: str = "0 degC", freq: str = "YS"):
    r"""Frost days index.

    Number of days where daily minimum temperatures are below 0℃.

    Parameters
    ----------
    tasmin : xarray.DataArray
<<<<<<< HEAD
      Minimum daily temperature.
=======
      Minimum daily temperature [℃] or [K]
    thresh : str
      Freezing temperature.
>>>>>>> f4e57138
    freq : str
      Resampling frequency.

    Returns
    -------
    xarray.DataArray, [time]
      Frost days index.

    Notes
    -----
    Let :math:`TN_{ij}` be the daily minimum temperature at day :math:`i` of period :math:`j`. Then
    counted is the number of days where:

    .. math::

        TN_{ij} < 0℃
    """
    frz = convert_units_to(thresh, tasmin)
    out = threshold_count(tasmin, "<", frz, freq)
    return to_agg_units(out, tasmin, "count")


@declare_units(tasmax="[temperature]", thresh="[temperature]")
def ice_days(
    tasmax: xarray.DataArray, thresh: str = "0 degC", freq: str = "YS"
):  # noqa: D401
    r"""Number of ice/freezing days.

    Number of days where daily maximum temperatures are below 0℃.

    Parameters
    ----------
    tasmax : xarray.DataArray
      Maximum daily temperature.
    freq : str
      Resampling frequency.

    Returns
    -------
    xarray.DataArray, [time]
      Number of ice/freezing days.

    Notes
    -----
    Let :math:`TX_{ij}` be the daily maximum temperature at day :math:`i` of period :math:`j`. Then
    counted is the number of days where:

    .. math::

        TX_{ij} < 0℃
    """
    frz = convert_units_to(thresh, tasmax)
    out = threshold_count(tasmax, "<", frz, freq)
    return to_agg_units(out, tasmax, "count")


@declare_units(pr="[precipitation]")
def max_1day_precipitation_amount(pr: xarray.DataArray, freq: str = "YS"):
    r"""Highest 1-day precipitation amount for a period (frequency).

    Resample the original daily total precipitation temperature series by taking the max over each period.

    Parameters
    ----------
    pr : xarray.DataArray
<<<<<<< HEAD
      Daily precipitation values.
=======
      Daily precipitation flux values [Kg m-2 s-1] or [mm]
>>>>>>> f4e57138
    freq : str
      Resampling frequency.

    Returns
    -------
    xarray.DataArray, [same units as pr]
      The highest 1-period precipitation flux value at the given time frequency.

    Notes
    -----
    Let :math:`PR_i` be the mean daily precipitation of day `i`, then for a period `j`:

    .. math::

       PRx_{ij} = max(PR_{ij})

    Examples
    --------
    >>> from xclim.indices import max_1day_precipitation_amount

    # The following would compute for each grid cell the highest 1-day total
    # at an annual frequency:
    >>> pr = xr.open_dataset(path_to_pr_file).pr
    >>> rx1day = max_1day_precipitation_amount(pr, freq="YS")
    """
    return pr.resample(time=freq).max(dim="time", keep_attrs=True)


@declare_units(pr="[precipitation]")
def max_n_day_precipitation_amount(
    pr: xarray.DataArray, window: int = 1, freq: str = "YS"
):
    r"""Highest precipitation amount cumulated over a n-day moving window.

    Calculate the n-day rolling sum of the original daily total precipitation series
    and determine the maximum value over each period.

    Parameters
    ----------
    pr : xarray.DataArray
      Daily precipitation values.
    window : int
      Window size in days.
    freq : str
      Resampling frequency.

    Returns
    -------
    xarray.DataArray, [length]
      The highest cumulated n-period precipitation value at the given time frequency.

    Examples
    --------
    >>> from xclim.indices import max_n_day_precipitation_amount

    # The following would compute for each grid cell the highest 5-day total precipitation
    #at an annual frequency:
    >>> pr = xr.open_dataset(path_to_pr_file).pr
    >>> out = max_n_day_precipitation_amount(pr, window=5, freq="YS")
    """
    # Rolling sum of the values
    pram = rate2amount(pr)
    arr = pram.rolling(time=window).sum(skipna=False)
    out = arr.resample(time=freq).max(dim="time", keep_attrs=True)

    out.attrs["units"] = pram.units
    return out


<<<<<<< HEAD
@declare_units("mm/h", pr="[precipitation]")
def max_pr_intensity(pr: xarray.DataArray, window: int = 1, freq: str = "YS"):
=======
@declare_units(pr="[precipitation]")
def max_pr_intensity(pr, window: int = 1, freq: str = "YS"):
>>>>>>> f4e57138
    r"""Highest precipitation intensity over a n-hour moving window.

    Calculate the n-hour rolling average of the original hourly total precipitation series
    and determine the maximum value over each period.

    Parameters
    ----------
    pr : xarray.DataArray
      Hourly precipitation values.
    window : int
      Window size in hours.
    freq : str
      Resampling frequency.

    Returns
    -------
    xarray.DataArray, [same units as pr]
      The highest cumulated n-hour precipitation intensity at the given time frequency.

    Examples
    --------
    >>> from xclim.indices import max_pr_intensity

    # The following would compute the maximum 6-hour precipitation intensity.
    # at an annual frequency:
    # TODO
    """
    # Rolling sum of the values
    arr = pr.rolling(time=window).mean(skipna=False)
    out = arr.resample(time=freq).max(dim="time")

    out.attrs["units"] = pr.units
    return out<|MERGE_RESOLUTION|>--- conflicted
+++ resolved
@@ -3,11 +3,8 @@
 
 from xclim.core.units import convert_units_to, declare_units, rate2amount, to_agg_units
 
-<<<<<<< HEAD
-=======
 from .generic import threshold_count
 
->>>>>>> f4e57138
 # Frequencies : YS: year start, QS-DEC: seasons starting in december, MS: month start
 # See http://pandas.pydata.org/pandas-docs/stable/timeseries.html#offset-aliases
 
@@ -324,13 +321,9 @@
     Parameters
     ----------
     tasmin : xarray.DataArray
-<<<<<<< HEAD
       Minimum daily temperature.
-=======
-      Minimum daily temperature [℃] or [K]
     thresh : str
       Freezing temperature.
->>>>>>> f4e57138
     freq : str
       Resampling frequency.
 
@@ -396,11 +389,7 @@
     Parameters
     ----------
     pr : xarray.DataArray
-<<<<<<< HEAD
       Daily precipitation values.
-=======
-      Daily precipitation flux values [Kg m-2 s-1] or [mm]
->>>>>>> f4e57138
     freq : str
       Resampling frequency.
 
@@ -470,13 +459,8 @@
     return out
 
 
-<<<<<<< HEAD
-@declare_units("mm/h", pr="[precipitation]")
+@declare_units(pr="[precipitation]")
 def max_pr_intensity(pr: xarray.DataArray, window: int = 1, freq: str = "YS"):
-=======
-@declare_units(pr="[precipitation]")
-def max_pr_intensity(pr, window: int = 1, freq: str = "YS"):
->>>>>>> f4e57138
     r"""Highest precipitation intensity over a n-hour moving window.
 
     Calculate the n-hour rolling average of the original hourly total precipitation series
