--- conflicted
+++ resolved
@@ -1073,16 +1073,9 @@
     :cite:cts:`sturm_swe_2010`
     """
     density = snr if snr else const
-<<<<<<< HEAD
     prsn = rate2flux(prsnd, density=density, out_units=out_units).rename("prsn")
     prsn.attrs["standard_name"] = "snowfall_flux"
     return prsn
-=======
-    prsn = flux_and_rate_converter(
-        prsnd, density=density, to="flux", out_units=out_units
-    )
-    return prsn.rename("prsn")
->>>>>>> d3fd8f37
 
 
 @declare_units(rls="[radiation]", rlds="[radiation]")
