--- conflicted
+++ resolved
@@ -1055,12 +1055,9 @@
     .. [McGuinness1972] McGuinness, J. L., & Bordne, E. F. (1972). A comparison of lysimeter-derived potential evapotranspiration with computed values (No. 1452). US Department of Agriculture.
     .. [Thornthwaite1948] Thornthwaite, C. W. (1948). An approach toward a rational classification of climate. Geographical review, 38(1), 55-94.
     """
-<<<<<<< HEAD
     if lat is None:
         lat = (tasmin if tas is None else tas).cf["latitude"]
 
-=======
->>>>>>> 06e6b427
     if method in ["baierrobertson65", "BR65"]:
         tasmin = convert_units_to(tasmin, "degF")
         tasmax = convert_units_to(tasmax, "degF")
