--- conflicted
+++ resolved
@@ -463,15 +463,10 @@
       Initial values of the drought code.
     start_date : str, datetime.datetime
       Date at which to start the computation, dc0/dmc0/ffcm0 should be given at the day before.
-<<<<<<< HEAD
     start_up_mode : {None, "snow_depth"}
       How to compute start up. Mode "snow_depth" requires the additional "snd" array. See the FWI submodule doc for valid values.
     shut_down_mode : {"temperature", "snow_depth"}
       How to compute shut down. Mode "snow_depth" requires the additional "snd" array. See the FWI submodule doc for valid values.
-=======
-    start_up_mode : str
-      #TODO: Add a docstring for this signature.
->>>>>>> d0bf9c3e
     params :
       Any other keyword parameters as defined in `xclim.indices.fwi.fire_weather_ufunc`.
 
