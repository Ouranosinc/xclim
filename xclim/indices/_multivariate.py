--- conflicted
+++ resolved
@@ -86,14 +86,10 @@
     window : int
         Minimum number of days with temperature below threshold to qualify as a cold spell.
     freq : str
-<<<<<<< HEAD
       Resampling frequency.
     resample_before_rl : {"from_context", True, False}
       Determines if the resampling should take place before or after the run
       length encoding (or a similar algorithm) is applied to runs.
-=======
-        Resampling frequency.
->>>>>>> 0d5c393b
     bootstrap : bool
         Flag to run bootstrapping of percentiles. Used by percentile_bootstrap decorator.
         Bootstrapping is only useful when the percentiles are computed on a part of the studied sample.
