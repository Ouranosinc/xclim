--- conflicted
+++ resolved
@@ -71,16 +71,6 @@
       "orcid": "0000-0002-4708-5182"
     },
     {
-<<<<<<< HEAD
-      "affiliation": "UCL",
-      "name": "Quinn, Jamie",
-      "orcid": "0000-0002-0268-7032"
-    },
-    {
-      "affiliation": "UCL",
-      "name": "Alegre, Raquel"
-    }
-=======
       "affiliation": "University College London",
       "name": "Barnes, Clair",
       "orcid": "0000-0002-7806-7913"
@@ -93,9 +83,8 @@
     {
       "affiliation": "University College London",
       "name": "Quinn, Jamie",
+      "orcid": "0000-0002-0268-7032"
     },
-
->>>>>>> f248b5c7
   ],
   "keywords": [
     "xclim",
